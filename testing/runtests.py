--- conflicted
+++ resolved
@@ -114,17 +114,14 @@
 			if (self.args.pdf):
 				print('GENERATE_LATEX=YES', file=f)
 				print('LATEX_OUTPUT=%s/latex' % self.test_out, file=f)
-<<<<<<< HEAD
 			if self.args.subdirs:
 				print('CREATE_SUBDIRS=YES', file=f)
-=======
 			if (self.args.cfgs):
 				for cfg in list(itertools.chain.from_iterable(self.args.cfgs)):
 					if cfg.find('=') == -1:
 						print("Not a doxygen configuration item, missing '=' sign: '%s'."%cfg)
 						sys.exit(1)
 					print(cfg, file=f)
->>>>>>> 6c1c88f4
 
 		if 'check' not in self.config or not self.config['check']:
 			print('Test doesn\'t specify any files to check')
