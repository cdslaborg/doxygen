--- conflicted
+++ resolved
@@ -35,24 +35,13 @@
 HTML_COLORSTYLE   = LIGHT
 CASE_SENSE_NAMES  = NO
 IMAGE_PATH        = . images
-<<<<<<< HEAD
-INPUT             = $(INDEX_DOC) install.doc starting.doc docblocks.doc additional_documentation.dox \ 
-					markdown.doc lists.doc grouping.doc formulas.doc tables.doc diagrams.doc preprocessing.doc \
-                    autolink.doc output.doc searching.doc extsearch.doc customize.doc custcmd.doc \
-                    external.doc faq.doc trouble.doc features.doc doxygen_usage.doc doxywizard_usage.doc \
-					config.doc commands.doc htmlcmds.doc xmlcmds.doc emojisup.doc language.doc \
-                    perlmod.doc arch.doc changelog.doc 
-FILE_PATTERNS     = *.cpp *.h *.doc *.dox
-=======
-INPUT             = $(INDEX_DOC) install.dox starting.dox docblocks.dox markdown.dox \
-                    lists.dox grouping.dox formulas.dox tables.dox diagrams.dox preprocessing.dox \
+INPUT             = $(INDEX_DOC) install.dox starting.dox doxblocks.dox additional_doxumentation.dox \ 
+					markdown.dox lists.dox grouping.dox formulas.dox tables.dox diagrams.dox preprocessing.dox \
                     autolink.dox output.dox searching.dox extsearch.dox customize.dox custcmd.dox \
-                    external.dox faq.dox trouble.dox features.dox \
-		    doxygen_usage.dox doxywizard_usage.dox \
-		    config.dox commands.dox htmlcmds.dox xmlcmds.dox emojisup.dox language.dox \
-                    perlmod.dox arch.dox changelog.dox
+                    external.dox faq.dox trouble.dox features.dox doxygen_usage.dox doxywizard_usage.dox \
+					config.dox commands.dox htmlcmds.dox xmlcmds.dox emojisup.dox language.dox \
+                    perlmod.dox arch.dox changelog.dox 
 FILE_PATTERNS     = *.cpp *.h
->>>>>>> 8c189702
 EXAMPLE_PATH      = ../examples .
 RECURSIVE         = NO
 TAGFILES          =
