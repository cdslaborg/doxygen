/******************************************************************************
 *
 * Parser for syntax hightlighting and references for Fortran90 F subset
 *
 * Copyright (C) by Anke Visser
 * based on the work of Dimitri van Heesch.
 *
 * Permission to use, copy, modify, and distribute this software and its
 * documentation under the terms of the GNU General Public License is hereby 
 * granted. No representations are made about the suitability of this software 
 * for any purpose. It is provided "as is" without express or implied warranty.
 * See the GNU General Public License for more details.
 *
 * Documents produced by Doxygen are derivative works derived from the
 * input used in their production; they are not affected by this license.
 *
 */

/**
 @todo - continutation lines not always recognized
       - merging of use-statements with same module name and different only-names
       - rename part of use-statement
       - links to interface functions 
       - references to variables
**/

%{

/*
 *	includes
 */
#include <stdio.h>
#include <assert.h>
#include <ctype.h>
#include <qregexp.h>
#include <qdir.h>
#include <qstringlist.h>
#include "entry.h"
#include "doxygen.h"
#include "message.h"
#include "outputlist.h"
#include "util.h"
#include "membername.h"
#include "searchindex.h"
#include "defargs.h"
#include "memberlist.h"
#include "config.h"
#include "groupdef.h"
#include "classlist.h"
#include "filedef.h"
#include "namespacedef.h"
#include "tooltip.h"

// Toggle for some debugging info
//#define DBG_CTX(x) fprintf x
#define DBG_CTX(x) do { } while(0)

#define YY_NEVER_INTERACTIVE 1
#define YY_NO_TOP_STATE 1
#define YY_NO_INPUT 1

/*
 * For fixed formatted code position 6 is of importance (continuation character).
 * The following variables and macros keep track of the column number
 * YY_USER_ACTION is always called for each scan action
 * YY_FTN_REST    is used to handle end of lines and reset the column counter
 * YY_FTN_REJECT  resets the column counters when a pattern is rejected and thus rescanned.
 */
int yy_old_start = 0;
int yy_my_start  = 0;
int yy_end       = 1;
#define YY_USER_ACTION {yy_old_start = yy_my_start; yy_my_start = yy_end; yy_end += yyleng;}
#define YY_FTN_RESET   {yy_old_start = 0; yy_my_start = 0; yy_end = 1;}
#define YY_FTN_REJECT  {yy_end = yy_my_start; yy_my_start = yy_old_start; REJECT;}
   
//--------------------------------------------------------------------------------

/**
  data of an use-statement
*/
class UseEntry 
{
 public: 
   QCString module; // just for debug
   QStringList onlyNames;   /* entries of the ONLY-part */
};

/**
  module name -> list of ONLY/remote entries
  (module name = name of the module, which can be accessed via use-directive)
*/
class UseSDict : public SDict<UseEntry> 
{
  public:
    UseSDict() : SDict<UseEntry>(17) {}
};

/**
  Contains names of used modules and names of local variables.
*/
class Scope 
{
  public:
    QStringList useNames; //!< contains names of used modules
    QDict<void> localVars; //!< contains names of local variables

    Scope() : localVars(7, FALSE /*caseSensitive*/) {}
};

/*===================================================================*/
/* 
 *	statics
 */
  
static QCString  docBlock;                   //!< contents of all lines of a documentation block
static QCString  currentModule=0;            //!< name of the current enclosing module
static UseSDict  *useMembers= new UseSDict;  //!< info about used modules
static UseEntry  *useEntry = 0;              //!< current use statement info
static QList<Scope> scopeStack;
// static QStringList *currentUseNames= new QStringList; //! contains names of used modules of current program unit
static QCString str="";         //!> contents of fortran string

static CodeOutputInterface * g_code;

// TODO: is this still needed? if so, make it work
static QCString      g_parmType;
static QCString      g_parmName;

static const char *  g_inputString;     //!< the code fragment as text
static int	     g_inputPosition;   //!< read offset during parsing 
static int           g_inputLines;      //!< number of line in the code fragment
static int	     g_yyLineNr;        //!< current line number
static bool          g_needsTermination;
static Definition   *g_searchCtx;
static bool          g_collectXRefs;
static bool          g_isFixedForm;

static bool          g_insideBody;      //!< inside subprog/program body? => create links
static const char *  g_currentFontClass;

static bool          g_exampleBlock;
static QCString      g_exampleName;
static QCString      g_exampleFile;

static FileDef *     g_sourceFileDef;
static Definition *  g_currentDefinition;
static MemberDef *   g_currentMemberDef;
static bool          g_includeCodeFragment;

static char          stringStartSymbol; // single or double quote
// count in variable declaration to filter out
//  declared from referenced names
static int 	     bracketCount = 0; 

// simplified way to know if this is fixed form
// duplicate in fortranscanner.l
static bool recognizeFixedForm(const char* contents, FortranFormat format)
{
  int column=0;
  bool skipLine=FALSE;

  if (format == FortranFormat_Fixed) return TRUE;
  if (format == FortranFormat_Free)  return FALSE;
  for (int i=0;;i++)
  {
    column++;

    switch(contents[i]) 
    {
      case '\n':
        column=0;
        skipLine=FALSE;
        break;
      case ' ':
        break;
      case '#':
        skipLine=TRUE;
        break;
      case '\000':
        return FALSE;
      case 'C':
      case 'c':
      case '*':
        if(column==1) return TRUE;
        if(skipLine) break;
        return FALSE;
      case '!':
        if(column>1 && column<7) return FALSE;
        skipLine=TRUE;
        break;
      default:
        if(skipLine) break;
        if(column==7) return TRUE;
        return FALSE;
    }
  }
  return FALSE;
}

static void endFontClass()
{
  if (g_currentFontClass)
  {
    g_code->endFontClass();
    g_currentFontClass=0;
  }
}

static void startFontClass(const char *s)
{
  endFontClass();
  g_code->startFontClass(s);
  g_currentFontClass=s;
}

static void setCurrentDoc(const QCString &anchor)
{
  if (Doxygen::searchIndex)
  {
    if (g_searchCtx)
    {
      Doxygen::searchIndex->setCurrentDoc(g_searchCtx,g_searchCtx->anchor(),FALSE);
    }
    else
    {
      Doxygen::searchIndex->setCurrentDoc(g_sourceFileDef,anchor,TRUE);
    }
  }
}

static void addToSearchIndex(const char *text)
{
  if (Doxygen::searchIndex)
  {
    Doxygen::searchIndex->addWord(text,FALSE);
  }
}

/*! start a new line of code, inserting a line number if g_sourceFileDef
 * is TRUE. If a definition starts at the current line, then the line
 * number is linked to the documentation of that definition.
 */
static void startCodeLine()
{
  if (g_sourceFileDef)
  {
    //QCString lineNumber,lineAnchor;
    //lineNumber.sprintf("%05d",g_yyLineNr);
    //lineAnchor.sprintf("l%05d",g_yyLineNr);
   
    Definition *d   = g_sourceFileDef->getSourceDefinition(g_yyLineNr);
    //printf("startCodeLine %d d=%s\n", g_yyLineNr,d ? d->name().data() : "<null>");
    if (!g_includeCodeFragment && d)
    {
      g_currentDefinition = d;
      g_currentMemberDef = g_sourceFileDef->getSourceMember(g_yyLineNr);
      g_insideBody = FALSE;
      g_parmType.resize(0);
      g_parmName.resize(0);
      QCString lineAnchor;
      lineAnchor.sprintf("l%05d",g_yyLineNr);
      if (g_currentMemberDef)
      {
        g_code->writeLineNumber(g_currentMemberDef->getReference(),
	                        g_currentMemberDef->getOutputFileBase(),
	                        g_currentMemberDef->anchor(),g_yyLineNr);
        setCurrentDoc(lineAnchor);
      }
      else if (d->isLinkableInProject())
      {
        g_code->writeLineNumber(d->getReference(),
	                        d->getOutputFileBase(),
	                        0,g_yyLineNr);
        setCurrentDoc(lineAnchor);
      }
    }
    else
    {
      g_code->writeLineNumber(0,0,0,g_yyLineNr);
    }
  }
  g_code->startCodeLine(g_sourceFileDef); 
  if (g_currentFontClass)
  {
    g_code->startFontClass(g_currentFontClass);
  }
}


static void endFontClass();
static void endCodeLine()
{
  endFontClass();
  g_code->endCodeLine();
}

/*! write a code fragment `text' that may span multiple lines, inserting
 * line numbers for each line.
 */
static void codifyLines(char *text)
{
  //printf("codifyLines(%d,\"%s\")\n",g_yyLineNr,text);
  char *p=text,*sp=p;
  char c;
  bool done=FALSE;
  const char *  tmp_currentFontClass = g_currentFontClass;
  while (!done)
  {
    sp=p;
    while ((c=*p++) && c!='\n') { }
    if (c=='\n')
    {
      g_yyLineNr++;
      *(p-1)='\0';
      g_code->codify(sp);
      endCodeLine();
      if (g_yyLineNr<g_inputLines) 
      {
	startCodeLine();
      }
      if (tmp_currentFontClass)
      {
        startFontClass(tmp_currentFontClass);
      }
    }
    else
    {
      g_code->codify(sp);
      done=TRUE;
    }
  }
}

static void codifyLines(QCString str)
{
  char *tmp= (char *) malloc(str.length()+1);
  strcpy(tmp, str);
  codifyLines(tmp);
  free(tmp);
}

/*! writes a link to a fragment \a text that may span multiple lines, inserting
 * line numbers for each line. If \a text contains newlines, the link will be 
 * split into multiple links with the same destination, one for each line.
 */
static void writeMultiLineCodeLink(CodeOutputInterface &ol,
                  Definition *d,const char *text)
{
  static bool sourceTooltips = Config_getBool("SOURCE_TOOLTIPS");
  TooltipManager::instance()->addTooltip(d);
  QCString ref  = d->getReference();
  QCString file = d->getOutputFileBase();
  QCString anchor = d->anchor();
  QCString tooltip; 
  if (!sourceTooltips) // fall back to simple "title" tooltips
  {
    tooltip = d->briefDescriptionAsTooltip();
  }
  bool done=FALSE;
  char *p=(char *)text;
  while (!done)
  {
    char *sp=p;
    char c;
    while ((c=*p++) && c!='\n') { }
    if (c=='\n')
    {
      g_yyLineNr++;
      *(p-1)='\0';
      //printf("writeCodeLink(%s,%s,%s,%s)\n",ref,file,anchor,sp);
      ol.writeCodeLink(ref,file,anchor,sp,tooltip);
      endCodeLine();
      if (g_yyLineNr<g_inputLines) 
      {
	startCodeLine();
      }
    }
    else
    {
      //printf("writeCodeLink(%s,%s,%s,%s)\n",ref,file,anchor,sp);
      ol.writeCodeLink(ref,file,anchor,sp,tooltip);
      done=TRUE;
    }
  }
}


//-------------------------------------------------------------------------------
/**
  searches for definition of a type
  @param tname the name of the type
  @param moduleName name of enclosing module or null, if global entry
  @param cd the entry, if found or null
  @param useDict dictionary of data of USE-statement
  @returns true, if type is found 
*/
static bool getFortranTypeDefs(const QCString &tname, const QCString &moduleName, 
                               ClassDef *&cd, UseSDict *usedict=0)
{
  if (tname.isEmpty()) return FALSE; /* empty name => nothing to link */

  //cout << "=== search for type: " << tname << endl;

  // search for type  
  if ((cd=Doxygen::classSDict->find(tname))) 
  {
    //cout << "=== type found in global module" << endl;
    return TRUE;
  }
  else if (moduleName && (cd= Doxygen::classSDict->find(moduleName+"::"+tname))) 
  {
    //cout << "=== type found in local module" << endl;
    return TRUE;
  }
  else 
  {
    UseEntry *use;
    for (UseSDict::Iterator di(*usedict); (use=di.current()); ++di)
    {
      if ((cd= Doxygen::classSDict->find(use->module+"::"+tname)))
      {
 	//cout << "===  type found in used module" << endl;
        return TRUE;
      }
    }
  }

  return FALSE;
}

/**
  searches for definition of function memberName
  @param memberName the name of the function/variable
  @param moduleName name of enclosing module or null, if global entry
  @param md the entry, if found or null
  @param usedict array of data of USE-statement
  @returns true, if found 
*/
static bool getFortranDefs(const QCString &memberName, const QCString &moduleName, 
                           MemberDef *&md, UseSDict *usedict=0)
{
  if (memberName.isEmpty()) return FALSE; /* empty name => nothing to link */

  // look in local variables
  QListIterator<Scope> it(scopeStack);
  Scope *scope;
  for (it.toLast();(scope=it.current());--it)
  {
    if (scope->localVars.find(memberName))
      return FALSE;
  }

  // search for function
  MemberName *mn = Doxygen::functionNameSDict->find(memberName);
  if (!mn)
  {
    mn = Doxygen::memberNameSDict->find(memberName);
  }

  if (mn) // name is known
  {
      MemberListIterator mli(*mn);
      for (mli.toFirst();(md=mli.current());++mli) // all found functions with given name
      {
        FileDef  *fd=md->getFileDef();
        GroupDef *gd=md->getGroupDef();

 //cout << "found link with same name: " << fd->fileName() << "  " <<  memberName;
 //if (md->getNamespaceDef() != 0) cout << " in namespace " << md->getNamespaceDef()->name();cout << endl;

        if ((gd && gd->isLinkable()) || (fd && fd->isLinkable()))
        {
           NamespaceDef *nspace= md->getNamespaceDef();

           if (nspace == 0) 
	   { // found function in global scope
             return TRUE;
           }
           else if (moduleName == nspace->name()) 
	   { // found in local scope
             return TRUE;
           }
           else 
	   { // else search in used modules
	     QCString moduleName= nspace->name();
	     UseEntry *ue= usedict->find(moduleName);
	     if (ue) 
	     {
               // check if only-list exists and if current entry exists is this list
	       QStringList &only= ue->onlyNames;
	       if (only.isEmpty()) 
	       {
               //cout << " found in module " << moduleName << " entry " << memberName <<  endl;
                 return TRUE; // whole module used
               }
               else
	       {
	         for ( QStringList::Iterator it = only.begin(); it != only.end(); ++it)
                 {
                   //cout << " search in only: " << moduleName << ":: " << memberName << "==" << (*it)<<  endl;
		   if (memberName == (*it).utf8())
	           {
                     return TRUE; // found in ONLY-part of use list
	           }
	         }
	       }
             }
           }
        } // if linkable
      } // for
  }
  return FALSE;
}

/**
 gets the link to a generic procedure which depends not on the name, but on the parameter list
 @todo implementation
*/
static bool getGenericProcedureLink(const ClassDef *cd, 
                                    const char *memberText, 
				    CodeOutputInterface &ol) 
{
  (void)cd;
  (void)memberText;
  (void)ol;
  return FALSE;
}

static bool getLink(UseSDict *usedict, // dictonary with used modules
                    const char *memberText,  // exact member text
		    CodeOutputInterface &ol,
		    const char *text)
{
  MemberDef *md;
  QCString memberName= removeRedundantWhiteSpace(memberText);

  if (getFortranDefs(memberName, currentModule, md, usedict) && md->isLinkable())
  { 
    //if (md->isVariable()) return FALSE; // variables aren't handled yet	

    Definition *d = md->getOuterScope()==Doxygen::globalScope ?
	            md->getBodyDef() : md->getOuterScope();
    if (md->getGroupDef()) d = md->getGroupDef();
    if (d && d->isLinkable())
    {
      if (g_currentDefinition && g_currentMemberDef && 
          md!=g_currentMemberDef && g_insideBody && g_collectXRefs)
      { 
	addDocCrossReference(g_currentMemberDef,md); 
      }     
      writeMultiLineCodeLink(ol,md,text ? text : memberText);
      addToSearchIndex(text ? text : memberText);
      return TRUE;
    } 
  }
  return FALSE;
}


static void generateLink(CodeOutputInterface &ol, char *lname)
{
  ClassDef *cd=0;
  QCString tmp = lname;
  tmp = removeRedundantWhiteSpace(tmp.lower());
 
  // check if lowercase lname is a linkable type or interface
  if ( (getFortranTypeDefs(tmp, currentModule, cd, useMembers)) && cd->isLinkable() )
  {
    if ( (cd->compoundType() == ClassDef::Class) && // was  Entry::INTERFACE_SEC) &&
         (getGenericProcedureLink(cd, tmp, ol)) ) 
    {
      //cout << "=== generic procedure resolved" << endl; 
    } 
    else 
    { // write type or interface link
      writeMultiLineCodeLink(ol,cd,tmp);
      addToSearchIndex(tmp.data());
    }
  }
  // check for function/variable
  else if (getLink(useMembers, tmp, ol, tmp)) 
  {
    //cout << "=== found link for lowercase " << lname << endl;
  }
  else 
  {
    // nothing found, just write out the word
    //startFontClass("charliteral"); //test
    codifyLines(tmp);
    //endFontClass(); //test
    addToSearchIndex(tmp.data());
  }
}

/*! counts the number of lines in the input */
static int countLines()
{
  const char *p=g_inputString;
  char c;
  int count=1;
  while ((c=*p)) 
  { 
    p++ ; 
    if (c=='\n') count++;  
  }
  if (p>g_inputString && *(p-1)!='\n') 
  { // last line does not end with a \n, so we add an extra
    // line and explicitly terminate the line after parsing.
    count++, 
    g_needsTermination=TRUE; 
  } 
  return count;
}

//----------------------------------------------------------------------------
/** start scope */
static void startScope() 
{
  DBG_CTX((stderr, "===> startScope %s",yytext));
  Scope *scope = new Scope;
  scopeStack.append(scope);
}

/** end scope */
static void endScope() 
{
  DBG_CTX((stderr,"===> endScope %s",yytext));
  if (scopeStack.isEmpty()) 
  {
    DBG_CTX((stderr,"WARNING: fortrancode.l: stack empty!\n")); 
    return;
  }

  Scope *scope = scopeStack.getLast();
  scopeStack.removeLast();
  for ( QStringList::Iterator it = scope->useNames.begin(); it != scope->useNames.end(); ++it) 
  {
    useMembers->remove((*it).utf8());
  }
  delete scope;
}

static void addUse(const QCString &moduleName) 
{
  if (!scopeStack.isEmpty())
    scopeStack.getLast()->useNames.append(moduleName);
}

static void addLocalVar(const QCString &varName) 
{
  if (!scopeStack.isEmpty())
    scopeStack.getLast()->localVars.insert(varName, (void*)1);
}

//----------------------------------------------------------------------------

/* -----------------------------------------------------------------*/
#undef	YY_INPUT
#define	YY_INPUT(buf,result,max_size) result=yyread(buf,max_size);

static int yyread(char *buf,int max_size)
{
    int c=0;
    while( c < max_size && g_inputString[g_inputPosition] )
    {
	*buf = g_inputString[g_inputPosition++] ;
	c++; buf++;
    }
    return c;
}

%}

IDSYM	  [a-z_A-Z0-9]
ID        [a-z_A-Z]+{IDSYM}*
SUBPROG   (subroutine|function)
B         [ \t]
BS        [ \t]*
BS_       [ \t]+
COMMA     {BS},{BS}
ARGS_L0   ("("[^)]*")")
ARGS_L1a  [^()]*"("[^)]*")"[^)]*
ARGS_L1   ("("{ARGS_L1a}*")")
ARGS_L2   "("({ARGS_L0}|[^()]|{ARGS_L1a}|{ARGS_L1})*")"
ARGS      {BS}({ARGS_L0}|{ARGS_L1}|{ARGS_L2})

NUM_TYPE  (complex|integer|logical|real)
LOG_OPER  (\.and\.|\.eq\.|\.eqv\.|\.ge\.|\.gt\.|\.le\.|\.lt\.|\.ne\.|\.neqv\.|\.or\.|\.not\.)
KIND      {ARGS}
CHAR      (CHARACTER{ARGS}?|CHARACTER{BS}"*"({BS}[0-9]+|{ARGS}))
TYPE_SPEC (({NUM_TYPE}({BS}"*"{BS}[0-9]+)?)|({NUM_TYPE}{KIND})|DOUBLE{BS}COMPLEX|DOUBLE{BS}PRECISION|{CHAR}|PROCEDURE)
TYPE_PREFIX ((TYPE|CLASS|PROCEDURE){BS}"(")

INTENT_SPEC intent{BS}"("{BS}(in|out|in{BS}out){BS}")"
ATTR_SPEC (IMPLICIT|ALLOCATABLE|DIMENSION{ARGS}|EXTERNAL|{INTENT_SPEC}|INTRINSIC|OPTIONAL|PARAMETER|POINTER|PROTECTED|PRIVATE|PUBLIC|SAVE|TARGET|RECURSIVE|PURE|IMPURE|ELEMENTAL|VALUE|NOPASS|DEFERRED)
ACCESS_SPEC (PROTECTED|PRIVATE|PUBLIC)
/* Assume that attribute statements are almost the same as attributes. */
ATTR_STMT {ATTR_SPEC}|DIMENSION
<<<<<<< HEAD
FLOW  (DO|SELECT|CASE|SELECTCASE|WHERE|IF|THEN|ELSE|WHILE|FORALL|ELSEWHERE|ELSEIF|RETURN|CONTINUE|EXIT)
COMMANDS  (FORMAT|CONTAINS|MODULE{BS_}PROCEDURE|WRITE|READ|ALLOCATE|ALLOCATED|ASSOCIATED|PRESENT|DEALLOCATE|NULLIFY|SIZE|INQUIRE|OPEN|CLOSE|FLUSH|DATA|COMMON)
=======
FLOW  (DO|SELECT|CASE|SELECT{BS}(CASE|TYPE)|WHERE|IF|THEN|ELSE|WHILE|FORALL|ELSEWHERE|ELSEIF|RETURN|CONTINUE|EXIT)
COMMANDS  (FORMAT|CONTAINS|MODULE{BS_}PROCEDURE|WRITE|READ|ALLOCATE|ALLOCATED|ASSOCIATED|DEALLOCATE|SIZE|INQUIRE|OPEN|CLOSE|DATA|COMMON)
>>>>>>> db289e22
IGNORE (CALL)
PREFIX    (RECURSIVE{BS_}|IMPURE{BS_}|PURE{BS_}|ELEMENTAL{BS_}){0,3}(RECURSIVE|IMPURE|PURE|ELEMENTAL)?

/* |  */

%option noyywrap
%option stack
%option caseless
/*%option debug*/

%x Start
%x SubCall
%x FuncDef
%x ClassName
%x ClassVar
%x Subprog
%x DocBlock
%x Use
%x UseOnly
%x Import
%x TypeDecl
%x Declaration
%x DeclContLine
%x Parameterlist
%x String
%x Subprogend

%%
 /*==================================================================*/

 /*-------- ignore ------------------------------------------------------------*/

<Start>{IGNORE}/{BS}"("?                { // do not search keywords, intrinsics... TODO: complete list
  					  codifyLines(yytext);
                                        }
 /*-------- inner construct ---------------------------------------------------*/
 
<Start>{COMMANDS}/[,( \t\n].*           {  // highlight
   					  /* font class is defined e.g. in doxygen.css */
  					  startFontClass("keyword");
  					  codifyLines(yytext);
					  endFontClass();
					}
<Start>{FLOW}/[,( \t\n].*               {
                                          if (g_isFixedForm)
                                          {
                                            if ((yy_my_start == 1) && ((yytext[0] == 'c') || (yytext[0] == 'C'))) YY_FTN_REJECT;
                                          }
   					  /* font class is defined e.g. in doxygen.css */
  					  startFontClass("keywordflow");
  					  codifyLines(yytext);
					  endFontClass();
					}
<Start>^{BS}(CASE|CLASS|TYPE){BS_}(IS|DEFAULT) {
              startFontClass("keywordflow");
              codifyLines(yytext);
            endFontClass();
          }
<Start>"end"({BS}{FLOW})?/[ \t\n]       { // list is a bit long as not all have possible end
  					  startFontClass("keywordflow");
  					  codifyLines(yytext);
					  endFontClass();
					}

<Start>"implicit"{BS}"none"             { 
  					  startFontClass("keywordtype"); 
  					  codifyLines(yytext);
					  endFontClass();
                                        }
<Start>^{BS}"namelist"/[//]             {  // Namelist specification
              startFontClass("keywordtype");
              codifyLines(yytext);
            endFontClass();
                                        }
 /*-------- use statement -------------------------------------------*/
<Start>"use"{BS_}                       { 
  					  startFontClass("keywordtype"); 
  					  codifyLines(yytext);
					  endFontClass();
                                          yy_push_state(YY_START);
					  BEGIN(Use);     
                                        }
<Use>{ID}                               {
                                          QCString tmp = yytext;
                                          tmp = tmp.lower();
					  g_insideBody=TRUE;
                                          generateLink(*g_code, yytext);
					  g_insideBody=FALSE;

					  /* append module name to use dict */
                                          useEntry = new UseEntry();
					  //useEntry->module = yytext;
                                          //useMembers->append(yytext, useEntry);
					  //addUse(yytext);
					  useEntry->module = tmp;
                                          useMembers->append(tmp, useEntry);
					  addUse(tmp);
                                        }           
<Use>,{BS}"ONLY"                        { // TODO: rename
  					  startFontClass("keywordtype"); 
 					  codifyLines(yytext);
					  endFontClass();
                                          yy_push_state(YY_START);
					  BEGIN(UseOnly);     
                                        }           
<UseOnly,Import>{BS},{BS}               { codifyLines(yytext); }
<UseOnly,Import>{BS}&{BS}"\n"           { codifyLines(yytext); YY_FTN_RESET}
<UseOnly>{ID}                           {
                                          g_insideBody=TRUE;
                                          generateLink(*g_code, yytext);
                                          g_insideBody=FALSE;
                                          useEntry->onlyNames.append(yytext);
                                        }
<Use,UseOnly,Import>"\n"                {
                                          unput(*yytext);
                                          yy_pop_state();YY_FTN_RESET
                                        }
<Start>"import"{BS_}                    {
                                          startFontClass("keywordtype");
                                          codifyLines(yytext);
                                          endFontClass();
                                          yy_push_state(YY_START);
                                          BEGIN(Import);
                                        }
<Import>{ID}                            {
                                          g_insideBody=TRUE;
                                          generateLink(*g_code, yytext);
                                          g_insideBody=FALSE;
                                        }
 /*-------- fortran module  -----------------------------------------*/
<Start>("block"{BS}"data"|"program"|"module"|"type"|"interface")/{BS_}|({COMMA}({ACCESS_SPEC}|ABSTRACT|EXTENDS))|\n {  //
					  startScope();
  					  startFontClass("keyword"); 
  					  codifyLines(yytext);
					  endFontClass();
                                          yy_push_state(YY_START);
					  BEGIN(ClassName); 
	                                  if (!qstricmp(yytext,"module")) currentModule="module";
					}
<ClassName>{ID}               	        {
	                                  if (currentModule == "module")
                                          {
                                            currentModule=yytext;
                                            currentModule = currentModule.lower();
                                          }
					  generateLink(*g_code,yytext);
                                          yy_pop_state();
 					}
<ClassName>({ACCESS_SPEC}|ABSTRACT|EXTENDS)/[,:( ] { //| variable deklaration
              startFontClass("keyword");
            g_code->codify(yytext);
            endFontClass();
            }
<ClassName>\n				{ // interface may be without name
                                          yy_pop_state();
					  YY_FTN_REJECT;
					}
<Start>"end"({BS_}"module").*          { // just reset currentModule, rest is done in following rule
                                          currentModule=0;
					  YY_FTN_REJECT;
                                        }
 /*-------- subprog definition -------------------------------------*/
<Start>({PREFIX}{BS_})?{TYPE_SPEC}{BS_}({PREFIX}{BS_})?{BS}/{SUBPROG}{BS_}  {   // TYPE_SPEC is for old function style function result
   					  startFontClass("keyword");
  					  codifyLines(yytext);
					  endFontClass();
                                       }              
<Start>({PREFIX}{BS_})?{SUBPROG}{BS_}                  {  // Fortran subroutine or function found
   					  startFontClass("keyword");
  					  codifyLines(yytext);
					  endFontClass();
                                          yy_push_state(YY_START);
                                          BEGIN(Subprog);
                                        }
<Subprog>{ID}                           { // subroutine/function name
                                          DBG_CTX((stderr, "===> start subprogram %s\n", yytext));
					  startScope();
					  generateLink(*g_code,yytext);
                                        }
<Subprog>"(".*                          { // ignore rest of line 
 					  codifyLines(yytext);
                                        }
<Subprog,Subprogend>"\n"                { codifyLines(yytext);
                                          yy_pop_state();
                                          YY_FTN_RESET
                                        }
<Start>^{BS}"end"{BS}("block"{BS}"data"|{SUBPROG}|"module"|"program"|"type"|"interface"){BS}     {  // Fortran subroutine or function ends
                                          //cout << "===> end function " << yytext << endl;
                                          endScope();
   					  startFontClass("keyword");
  					  codifyLines(yytext);
					  endFontClass();
                                          yy_push_state(YY_START);
                                          BEGIN(Subprogend);
                                        }
<Subprogend>{ID}/{BS}(\n|!)             {
					  generateLink(*g_code,yytext);
                                          yy_pop_state();
                                        }
<Start>^{BS}"end"{BS}("block"{BS}"data"|{SUBPROG}|"module"|"program"|"type"|"interface"){BS}/(\n|!) {  // Fortran subroutine or function ends
                                          //cout << "===> end function " << yytext << endl;
                                          endScope();
   					  startFontClass("keyword");
  					  codifyLines(yytext);
					  endFontClass();
                                        }
 /*-------- variable declaration ----------------------------------*/
<Start>^{BS}{TYPE_PREFIX}/{ID}          {
                                          yy_push_state(YY_START);
					  BEGIN(TypeDecl);
   					  startFontClass("keywordtype");
					  g_code->codify(yytext);
					  endFontClass();
                                        }
<TypeDecl>{ID}                          { // link type
					  g_insideBody=TRUE;
					  generateLink(*g_code,yytext);
					  g_insideBody=FALSE;
                                        }
<TypeDecl>")"                           { 
					  BEGIN(Declaration);
   					  startFontClass("keywordtype");
					  g_code->codify(yytext);
					  endFontClass();
                                        }
<Start>{TYPE_SPEC}/[,:( ]               { 
                                          yy_push_state(YY_START);
					  BEGIN(Declaration);
   					  startFontClass("keywordtype");
					  g_code->codify(yytext);
					  endFontClass();
                                       }
<Start>{ATTR_SPEC}		       { 
   					  startFontClass("keywordtype");
					  g_code->codify(yytext);
					  endFontClass();
                                       }
<Declaration>({TYPE_SPEC}|{ATTR_SPEC})/[,:( ] { //| variable deklaration
  					  startFontClass("keywordtype");
					  g_code->codify(yytext);
					  endFontClass();
  					}
<Declaration>{ID}                       { // local var
                                          if (g_currentMemberDef && !g_currentMemberDef->isFunction())
                                          {
                                            g_code->codify(yytext);
                                            addLocalVar(yytext);
                                          }
                                           else
                                          {
                                            generateLink(*g_code, yytext);
                                          }
					}
<Declaration>[(]			{ // start of array specification
					  bracketCount++;
					  g_code->codify(yytext);
					}

<Declaration>[)]			{ // end array specification
					  bracketCount--;
					  g_code->codify(yytext);
					}

<Declaration>"&"                        { // continuation line
					  g_code->codify(yytext);
                                          yy_push_state(YY_START);
					  BEGIN(DeclContLine);					  
 					}
<DeclContLine>"\n"                      { // declaration not yet finished
                                          codifyLines(yytext);
					  bracketCount = 0;
                                          yy_pop_state();
                                          YY_FTN_RESET
 				 	}
<Declaration>"\n"                       { // end declaration line
					  codifyLines(yytext);
					  bracketCount = 0;
                                          yy_pop_state();
                                          YY_FTN_RESET
 					}

 /*-------- subprog calls  -----------------------------------------*/

<Start>"call"{BS_}                      {
  					  codifyLines(yytext);
                                          yy_push_state(YY_START);
					  BEGIN(SubCall);
                                        }
<SubCall>{ID}                           { // subroutine call
					  g_insideBody=TRUE;
                                          generateLink(*g_code, yytext);
					  g_insideBody=FALSE;
	                                  yy_pop_state();
                                        }
<Start>{ID}{BS}/"("                     { // function call
					  g_insideBody=TRUE;
                                          generateLink(*g_code, yytext);
					  g_insideBody=FALSE;
                                        }

 /*-------- comments ---------------------------------------------------*/
<Start>\n?{BS}"!>"|"!<"                 { // start comment line or comment block
                                          if (yytext[0] == '\n')
                                          {
                                            yy_old_start = 0;
                                            yy_my_start = 1;
                                            yy_end = yyleng;
                                          }
                                          // Actually we should see if ! on position 6, can be continuation
                                          // but the chance is very unlikely, so no effort to solve it here
                                          yy_push_state(YY_START);
					  BEGIN(DocBlock);
                                          docBlock=yytext;
					}
<Declaration>{BS}"!<"                   { // start comment line or comment block
                                          yy_push_state(YY_START);
					  BEGIN(DocBlock);
                                          docBlock=yytext;
					}

<DocBlock>.*    			{ // contents of current comment line
                                          docBlock+=yytext;
  					}
<DocBlock>"\n"{BS}("!>"|"!<"|"!!")	{ // comment block (next line is also comment line)
                                          yy_old_start = 0;
                                          yy_my_start = 1;
                                          yy_end = yyleng;
                                          // Actually we should see if ! on position 6, can be continuation
                                          // but the chance is very unlikely, so no effort to solve it here
					  docBlock+=yytext; 
   					}
<DocBlock>"\n"        			{ // comment block ends at the end of this line
 					  docBlock+=yytext; 
                                          // remove special comment (default config)
  					  if (Config_getBool("STRIP_CODE_COMMENTS"))
					  {
					    g_yyLineNr+=((QCString)docBlock).contains('\n');
					    endCodeLine();
					    if (g_yyLineNr<g_inputLines) 
					    {
					      startCodeLine();
					    }
					  }
					  else // do not remove comment
					  {
					    startFontClass("comment");
					    codifyLines(docBlock);
					    endFontClass();
					  }
                                         yy_pop_state();
                                          YY_FTN_RESET
					}

<*>"!"[^><\n].*|"!"$ 			{ // normal comment
					  if(YY_START == String) YY_FTN_REJECT; // ignore in strings
                                          if (g_isFixedForm && yy_my_start == 6) YY_FTN_REJECT;
  					  startFontClass("comment");
  					  codifyLines(yytext);
					  endFontClass();
					}

<*>^[Cc*].*              		{ // normal comment
                                          if(! g_isFixedForm) YY_FTN_REJECT;

  					  startFontClass("comment");
  					  codifyLines(yytext);
					  endFontClass();
					}

 /*------ preprocessor  --------------------------------------------*/ 
<Start>"#".*\n                          {
                                          if (g_isFixedForm && yy_my_start == 6) YY_FTN_REJECT;
                                          startFontClass("preprocessor");
  					  codifyLines(yytext);
					  endFontClass();
                                          YY_FTN_RESET
                                        }
 /*------ variable references?  -------------------------------------*/ 

<Start>"%"{BS}{ID}	 		{ // ignore references to elements 
					  g_code->codify(yytext);
					}
<Start>{ID}                             {   
  					    g_insideBody=TRUE;
                                            generateLink(*g_code, yytext);
					    g_insideBody=FALSE;
                                        }
 /*------ strings --------------------------------------------------*/ 
<*>"\\\\"                               { str+=yytext; /* ignore \\  */}
<*>"\\\""|\\\'                          { str+=yytext; /* ignore \"  */}

<String>\n                              { // string with \n inside
                                          str+=yytext;
  					  startFontClass("stringliteral");
  					  codifyLines(str);
					  endFontClass();
                                          str = "";
                                          YY_FTN_RESET
                                        }           
<String>\"|\'                           { // string ends with next quote without previous backspace 
                                          if(yytext[0]!=stringStartSymbol) YY_FTN_REJECT; // single vs double quote
                                          str+=yytext;
  					  startFontClass("stringliteral");
  					  codifyLines(str);
					  endFontClass();
                                          yy_pop_state();
                                        }           
<String>.                               {str+=yytext;}

<*>\"|\'                                { /* string starts */
					  /* if(YY_START == StrIgnore) YY_FTN_REJECT; // ignore in simple comments */
                                          if (g_isFixedForm && yy_my_start == 6) YY_FTN_REJECT;
                                          yy_push_state(YY_START);
                                          stringStartSymbol=yytext[0]; // single or double quote
                                          BEGIN(String);
					  str=yytext;
                                        }
 /*-----------------------------------------------------------------------------*/

<*>\n					{
  					  codifyLines(yytext); 
                                          YY_FTN_RESET
  					}
<*>.					{ 
  					  g_code->codify(yytext);
					}
<*>{LOG_OPER}                           { // Fortran logical comparison keywords
                                          g_code->codify(yytext);
                                        }
%%

/*@ ----------------------------------------------------------------------------
 */

/*===================================================================*/


void resetFortranCodeParserState() {}

void parseFortranCode(CodeOutputInterface &od,const char *className,const QCString &s, 
                  bool exBlock, const char *exName,FileDef *fd,
		  int startLine,int endLine,bool inlineFragment,
		  MemberDef *memberDef,bool,Definition *searchCtx,
                  bool collectXRefs, FortranFormat format)
{
  //printf("***parseCode() exBlock=%d exName=%s fd=%p\n",exBlock,exName,fd);

  // used parameters
  (void)memberDef;
  (void)className;

  if (s.isEmpty()) return;
  printlex(yy_flex_debug, TRUE, __FILE__, fd ? fd->fileName().data(): NULL);
  TooltipManager::instance()->clearTooltips();
  g_code = &od;
  g_inputString   = s;
  g_inputPosition = 0;
  g_isFixedForm = recognizeFixedForm((const char*)s,format);
  g_currentFontClass = 0;
  g_needsTermination = FALSE;
  g_searchCtx = searchCtx;
  g_collectXRefs = collectXRefs;
  if (endLine!=-1)
    g_inputLines  = endLine+1;
  else
    g_inputLines  = countLines();

  if (startLine!=-1)
    g_yyLineNr    = startLine;
  else
    g_yyLineNr    = 1;

  g_exampleBlock  = exBlock; 
  g_exampleName   = exName;
  g_sourceFileDef = fd;
  if (exBlock && fd==0)
  {
    // create a dummy filedef for the example
    g_sourceFileDef = new FileDef("",exName);
  }
  if (g_sourceFileDef) 
  {
    setCurrentDoc("l00001");
  }
  g_currentDefinition = 0;
  g_currentMemberDef = 0;
  if (!g_exampleName.isEmpty())
  {
    g_exampleFile = convertNameToFile(g_exampleName+"-example");
  }
  g_includeCodeFragment = inlineFragment;
  startCodeLine();
  g_parmName.resize(0);
  g_parmType.resize(0);
  fortrancodeYYrestart( fortrancodeYYin );
  BEGIN( Start );
  fortrancodeYYlex();
  if (g_needsTermination)
  {
    endFontClass();
    g_code->endCodeLine();
  }
  if (fd)
  {
    TooltipManager::instance()->writeTooltips(*g_code);
  }
  if (exBlock && g_sourceFileDef)
  {
    // delete the temporary file definition used for this example
    delete g_sourceFileDef;
    g_sourceFileDef=0;
  }
  printlex(yy_flex_debug, FALSE, __FILE__, fd ? fd->fileName().data(): NULL);
  return;
}

#if !defined(YY_FLEX_SUBMINOR_VERSION) 
extern "C" { // some bogus code to keep the compiler happy
  void fortrancodeYYdummy() { yy_flex_realloc(0,0); } 
}
#elif YY_FLEX_SUBMINOR_VERSION<33
#error "You seem to be using a version of flex newer than 2.5.4 but older than 2.5.33. These versions do NOT work with doxygen! Please use version <=2.5.4 or >=2.5.33 or expect things to be parsed wrongly!"
#else
extern "C" { // some bogus code to keep the compiler happy
  void fortrancodeYYdummy() { yy_top_state(); } 
}
#endif
<|MERGE_RESOLUTION|>--- conflicted
+++ resolved
@@ -696,14 +696,9 @@
 ACCESS_SPEC (PROTECTED|PRIVATE|PUBLIC)
 /* Assume that attribute statements are almost the same as attributes. */
 ATTR_STMT {ATTR_SPEC}|DIMENSION
-<<<<<<< HEAD
-FLOW  (DO|SELECT|CASE|SELECTCASE|WHERE|IF|THEN|ELSE|WHILE|FORALL|ELSEWHERE|ELSEIF|RETURN|CONTINUE|EXIT)
+FLOW      (DO|SELECT|CASE|SELECT{BS}(CASE|TYPE)|WHERE|IF|THEN|ELSE|WHILE|FORALL|ELSEWHERE|ELSEIF|RETURN|CONTINUE|EXIT)
 COMMANDS  (FORMAT|CONTAINS|MODULE{BS_}PROCEDURE|WRITE|READ|ALLOCATE|ALLOCATED|ASSOCIATED|PRESENT|DEALLOCATE|NULLIFY|SIZE|INQUIRE|OPEN|CLOSE|FLUSH|DATA|COMMON)
-=======
-FLOW  (DO|SELECT|CASE|SELECT{BS}(CASE|TYPE)|WHERE|IF|THEN|ELSE|WHILE|FORALL|ELSEWHERE|ELSEIF|RETURN|CONTINUE|EXIT)
-COMMANDS  (FORMAT|CONTAINS|MODULE{BS_}PROCEDURE|WRITE|READ|ALLOCATE|ALLOCATED|ASSOCIATED|DEALLOCATE|SIZE|INQUIRE|OPEN|CLOSE|DATA|COMMON)
->>>>>>> db289e22
-IGNORE (CALL)
+IGNORE    (CALL)
 PREFIX    (RECURSIVE{BS_}|IMPURE{BS_}|PURE{BS_}|ELEMENTAL{BS_}){0,3}(RECURSIVE|IMPURE|PURE|ELEMENTAL)?
 
 /* |  */
@@ -740,13 +735,13 @@
                                         }
  /*-------- inner construct ---------------------------------------------------*/
  
-<Start>{COMMANDS}/[,( \t\n].*           {  // highlight
+<Start>{COMMANDS}/[,( \t\n]             {  // highlight
    					  /* font class is defined e.g. in doxygen.css */
   					  startFontClass("keyword");
   					  codifyLines(yytext);
 					  endFontClass();
 					}
-<Start>{FLOW}/[,( \t\n].*               {
+<Start>{FLOW}/[,( \t\n]                 {
                                           if (g_isFixedForm)
                                           {
                                             if ((yy_my_start == 1) && ((yytext[0] == 'c') || (yytext[0] == 'C'))) YY_FTN_REJECT;
@@ -757,10 +752,10 @@
 					  endFontClass();
 					}
 <Start>^{BS}(CASE|CLASS|TYPE){BS_}(IS|DEFAULT) {
-              startFontClass("keywordflow");
-              codifyLines(yytext);
-            endFontClass();
-          }
+                                          startFontClass("keywordflow");
+                                          codifyLines(yytext);
+                                          endFontClass();
+                                        }
 <Start>"end"({BS}{FLOW})?/[ \t\n]       { // list is a bit long as not all have possible end
   					  startFontClass("keywordflow");
   					  codifyLines(yytext);
@@ -773,9 +768,9 @@
 					  endFontClass();
                                         }
 <Start>^{BS}"namelist"/[//]             {  // Namelist specification
-              startFontClass("keywordtype");
-              codifyLines(yytext);
-            endFontClass();
+                                          startFontClass("keywordtype");
+                                          codifyLines(yytext);
+                                          endFontClass();
                                         }
  /*-------- use statement -------------------------------------------*/
 <Start>"use"{BS_}                       { 
