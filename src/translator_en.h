/******************************************************************************
 *
 *
 *
 * Copyright (C) 1997-2015 by Dimitri van Heesch.
 *
 * Permission to use, copy, modify, and distribute this software and its
 * documentation under the terms of the GNU General Public License is hereby
 * granted. No representations are made about the suitability of this software
 * for any purpose. It is provided "as is" without express or implied warranty.
 * See the GNU General Public License for more details.
 *
 * Documents produced by Doxygen are derivative works derived from the
 * input used in their production; they are not affected by this license.
 *
 */

#ifndef TRANSLATOR_EN_H
#define TRANSLATOR_EN_H

/*!
 When defining a translator class for the new language, follow
 the description in the documentation.  One of the steps says
 that you should copy the translator_en.h (this) file to your
 translator_xx.h new file.  Your new language should use the
 Translator class as the base class.  This means that you need to
 implement exactly the same (pure virtual) methods as the
 TranslatorEnglish does.  Because of this, it is a good idea to
 start with the copy of TranslatorEnglish and replace the strings
 one by one.

 It is not necessary to include "translator.h" or
 "translator_adapter.h" here.  The files are included in the
 language.cpp correctly.  Not including any of the mentioned
 files frees the maintainer from thinking about whether the
 first, the second, or both files should be included or not, and
 why.  This holds namely for localized translators because their
 base class is changed occasionally to adapter classes when the
 Translator class changes the interface, or back to the
 Translator class (by the local maintainer) when the localized
 translator is made up-to-date again.
*/
class TranslatorEnglish : public Translator
{
  public:

    // --- Language control methods -------------------

    /*! Used for identification of the language. The identification
     * should not be translated. It should be replaced by the name
     * of the language in English using lower-case characters only
     * (e.g. "czech", "japanese", "russian", etc.). It should be equal to
     * the identification used in language.cpp.
     */
    virtual QCString idLanguage()
    { return "english"; }

    /*! Used to get the LaTeX command(s) for the language support.
     *  This method should return string with commands that switch
     *  LaTeX to the desired language.  For example
     *  <pre>"\\usepackage[german]{babel}\n"
     *  </pre>
     *  or
     *  <pre>"\\usepackage{polski}\n"
     *  "\\usepackage[latin2]{inputenc}\n"
     *  "\\usepackage[T1]{fontenc}\n"
     *  </pre>
     *
     * The English LaTeX does not use such commands.  Because of this
     * the empty string is returned in this implementation.
     */
    virtual QCString latexLanguageSupportCommand()
    {
      return "";
    }

    // --- Language translation methods -------------------

    /*! used in the compound documentation before a list of related functions. */
    virtual QCString trRelatedFunctions()
    { return "Related Functions"; }

    /*! subscript for the related functions. */
    virtual QCString trRelatedSubscript()
    { return "(Note that these are not member functions.)"; }

    /*! header that is put before the detailed description of files, classes and namespaces. */
    virtual QCString trDetailedDescription()
    { return "Detailed Description"; }

    /*! header that is put before the list of typedefs. */
    virtual QCString trMemberTypedefDocumentation()
    { return "Member Typedef Documentation"; }

    /*! header that is put before the list of enumerations. */
    virtual QCString trMemberEnumerationDocumentation()
    { return "Member Enumeration Documentation"; }

    /*! header that is put before the list of member functions. */
    virtual QCString trMemberFunctionDocumentation()
    { return "Member Function Documentation"; }

    /*! header that is put before the list of member attributes. */
    virtual QCString trMemberDataDocumentation()
    {
      if (Config_getBool(OPTIMIZE_OUTPUT_FOR_C))
      {
        return "Field Documentation";
      }
      else
      {
        return "Member Data Documentation";
      }
    }

    /*! this is the text of a link put after brief descriptions. */
    virtual QCString trMore()
    { return "More..."; }

    /*! put in the class documentation */
    virtual QCString trListOfAllMembers()
    { return "List of all members"; }

    /*! used as the title of the "list of all members" page of a class */
    virtual QCString trMemberList()
    { return "Member List"; }

    /*! this is the first part of a sentence that is followed by a class name */
    virtual QCString trThisIsTheListOfAllMembers()
    { return "This is the complete list of members for "; }

    /*! this is the remainder of the sentence after the class name */
    virtual QCString trIncludingInheritedMembers()
    { return ", including all inherited members."; }

    /*! this is put at the author sections at the bottom of man pages.
     *  parameter s is name of the project name.
     */
    virtual QCString trGeneratedAutomatically(const char *s)
    { QCString result="Generated automatically by Doxygen";
      if (s) result+=(QCString)" for "+s;
      result+=" from the source code.";
      return result;
    }

    /*! put after an enum name in the list of all members */
    virtual QCString trEnumName()
    { return "enum name"; }

    /*! put after an enum value in the list of all members */
    virtual QCString trEnumValue()
    { return "enum value"; }

    /*! put after an undocumented member in the list of all members */
    virtual QCString trDefinedIn()
    { return "defined in"; }

    // quick reference sections

    /*! This is put above each page as a link to the list of all groups of
     *  compounds or files (see the \\group command).
     */
    virtual QCString trModules()
    { return "Modules"; }

    /*! This is put above each page as a link to the class hierarchy */
    virtual QCString trClassHierarchy()
    { return "Class Hierarchy"; }

    /*! This is put above each page as a link to the list of annotated classes */
    virtual QCString trCompoundList()
    {
      if (Config_getBool(OPTIMIZE_OUTPUT_FOR_C))
      {
        return "Data Structures";
      }
      else
      {
        return "Class List";
      }
    }

    /*! This is put above each page as a link to the list of documented files */
    virtual QCString trFileList()
    { return "File List"; }

    /*! This is put above each page as a link to all members of compounds. */
    virtual QCString trCompoundMembers()
    {
      if (Config_getBool(OPTIMIZE_OUTPUT_FOR_C))
      {
        return "Data Fields";
      }
      else
      {
        return "Class Members";
      }
    }

    /*! This is put above each page as a link to all members of files. */
    virtual QCString trFileMembers()
    {
      if (Config_getBool(OPTIMIZE_OUTPUT_FOR_C))
      {
        return "Globals";
      }
      else
      {
        return "File Members";
      }
    }

    /*! This is put above each page as a link to all related pages. */
    virtual QCString trRelatedPages()
    { return "Related Pages"; }

    /*! This is put above each page as a link to all examples. */
    virtual QCString trExamples()
    { return "Examples"; }

    /*! This is put above each page as a link to the search engine. */
    virtual QCString trSearch()
    { return "Search"; }

    /*! This is an introduction to the class hierarchy. */
    virtual QCString trClassHierarchyDescription()
    {
      if (Config_getBool(OPTIMIZE_OUTPUT_VHDL))
      {
        return "Here is a hierarchical list of all entities:";
      }
      else
      {
        return "This inheritance list is sorted roughly, "
               "but not completely, alphabetically:";
      }
    }

    /*! This is an introduction to the list with all files. */
    virtual QCString trFileListDescription(bool extractAll)
    {
      QCString result="Here is a list of all ";
      if (!extractAll) result+="documented ";
      result+="files with brief descriptions:";
      return result;
    }

    /*! This is an introduction to the annotated compound list. */
    virtual QCString trCompoundListDescription()
    {

      if (Config_getBool(OPTIMIZE_OUTPUT_FOR_C))
      {
        return "Here are the data structures with brief descriptions:";
      }
      else if (Config_getBool(OPTIMIZE_OUTPUT_SLICE))
      {
        return "Here are the classes with brief descriptions:";
      }
      else
      {
        return "Here are the classes, structs, "
               "unions and interfaces with brief descriptions:";
      }
    }

    /*! This is an introduction to the page with all class members. */
    virtual QCString trCompoundMembersDescription(bool extractAll)
    {
      QCString result="Here is a list of all ";
      if (!extractAll)
      {
        result+="documented ";
      }
      if (Config_getBool(OPTIMIZE_OUTPUT_FOR_C))
      {
        result+="struct and union fields";
      }
      else
      {
        result+="class members";
      }
      result+=" with links to ";
      if (!extractAll)
      {
        if (Config_getBool(OPTIMIZE_OUTPUT_FOR_C))
        {
          result+="the struct/union documentation for each field:";
        }
        else
        {
          result+="the class documentation for each member:";
        }
      }
      else
      {
        if (Config_getBool(OPTIMIZE_OUTPUT_FOR_C))
        {
          result+="the structures/unions they belong to:";
        }
        else
        {
          result+="the classes they belong to:";
        }
      }
      return result;
    }

    /*! This is an introduction to the page with all file members. */
    virtual QCString trFileMembersDescription(bool extractAll)
    {
      QCString result="Here is a list of all ";
      if (!extractAll) result+="documented ";

      if (Config_getBool(OPTIMIZE_OUTPUT_FOR_C))
      {
        result+="functions, variables, defines, enums, and typedefs";
      }
      else
      {
        result+="file members";
      }
      result+=" with links to ";
      if (extractAll)
        result+="the files they belong to:";
      else
        result+="the documentation:";
      return result;
    }

    /*! This is an introduction to the page with the list of all examples */
    virtual QCString trExamplesDescription()
    { return "Here is a list of all examples:"; }

    /*! This is an introduction to the page with the list of related pages */
    virtual QCString trRelatedPagesDescription()
    { return "Here is a list of all related documentation pages:"; }

    /*! This is an introduction to the page with the list of class/file groups */
    virtual QCString trModulesDescription()
    { return "Here is a list of all modules:"; }

    // index titles (the project name is prepended for these)

    /*! This is used in HTML as the title of index.html. */
    virtual QCString trDocumentation()
    { return "Documentation"; }

    /*! This is used in LaTeX as the title of the chapter with the
     * index of all groups.
     */
    virtual QCString trModuleIndex()
    { return "Module Index"; }

    /*! This is used in LaTeX as the title of the chapter with the
     * class hierarchy.
     */
    virtual QCString trHierarchicalIndex()
    { return "Hierarchical Index"; }

    /*! This is used in LaTeX as the title of the chapter with the
     * annotated compound index.
     */
    virtual QCString trCompoundIndex()
    {
      if (Config_getBool(OPTIMIZE_OUTPUT_FOR_C))
      {
        return "Data Structure Index";
      }
      else
      {
        return "Class Index";
      }
    }

    /*! This is used in LaTeX as the title of the chapter with the
     * list of all files.
     */
    virtual QCString trFileIndex()
    { return "File Index"; }

    /*! This is used in LaTeX as the title of the chapter containing
     *  the documentation of all groups.
     */
    virtual QCString trModuleDocumentation()
    { return "Module Documentation"; }

    /*! This is used in LaTeX as the title of the chapter containing
     *  the documentation of all classes, structs and unions.
     */
    virtual QCString trClassDocumentation()
    {
      if (Config_getBool(OPTIMIZE_OUTPUT_FOR_C))
      {
        return "Data Structure Documentation";
      }
      else if (Config_getBool(OPTIMIZE_OUTPUT_VHDL))
      {
          return trDesignUnitDocumentation();
      }
      else
      {
        return "Class Documentation";
      }
    }

    /*! This is used in LaTeX as the title of the chapter containing
     *  the documentation of all files.
     */
    virtual QCString trFileDocumentation()
    { return "File Documentation"; }

    /*! This is used in LaTeX as the title of the chapter containing
     *  the documentation of all examples.
     */
    virtual QCString trExampleDocumentation()
    { return "Example Documentation"; }

    /*! This is used in LaTeX as the title of the chapter containing
     *  the documentation of all related pages.
     */
    virtual QCString trPageDocumentation()
    { return "Page Documentation"; }

    /*! This is used in LaTeX as the title of the document */
    virtual QCString trReferenceManual()
    { return "Reference Manual"; }

    /*! This is used in the documentation of a file as a header before the
     *  list of defines
     */
    virtual QCString trDefines()
    { return "Macros"; }

    /*! This is used in the documentation of a file as a header before the
     *  list of typedefs
     */
    virtual QCString trTypedefs()
    { return "Typedefs"; }

    /*! This is used in the documentation of a file as a header before the
     *  list of enumerations
     */
    virtual QCString trEnumerations()
    { return "Enumerations"; }

    /*! This is used in the documentation of a file as a header before the
     *  list of (global) functions
     */
    virtual QCString trFunctions()
    { return "Functions"; }

    /*! This is used in the documentation of a file as a header before the
     *  list of (global) variables
     */
    virtual QCString trVariables()
    { return "Variables"; }

    /*! This is used in the documentation of a file as a header before the
     *  list of (global) variables
     */
    virtual QCString trEnumerationValues()
    { return "Enumerator"; }

    /*! This is used in the documentation of a file before the list of
     *  documentation blocks for defines
     */
    virtual QCString trDefineDocumentation()
    { return "Macro Definition Documentation"; }

    /*! This is used in the documentation of a file/namespace before the list
     *  of documentation blocks for typedefs
     */
    virtual QCString trTypedefDocumentation()
    { return "Typedef Documentation"; }

    /*! This is used in the documentation of a file/namespace before the list
     *  of documentation blocks for enumeration types
     */
    virtual QCString trEnumerationTypeDocumentation()
    { return "Enumeration Type Documentation"; }

    /*! This is used in the documentation of a file/namespace before the list
     *  of documentation blocks for functions
     */
    virtual QCString trFunctionDocumentation()
    { return "Function Documentation"; }

    /*! This is used in the documentation of a file/namespace before the list
     *  of documentation blocks for variables
     */
    virtual QCString trVariableDocumentation()
    { return "Variable Documentation"; }

    /*! This is used in the documentation of a file/namespace/group before
     *  the list of links to documented compounds
     */
    virtual QCString trCompounds()
    {
      if (Config_getBool(OPTIMIZE_OUTPUT_FOR_C))
      {
        return "Data Structures";
      }
      else
      {
        return "Classes";
      }
    }

    /*! This is used in the standard footer of each page and indicates when
     *  the page was generated
     */
    virtual QCString trGeneratedAt(const char *date,const char *projName)
    {
      QCString result=(QCString)"Generated on "+date;
      if (projName) result+=(QCString)" for "+projName;
      result+=(QCString)" by";
      return result;
    }

    /*! this text is put before a class diagram */
    virtual QCString trClassDiagram(const char *clName)
    {
      return (QCString)"Inheritance diagram for "+clName+":";
    }

    /*! this text is generated when the \\internal command is used. */
    virtual QCString trForInternalUseOnly()
    { return "For internal use only."; }

    /*! this text is generated when the \\warning command is used. */
    virtual QCString trWarning()
    { return "Warning"; }

    /*! this text is generated when the \\version command is used. */
    virtual QCString trVersion()
    { return "Version"; }

    /*! this text is generated when the \\date command is used. */
    virtual QCString trDate()
    { return "Date"; }

    /*! this text is generated when the \\return command is used. */
    virtual QCString trReturns()
    { return "Returns"; }

    /*! this text is generated when the \\sa command is used. */
    virtual QCString trSeeAlso()
    { return "See also"; }

    /*! this text is generated when the \\param command is used. */
    virtual QCString trParameters()
    { return "Parameters"; }

    /*! this text is generated when the \\exception command is used. */
    virtual QCString trExceptions()
    { return "Exceptions"; }

    /*! this text is used in the title page of a LaTeX document. */
    virtual QCString trGeneratedBy()
    { return "Generated by"; }

//////////////////////////////////////////////////////////////////////////
// new since 0.49-990307
//////////////////////////////////////////////////////////////////////////

    /*! used as the title of page containing all the index of all namespaces. */
    virtual QCString trNamespaceList()
    { return "Namespace List"; }

    /*! used as an introduction to the namespace list */
    virtual QCString trNamespaceListDescription(bool extractAll)
    {
      QCString result="Here is a list of all ";
      if (!extractAll) result+="documented ";
      result+="namespaces with brief descriptions:";
      return result;
    }

    /*! used in the class documentation as a header before the list of all
     *  friends of a class
     */
    virtual QCString trFriends()
    { return "Friends"; }

//////////////////////////////////////////////////////////////////////////
// new since 0.49-990405
//////////////////////////////////////////////////////////////////////////

    /*! used in the class documentation as a header before the list of all
     * related classes
     */
    virtual QCString trRelatedFunctionDocumentation()
    { return "Friends And Related Function Documentation"; }

//////////////////////////////////////////////////////////////////////////
// new since 0.49-990425
//////////////////////////////////////////////////////////////////////////

    /*! used as the title of the HTML page of a class/struct/union */
    virtual QCString trCompoundReference(const char *clName,
                                    ClassDef::CompoundType compType,
                                    bool isTemplate)
    {
      QCString result=(QCString)clName;
      switch(compType)
      {
        case ClassDef::Class:      result+=" Class"; break;
        case ClassDef::Struct:     result+=" Struct"; break;
        case ClassDef::Union:      result+=" Union"; break;
        case ClassDef::Interface:  result+=" Interface"; break;
        case ClassDef::Protocol:   result+=" Protocol"; break;
        case ClassDef::Category:   result+=" Category"; break;
        case ClassDef::Exception:  result+=" Exception"; break;
        default: break;
      }
      if (isTemplate) result+=" Template";
      result+=" Reference";
      return result;
    }

    /*! used as the title of the HTML page of a file */
    virtual QCString trFileReference(const char *fileName)
    {
      QCString result=fileName;
      result+=" File Reference";
      return result;
    }

    /*! used as the title of the HTML page of a namespace */
    virtual QCString trNamespaceReference(const char *namespaceName)
    {
      QCString result=namespaceName;
      result+=" Namespace Reference";
      return result;
    }

    virtual QCString trPublicMembers()
    { return "Public Member Functions"; }
    virtual QCString trPublicSlots()
    { return "Public Slots"; }
    virtual QCString trSignals()
    { return "Signals"; }
    virtual QCString trStaticPublicMembers()
    { return "Static Public Member Functions"; }
    virtual QCString trProtectedMembers()
    { return "Protected Member Functions"; }
    virtual QCString trProtectedSlots()
    { return "Protected Slots"; }
    virtual QCString trStaticProtectedMembers()
    { return "Static Protected Member Functions"; }
    virtual QCString trPrivateMembers()
    { return "Private Member Functions"; }
    virtual QCString trPrivateSlots()
    { return "Private Slots"; }
    virtual QCString trStaticPrivateMembers()
    { return "Static Private Member Functions"; }

    /*! this function is used to produce a comma-separated list of items.
     *  use generateMarker(i) to indicate where item i should be put.
     */
    virtual QCString trWriteList(int numEntries)
    {
      QCString result;
      int i;
      // the inherits list contain `numEntries' classes
      for (i=0;i<numEntries;i++)
      {
        // use generateMarker to generate placeholders for the class links!
        result+=generateMarker(i); // generate marker for entry i in the list
                                   // (order is left to right)

        if (i!=numEntries-1)  // not the last entry, so we need a separator
        {
          if (i<numEntries-2) // not the fore last entry
            result+=", ";
          else                // the fore last entry
            result+=", and ";
        }
      }
      return result;
    }

    /*! used in class documentation to produce a list of base classes,
     *  if class diagrams are disabled.
     */
    virtual QCString trInheritsList(int numEntries)
    {
      return "Inherits "+trWriteList(numEntries)+".";
    }

    /*! used in class documentation to produce a list of super classes,
     *  if class diagrams are disabled.
     */
    virtual QCString trInheritedByList(int numEntries)
    {
      return "Inherited by "+trWriteList(numEntries)+".";
    }

    /*! used in member documentation blocks to produce a list of
     *  members that are hidden by this one.
     */
    virtual QCString trReimplementedFromList(int numEntries)
    {
      return "Reimplemented from "+trWriteList(numEntries)+".";
    }

    /*! used in member documentation blocks to produce a list of
     *  all member that overwrite the implementation of this member.
     */
    virtual QCString trReimplementedInList(int numEntries)
    {
      return "Reimplemented in "+trWriteList(numEntries)+".";
    }

    /*! This is put above each page as a link to all members of namespaces. */
    virtual QCString trNamespaceMembers()
    { return "Namespace Members"; }

    /*! This is an introduction to the page with all namespace members */
    virtual QCString trNamespaceMemberDescription(bool extractAll)
    {
      QCString result="Here is a list of all ";
      if (!extractAll) result+="documented ";
      result+="namespace members with links to ";
      if (extractAll)
        result+="the namespace documentation for each member:";
      else
        result+="the namespaces they belong to:";
      return result;
    }
    /*! This is used in LaTeX as the title of the chapter with the
     *  index of all namespaces.
     */
    virtual QCString trNamespaceIndex()
    { return "Namespace Index"; }

    /*! This is used in LaTeX as the title of the chapter containing
     *  the documentation of all namespaces.
     */
    virtual QCString trNamespaceDocumentation()
    { return "Namespace Documentation"; }

//////////////////////////////////////////////////////////////////////////
// new since 0.49-990522
//////////////////////////////////////////////////////////////////////////

    /*! This is used in the documentation before the list of all
     *  namespaces in a file.
     */
    virtual QCString trNamespaces()
    { return "Namespaces"; }

//////////////////////////////////////////////////////////////////////////
// new since 0.49-990728
//////////////////////////////////////////////////////////////////////////

    /*! This is put at the bottom of a class documentation page and is
     *  followed by a list of files that were used to generate the page.
     */
    virtual QCString trGeneratedFromFiles(ClassDef::CompoundType compType,
        bool single)
    { // single is true implies a single file
      QCString result=(QCString)"The documentation for this ";
      switch(compType)
      {
        case ClassDef::Class:      result+="class"; break;
        case ClassDef::Struct:     result+="struct"; break;
        case ClassDef::Union:      result+="union"; break;
        case ClassDef::Interface:  result+="interface"; break;
        case ClassDef::Protocol:   result+="protocol"; break;
        case ClassDef::Category:   result+="category"; break;
        case ClassDef::Exception:  result+="exception"; break;
        default: break;
      }
      result+=" was generated from the following file";
      if (single) result+=":"; else result+="s:";
      return result;
    }

//////////////////////////////////////////////////////////////////////////
// new since 0.49-990901
//////////////////////////////////////////////////////////////////////////

    /*! This is used as the heading text for the retval command. */
    virtual QCString trReturnValues()
    { return "Return values"; }

    /*! This is in the (quick) index as a link to the main page (index.html)
     */
    virtual QCString trMainPage()
    { return "Main Page"; }

    /*! This is used in references to page that are put in the LaTeX
     *  documentation. It should be an abbreviation of the word page.
     */
    virtual QCString trPageAbbreviation()
    { return "p."; }

//////////////////////////////////////////////////////////////////////////
// new since 0.49-991003
//////////////////////////////////////////////////////////////////////////

    virtual QCString trDefinedAtLineInSourceFile()
    {
      return "Definition at line @0 of file @1.";
    }
    virtual QCString trDefinedInSourceFile()
    {
      return "Definition in file @0.";
    }

//////////////////////////////////////////////////////////////////////////
// new since 0.49-991205
//////////////////////////////////////////////////////////////////////////

    virtual QCString trDeprecated()
    {
      return "Deprecated";
    }

//////////////////////////////////////////////////////////////////////////
// new since 1.0.0
//////////////////////////////////////////////////////////////////////////

    /*! this text is put before a collaboration diagram */
    virtual QCString trCollaborationDiagram(const char *clName)
    {
      return (QCString)"Collaboration diagram for "+clName+":";
    }
    /*! this text is put before an include dependency graph */
    virtual QCString trInclDepGraph(const char *fName)
    {
      return (QCString)"Include dependency graph for "+fName+":";
    }
    /*! header that is put before the list of constructor/destructors. */
    virtual QCString trConstructorDocumentation()
    {
      return "Constructor & Destructor Documentation";
    }
    /*! Used in the file documentation to point to the corresponding sources. */
    virtual QCString trGotoSourceCode()
    {
      return "Go to the source code of this file.";
    }
    /*! Used in the file sources to point to the corresponding documentation. */
    virtual QCString trGotoDocumentation()
    {
      return "Go to the documentation of this file.";
    }
    /*! Text for the \\pre command */
    virtual QCString trPrecondition()
    {
      return "Precondition";
    }
    /*! Text for the \\post command */
    virtual QCString trPostcondition()
    {
      return "Postcondition";
    }
    /*! Text for the \\invariant command */
    virtual QCString trInvariant()
    {
      return "Invariant";
    }
    /*! Text shown before a multi-line variable/enum initialization */
    virtual QCString trInitialValue()
    {
      return "Initial value:";
    }
    /*! Text used the source code in the file index */
    virtual QCString trCode()
    {
      return "code";
    }
    virtual QCString trGraphicalHierarchy()
    {
      return "Graphical Class Hierarchy";
    }
    virtual QCString trGotoGraphicalHierarchy()
    {
      return "Go to the graphical class hierarchy";
    }
    virtual QCString trGotoTextualHierarchy()
    {
      return "Go to the textual class hierarchy";
    }
    virtual QCString trPageIndex()
    {
      return "Page Index";
    }

//////////////////////////////////////////////////////////////////////////
// new since 1.1.0
//////////////////////////////////////////////////////////////////////////

    virtual QCString trNote()
    {
      return "Note";
    }
    virtual QCString trPublicTypes()
    {
      return "Public Types";
    }
    virtual QCString trPublicAttribs()
    {
      if (Config_getBool(OPTIMIZE_OUTPUT_FOR_C))
      {
        return "Data Fields";
      }
      else
      {
        return "Public Attributes";
      }
    }
    virtual QCString trStaticPublicAttribs()
    {
      return "Static Public Attributes";
    }
    virtual QCString trProtectedTypes()
    {
      return "Protected Types";
    }
    virtual QCString trProtectedAttribs()
    {
      return "Protected Attributes";
    }
    virtual QCString trStaticProtectedAttribs()
    {
      return "Static Protected Attributes";
    }
    virtual QCString trPrivateTypes()
    {
      return "Private Types";
    }
    virtual QCString trPrivateAttribs()
    {
      return "Private Attributes";
    }
    virtual QCString trStaticPrivateAttribs()
    {
      return "Static Private Attributes";
    }

//////////////////////////////////////////////////////////////////////////
// new since 1.1.3
//////////////////////////////////////////////////////////////////////////

    /*! Used as a marker that is put before a \\todo item */
    virtual QCString trTodo()
    {
      return "Todo";
    }
    /*! Used as the header of the todo list */
    virtual QCString trTodoList()
    {
      return "Todo List";
    }

//////////////////////////////////////////////////////////////////////////
// new since 1.1.4
//////////////////////////////////////////////////////////////////////////

    virtual QCString trReferencedBy()
    {
      return "Referenced by";
    }
    virtual QCString trRemarks()
    {
      return "Remarks";
    }
    virtual QCString trAttention()
    {
      return "Attention";
    }
    virtual QCString trInclByDepGraph()
    {
      return "This graph shows which files directly or "
             "indirectly include this file:";
    }
    virtual QCString trSince()
    {
      return "Since";
    }

//////////////////////////////////////////////////////////////////////////
// new since 1.1.5
//////////////////////////////////////////////////////////////////////////

    /*! title of the graph legend page */
    virtual QCString trLegendTitle()
    {
      return "Graph Legend";
    }
    /*! page explaining how the dot graph's should be interpreted
     *  The %A in the text below are to prevent link to classes called "A".
     */
    virtual QCString trLegendDocs()
    {
      return
        "This page explains how to interpret the graphs that are generated "
        "by doxygen.<p>\n"
        "Consider the following example:\n"
        "\\code\n"
        "/*! Invisible class because of truncation */\n"
        "class Invisible { };\n\n"
        "/*! Truncated class, inheritance relation is hidden */\n"
        "class Truncated : public Invisible { };\n\n"
        "/* Class not documented with doxygen comments */\n"
        "class Undocumented { };\n\n"
        "/*! Class that is inherited using public inheritance */\n"
        "class PublicBase : public Truncated { };\n\n"
        "/*! A template class */\n"
        "template<class T> class Templ { };\n\n"
        "/*! Class that is inherited using protected inheritance */\n"
        "class ProtectedBase { };\n\n"
        "/*! Class that is inherited using private inheritance */\n"
        "class PrivateBase { };\n\n"
        "/*! Class that is used by the Inherited class */\n"
        "class Used { };\n\n"
        "/*! Super class that inherits a number of other classes */\n"
        "class Inherited : public PublicBase,\n"
        "                  protected ProtectedBase,\n"
        "                  private PrivateBase,\n"
        "                  public Undocumented,\n"
        "                  public Templ<int>\n"
        "{\n"
        "  private:\n"
        "    Used *m_usedClass;\n"
        "};\n"
        "\\endcode\n"
        "This will result in the following graph:"
        "<p><center><img alt=\"\" src=\"graph_legend."+getDotImageExtension()+"\"></center></p>\n"
        "<p>\n"
        "The boxes in the above graph have the following meaning:\n"
        "</p>\n"
        "<ul>\n"
        "<li>%A filled gray box represents the struct or class for which the "
        "graph is generated.</li>\n"
        "<li>%A box with a black border denotes a documented struct or class.</li>\n"
        "<li>%A box with a gray border denotes an undocumented struct or class.</li>\n"
        "<li>%A box with a red border denotes a documented struct or class for"
        "which not all inheritance/containment relations are shown. %A graph is "
        "truncated if it does not fit within the specified boundaries.</li>\n"
        "</ul>\n"
        "<p>\n"
        "The arrows have the following meaning:\n"
        "</p>\n"
        "<ul>\n"
        "<li>%A dark blue arrow is used to visualize a public inheritance "
        "relation between two classes.</li>\n"
        "<li>%A dark green arrow is used for protected inheritance.</li>\n"
        "<li>%A dark red arrow is used for private inheritance.</li>\n"
        "<li>%A purple dashed arrow is used if a class is contained or used "
        "by another class. The arrow is labelled with the variable(s) "
        "through which the pointed class or struct is accessible.</li>\n"
        "<li>%A yellow dashed arrow denotes a relation between a template instance and "
        "the template class it was instantiated from. The arrow is labelled with "
        "the template parameters of the instance.</li>\n"
        "</ul>\n";
    }
    /*! text for the link to the legend page */
    virtual QCString trLegend()
    {
      return "legend";
    }

//////////////////////////////////////////////////////////////////////////
// new since 1.2.0
//////////////////////////////////////////////////////////////////////////

    /*! Used as a marker that is put before a test item */
    virtual QCString trTest()
    {
      return "Test";
    }
    /*! Used as the header of the test list */
    virtual QCString trTestList()
    {
      return "Test List";
    }

//////////////////////////////////////////////////////////////////////////
// new since 1.2.2
//////////////////////////////////////////////////////////////////////////

    /*! Used as a section header for IDL properties */
    virtual QCString trProperties()
    {
      return "Properties";
    }
    /*! Used as a section header for IDL property documentation */
    virtual QCString trPropertyDocumentation()
    {
      return "Property Documentation";
    }

//////////////////////////////////////////////////////////////////////////
// new since 1.2.4
//////////////////////////////////////////////////////////////////////////

    /*! Used for Java classes in the summary section of Java packages */
    virtual QCString trClasses()
    {
      if (Config_getBool(OPTIMIZE_OUTPUT_FOR_C))
      {
        return "Data Structures";
      }
      else
      {
        return "Classes";
      }
    }
    /*! Used as the title of a Java package */
    virtual QCString trPackage(const char *name)
    {
      return (QCString)"Package "+name;
    }
    /*! Title of the package index page */
    virtual QCString trPackageList()
    {
      return "Package List";
    }
    /*! The description of the package index page */
    virtual QCString trPackageListDescription()
    {
      return "Here are the packages with brief descriptions (if available):";
    }
    /*! The link name in the Quick links header for each page */
    virtual QCString trPackages()
    {
      return "Packages";
    }
    /*! Text shown before a multi-line define */
    virtual QCString trDefineValue()
    {
      return "Value:";
    }

//////////////////////////////////////////////////////////////////////////
// new since 1.2.5
//////////////////////////////////////////////////////////////////////////

    /*! Used as a marker that is put before a \\bug item */
    virtual QCString trBug()
    {
      return "Bug";
    }
    /*! Used as the header of the bug list */
    virtual QCString trBugList()
    {
      return "Bug List";
    }

//////////////////////////////////////////////////////////////////////////
// new since 1.2.6
//////////////////////////////////////////////////////////////////////////

    /*! Used as ansicpg for RTF file
     *
     * The following table shows the correlation of Charset name, Charset Value and
     * <pre>
     * Codepage number:
     * Charset Name       Charset Value(hex)  Codepage number
     * ------------------------------------------------------
     * DEFAULT_CHARSET           1 (x01)
     * SYMBOL_CHARSET            2 (x02)
     * OEM_CHARSET             255 (xFF)
     * ANSI_CHARSET              0 (x00)            1252
     * RUSSIAN_CHARSET         204 (xCC)            1251
     * EE_CHARSET              238 (xEE)            1250
     * GREEK_CHARSET           161 (xA1)            1253
     * TURKISH_CHARSET         162 (xA2)            1254
     * BALTIC_CHARSET          186 (xBA)            1257
     * HEBREW_CHARSET          177 (xB1)            1255
     * ARABIC _CHARSET         178 (xB2)            1256
     * SHIFTJIS_CHARSET        128 (x80)             932
     * HANGEUL_CHARSET         129 (x81)             949
     * GB2313_CHARSET          134 (x86)             936
     * CHINESEBIG5_CHARSET     136 (x88)             950
     * </pre>
     *
     */
    virtual QCString trRTFansicp()
    {
      return "1252";
    }


    /*! Used as ansicpg for RTF fcharset
     *  \see trRTFansicp() for a table of possible values.
     */
    virtual QCString trRTFCharSet()
    {
      return "0";
    }

    /*! Used as header RTF general index */
    virtual QCString trRTFGeneralIndex()
    {
      return "Index";
    }

    /*! This is used for translation of the word that will possibly
     *  be followed by a single name or by a list of names
     *  of the category.
     */
    virtual QCString trClass(bool first_capital, bool singular)
    {
      QCString result((first_capital ? "Class" : "class"));
      if (!singular)  result+="es";
      return result;
    }

    /*! This is used for translation of the word that will possibly
     *  be followed by a single name or by a list of names
     *  of the category.
     */
    virtual QCString trFile(bool first_capital, bool singular)
    {
      QCString result((first_capital ? "File" : "file"));
      if (!singular)  result+="s";
      return result;
    }

    /*! This is used for translation of the word that will possibly
     *  be followed by a single name or by a list of names
     *  of the category.
     */
    virtual QCString trNamespace(bool first_capital, bool singular)
    {
      QCString result((first_capital ? "Namespace" : "namespace"));
      if (!singular)  result+="s";
      return result;
    }

    /*! This is used for translation of the word that will possibly
     *  be followed by a single name or by a list of names
     *  of the category.
     */
    virtual QCString trGroup(bool first_capital, bool singular)
    {
      QCString result((first_capital ? "Module" : "module"));
      if (!singular)  result+="s";
      return result;
    }

    /*! This is used for translation of the word that will possibly
     *  be followed by a single name or by a list of names
     *  of the category.
     */
    virtual QCString trPage(bool first_capital, bool singular)
    {
      QCString result((first_capital ? "Page" : "page"));
      if (!singular)  result+="s";
      return result;
    }

    /*! This is used for translation of the word that will possibly
     *  be followed by a single name or by a list of names
     *  of the category.
     */
    virtual QCString trMember(bool first_capital, bool singular)
    {
      QCString result((first_capital ? "Member" : "member"));
      if (!singular)  result+="s";
      return result;
    }

    /*! This is used for translation of the word that will possibly
     *  be followed by a single name or by a list of names
     *  of the category.
     */
    virtual QCString trGlobal(bool first_capital, bool singular)
    {
      QCString result((first_capital ? "Global" : "global"));
      if (!singular)  result+="s";
      return result;
    }

//////////////////////////////////////////////////////////////////////////
// new since 1.2.7
//////////////////////////////////////////////////////////////////////////

    /*! This text is generated when the \\author command is used and
     *  for the author section in man pages. */
    virtual QCString trAuthor(bool first_capital, bool singular)
    {
      QCString result((first_capital ? "Author" : "author"));
      if (!singular)  result+="s";
      return result;
    }

//////////////////////////////////////////////////////////////////////////
// new since 1.2.11
//////////////////////////////////////////////////////////////////////////

    /*! This text is put before the list of members referenced by a member
     */
    virtual QCString trReferences()
    {
      return "References";
    }

//////////////////////////////////////////////////////////////////////////
// new since 1.2.13
//////////////////////////////////////////////////////////////////////////

    /*! used in member documentation blocks to produce a list of
     *  members that are implemented by this one.
     */
    virtual QCString trImplementedFromList(int numEntries)
    {
      return "Implements "+trWriteList(numEntries)+".";
    }

    /*! used in member documentation blocks to produce a list of
     *  all members that implement this abstract member.
     */
    virtual QCString trImplementedInList(int numEntries)
    {
      return "Implemented in "+trWriteList(numEntries)+".";
    }

//////////////////////////////////////////////////////////////////////////
// new since 1.2.16
//////////////////////////////////////////////////////////////////////////

    /*! used in RTF documentation as a heading for the Table
     *  of Contents.
     */
    virtual QCString trRTFTableOfContents()
    {
      return "Table of Contents";
    }

//////////////////////////////////////////////////////////////////////////
// new since 1.2.17
//////////////////////////////////////////////////////////////////////////

    /*! Used as the header of the list of item that have been
     *  flagged deprecated
     */
    virtual QCString trDeprecatedList()
    {
      return "Deprecated List";
    }

//////////////////////////////////////////////////////////////////////////
// new since 1.2.18
//////////////////////////////////////////////////////////////////////////

    /*! Used as a header for declaration section of the events found in
     * a C# program
     */
    virtual QCString trEvents()
    {
      return "Events";
    }
    /*! Header used for the documentation section of a class' events. */
    virtual QCString trEventDocumentation()
    {
      return "Event Documentation";
    }

//////////////////////////////////////////////////////////////////////////
// new since 1.3
//////////////////////////////////////////////////////////////////////////

    /*! Used as a heading for a list of Java class types with package scope.
     */
    virtual QCString trPackageTypes()
    {
      return "Package Types";
    }
    /*! Used as a heading for a list of Java class functions with package
     * scope.
     */
    virtual QCString trPackageMembers()
    {
      return "Package Functions";
    }
    /*! Used as a heading for a list of static Java class functions with
     *  package scope.
     */
    virtual QCString trStaticPackageMembers()
    {
      return "Static Package Functions";
    }
    /*! Used as a heading for a list of Java class variables with package
     * scope.
     */
    virtual QCString trPackageAttribs()
    {
      return "Package Attributes";
    }
    /*! Used as a heading for a list of static Java class variables with
     * package scope.
     */
    virtual QCString trStaticPackageAttribs()
    {
      return "Static Package Attributes";
    }

//////////////////////////////////////////////////////////////////////////
// new since 1.3.1
//////////////////////////////////////////////////////////////////////////

    /*! Used in the quick index of a class/file/namespace member list page
     *  to link to the unfiltered list of all members.
     */
    virtual QCString trAll()
    {
      return "All";
    }
    /*! Put in front of the call graph for a function. */
    virtual QCString trCallGraph()
    {
      return "Here is the call graph for this function:";
    }

//////////////////////////////////////////////////////////////////////////
// new since 1.3.3
//////////////////////////////////////////////////////////////////////////

    /*! This string is used as the title for the page listing the search
     *  results.
     */
    virtual QCString trSearchResultsTitle()
    {
      return "Search Results";
    }
    /*! This string is put just before listing the search results. The
     *  text can be different depending on the number of documents found.
     *  Inside the text you can put the special marker $num to insert
     *  the number representing the actual number of search results.
     *  The @a numDocuments parameter can be either 0, 1 or 2, where the
     *  value 2 represents 2 or more matches. HTML markup is allowed inside
     *  the returned string.
     */
    virtual QCString trSearchResults(int numDocuments)
    {
      if (numDocuments==0)
      {
        return "Sorry, no documents matching your query.";
      }
      else if (numDocuments==1)
      {
        return "Found <b>1</b> document matching your query.";
      }
      else
      {
        return "Found <b>$num</b> documents matching your query. "
               "Showing best matches first.";
      }
    }
    /*! This string is put before the list of matched words, for each search
     *  result. What follows is the list of words that matched the query.
     */
    virtual QCString trSearchMatches()
    {
      return "Matches:";
    }

//////////////////////////////////////////////////////////////////////////
// new since 1.3.8
//////////////////////////////////////////////////////////////////////////

    /*! This is used in HTML as the title of page with source code for file filename
     */
    virtual QCString trSourceFile(QCString& filename)
    {
      return filename + " Source File";
    }

//////////////////////////////////////////////////////////////////////////
// new since 1.3.9
//////////////////////////////////////////////////////////////////////////

    /*! This is used as the name of the chapter containing the directory
     *  hierarchy.
     */
    virtual QCString trDirIndex()
    { return "Directory Hierarchy"; }

    /*! This is used as the name of the chapter containing the documentation
     *  of the directories.
     */
    virtual QCString trDirDocumentation()
    { return "Directory Documentation"; }

    /*! This is used as the title of the directory index and also in the
     *  Quick links of an HTML page, to link to the directory hierarchy.
     */
    virtual QCString trDirectories()
    { return "Directories"; }

    /*! This returns a sentences that introduces the directory hierarchy.
     *  and the fact that it is sorted alphabetically per level
     */
    virtual QCString trDirDescription()
    { return "This directory hierarchy is sorted roughly, "
             "but not completely, alphabetically:";
    }

    /*! This returns the title of a directory page. The name of the
     *  directory is passed via \a dirName.
     */
    virtual QCString trDirReference(const char *dirName)
    { QCString result=dirName; result+=" Directory Reference"; return result; }

    /*! This returns the word directory with or without starting capital
     *  (\a first_capital) and in singular or plural form (\a singular).
     */
    virtual QCString trDir(bool first_capital, bool singular)
    {
      QCString result((first_capital ? "Director" : "director"));
      if (singular) result+="y"; else result+="ies";
      return result;
    }

//////////////////////////////////////////////////////////////////////////
// new since 1.4.1
//////////////////////////////////////////////////////////////////////////

    /*! This text is added to the documentation when the \\overload command
     *  is used for a overloaded function.
     */
    virtual QCString trOverloadText()
    {
       return "This is an overloaded member function, "
              "provided for convenience. It differs from the above "
              "function only in what argument(s) it accepts.";
    }

//////////////////////////////////////////////////////////////////////////
// new since 1.4.6
//////////////////////////////////////////////////////////////////////////

    /*! This is used to introduce a caller (or called-by) graph */
    virtual QCString trCallerGraph()
    {
      return "Here is the caller graph for this function:";
    }

    /*! This is used in the documentation of a file/namespace before the list
     *  of documentation blocks for enumeration values
     */
    virtual QCString trEnumerationValueDocumentation()
    { return "Enumerator Documentation"; }

//////////////////////////////////////////////////////////////////////////
// new since 1.5.4 (mainly for Fortran)
//////////////////////////////////////////////////////////////////////////

    /*! header that is put before the list of member subprograms (Fortran). */
    virtual QCString trMemberFunctionDocumentationFortran()
    { return "Member Function/Subroutine Documentation"; }

    /*! This is put above each page as a link to the list of annotated data types (Fortran). */
    virtual QCString trCompoundListFortran()
    { return "Data Types List"; }

    /*! This is put above each page as a link to all members of compounds (Fortran). */
    virtual QCString trCompoundMembersFortran()
    { return "Data Fields"; }

    /*! This is an introduction to the annotated compound list (Fortran). */
    virtual QCString trCompoundListDescriptionFortran()
    { return "Here are the data types with brief descriptions:"; }

    /*! This is an introduction to the page with all data types (Fortran). */
    virtual QCString trCompoundMembersDescriptionFortran(bool extractAll)
    {
      QCString result="Here is a list of all ";
      if (!extractAll)
      {
        result+="documented ";
      }
      result+="data types members";
      result+=" with links to ";
      if (!extractAll)
      {
         result+="the data structure documentation for each member";
      }
      else
      {
         result+="the data types they belong to:";
      }
      return result;
    }

    /*! This is used in LaTeX as the title of the chapter with the
     * annotated compound index (Fortran).
     */
    virtual QCString trCompoundIndexFortran()
    { return "Data Type Index"; }

    /*! This is used in LaTeX as the title of the chapter containing
     *  the documentation of all data types (Fortran).
     */
    virtual QCString trTypeDocumentation()
    { return "Data Type Documentation"; }

    /*! This is used in the documentation of a file as a header before the
     *  list of (global) subprograms (Fortran).
     */
    virtual QCString trSubprograms()
    { return "Functions/Subroutines"; }

    /*! This is used in the documentation of a file/namespace before the list
     *  of documentation blocks for subprograms (Fortran)
     */
    virtual QCString trSubprogramDocumentation()
    { return "Function/Subroutine Documentation"; }

    /*! This is used in the documentation of a file/namespace/group before
     *  the list of links to documented compounds (Fortran)
     */
     virtual QCString trDataTypes()
    { return "Data Types"; }

    /*! used as the title of page containing all the index of all modules (Fortran). */
    virtual QCString trModulesList()
    { return "Modules List"; }

    /*! used as an introduction to the modules list (Fortran) */
    virtual QCString trModulesListDescription(bool extractAll)
    {
      QCString result="Here is a list of all ";
      if (!extractAll) result+="documented ";
      result+="modules with brief descriptions:";
      return result;
    }

    /*! used as the title of the HTML page of a module/type (Fortran) */
    virtual QCString trCompoundReferenceFortran(const char *clName,
                                    ClassDef::CompoundType compType,
                                    bool isTemplate)
    {
      QCString result=(QCString)clName;
      switch(compType)
      {
        case ClassDef::Class:      result+=" Module"; break;
        case ClassDef::Struct:     result+=" Type"; break;
        case ClassDef::Union:      result+=" Union"; break;
        case ClassDef::Interface:  result+=" Interface"; break;
        case ClassDef::Protocol:   result+=" Protocol"; break;
        case ClassDef::Category:   result+=" Category"; break;
        case ClassDef::Exception:  result+=" Exception"; break;
        default: break;
      }
      if (isTemplate) result+=" Template";
      result+=" Reference";
      return result;
    }
    /*! used as the title of the HTML page of a module (Fortran) */
    virtual QCString trModuleReference(const char *namespaceName)
    {
      QCString result=namespaceName;
      result+=" Module Reference";
      return result;
    }

    /*! This is put above each page as a link to all members of modules. (Fortran) */
    virtual QCString trModulesMembers()
    { return "Module Members"; }

    /*! This is an introduction to the page with all modules members (Fortran) */
    virtual QCString trModulesMemberDescription(bool extractAll)
    {
      QCString result="Here is a list of all ";
      if (!extractAll) result+="documented ";
      result+="module members with links to ";
      if (extractAll)
      {
        result+="the module documentation for each member:";
      }
      else
      {
        result+="the modules they belong to:";
      }
      return result;
    }

    /*! This is used in LaTeX as the title of the chapter with the
     *  index of all modules (Fortran).
     */
    virtual QCString trModulesIndex()
    { return "Modules Index"; }

    /*! This is used for translation of the word that will possibly
     *  be followed by a single name or by a list of names
     *  of the category.
     */
    virtual QCString trModule(bool first_capital, bool singular)
    {
      QCString result((first_capital ? "Module" : "module"));
      if (!singular)  result+="s";
      return result;
    }

    /*! This is put at the bottom of a module documentation page and is
     *  followed by a list of files that were used to generate the page.
     */
    virtual QCString trGeneratedFromFilesFortran(ClassDef::CompoundType compType,
        bool single)
    {
      // single is true implies a single file
      QCString result=(QCString)"The documentation for this ";
      switch(compType)
      {
        case ClassDef::Class:      result+="module"; break;
        case ClassDef::Struct:     result+="type"; break;
        case ClassDef::Union:      result+="union"; break;
        case ClassDef::Interface:  result+="interface"; break;
        case ClassDef::Protocol:   result+="protocol"; break;
        case ClassDef::Category:   result+="category"; break;
        case ClassDef::Exception:  result+="exception"; break;
        default: break;
      }
      result+=" was generated from the following file";
      if (single) result+=":"; else result+="s:";
      return result;
    }

    /*! This is used for translation of the word that will possibly
     *  be followed by a single name or by a list of names
     *  of the category.
     */
    virtual QCString trType(bool first_capital, bool singular)
    {
      QCString result((first_capital ? "Type" : "type"));
      if (!singular)  result+="s";
      return result;
    }

    /*! This is used for translation of the word that will possibly
     *  be followed by a single name or by a list of names
     *  of the category.
     */
    virtual QCString trSubprogram(bool first_capital, bool singular)
    {
      QCString result((first_capital ? "Subprogram" : "subprogram"));
      if (!singular)  result+="s";
      return result;
    }

    /*! C# Type Constraint list */
    virtual QCString trTypeConstraints()
    {
      return "Type Constraints";
    }

//////////////////////////////////////////////////////////////////////////
// new since 1.6.0 (mainly for the new search engine)
//////////////////////////////////////////////////////////////////////////

    /*! directory relation for \a name */
    virtual QCString trDirRelation(const char *name)
    {
      return QCString(name)+" Relation";
    }

    /*! Loading message shown when loading search results */
    virtual QCString trLoading()
    {
      return "Loading...";
    }

    /*! Label used for search results in the global namespace */
    virtual QCString trGlobalNamespace()
    {
      return "Global Namespace";
    }

    /*! Message shown while searching */
    virtual QCString trSearching()
    {
      return "Searching...";
    }

    /*! Text shown when no search results are found */
    virtual QCString trNoMatches()
    {
      return "No Matches";
    }

//////////////////////////////////////////////////////////////////////////
// new since 1.6.3 (missing items for the directory pages)
//////////////////////////////////////////////////////////////////////////

    /*! when clicking a directory dependency label, a page with a
     *  table is shown. The heading for the first column mentions the
     *  source file that has a relation to another file.
     */
    virtual QCString trFileIn(const char *name)
    {
      return (QCString)"File in "+name;
    }

    /*! when clicking a directory dependency label, a page with a
     *  table is shown. The heading for the second column mentions the
     *  destination file that is included.
     */
    virtual QCString trIncludesFileIn(const char *name)
    {
      return (QCString)"Includes file in "+name;
    }

    /** Compiles a date string.
     *  @param year Year in 4 digits
     *  @param month Month of the year: 1=January
     *  @param day Day of the Month: 1..31
     *  @param dayOfWeek Day of the week: 1=Monday..7=Sunday
     *  @param hour Hour of the day: 0..23
     *  @param minutes Minutes in the hour: 0..59
     *  @param seconds Seconds within the minute: 0..59
     *  @param includeTime Include time in the result string?
     */
    virtual QCString trDateTime(int year,int month,int day,int dayOfWeek,
                                int hour,int minutes,int seconds,
                                bool includeTime)
    {
      static const char *days[]   = { "Mon","Tue","Wed","Thu","Fri","Sat","Sun" };
      static const char *months[] = { "Jan","Feb","Mar","Apr","May","Jun","Jul","Aug","Sep","Oct","Nov","Dec" };
      QCString sdate;
      sdate.sprintf("%s %s %d %d",days[dayOfWeek-1],months[month-1],day,year);
      if (includeTime)
      {
        QCString stime;
        stime.sprintf(" %.2d:%.2d:%.2d",hour,minutes,seconds);
        sdate+=stime;
      }
      return sdate;
    }

//////////////////////////////////////////////////////////////////////////
// new since 1.7.5
//////////////////////////////////////////////////////////////////////////

    /*! Header for the page with bibliographic citations */
    virtual QCString trCiteReferences()
    { return "Bibliography"; }

    /*! Text for copyright paragraph */
    virtual QCString trCopyright()
    { return "Copyright"; }

    /*! Header for the graph showing the directory dependencies */
    virtual QCString trDirDepGraph(const char *name)
    { return QCString("Directory dependency graph for ")+name+":"; }

//////////////////////////////////////////////////////////////////////////
// new since 1.8.0
//////////////////////////////////////////////////////////////////////////

    /*! Detail level selector shown for hierarchical indices */
    virtual QCString trDetailLevel()
    { return "detail level"; }

    /*! Section header for list of template parameters */
    virtual QCString trTemplateParameters()
    { return "Template Parameters"; }

    /*! Used in dot graph when UML_LOOK is enabled and there are many fields */
    virtual QCString trAndMore(const QCString &number)
    { return "and "+number+" more..."; }

    /*! Used file list for a Java enum */
    virtual QCString trEnumGeneratedFromFiles(bool single)
    { QCString result = "The documentation for this enum was generated from the following file";
      if (!single) result += "s";
      result+=":";
      return result;
    }

    /*! Header of a Java enum page (Java enums are represented as classes). */
    virtual QCString trEnumReference(const char *name)
    { return QCString(name)+" Enum Reference"; }

    /*! Used for a section containing inherited members */
    virtual QCString trInheritedFrom(const char *members,const char *what)
    { return QCString(members)+" inherited from "+what; }

    /*! Header of the sections with inherited members specific for the
     *  base class(es)
     */
    virtual QCString trAdditionalInheritedMembers()
    { return "Additional Inherited Members"; }

//////////////////////////////////////////////////////////////////////////
// new since 1.8.2
//////////////////////////////////////////////////////////////////////////

    /*! Used as a tooltip for the toggle button that appears in the
     *  navigation tree in the HTML output when GENERATE_TREEVIEW is
     *  enabled. This tooltip explains the meaning of the button.
     */
    virtual QCString trPanelSynchronisationTooltip(bool enable)
    {
      QCString opt = enable ? "enable" : "disable";
      return "click to "+opt+" panel synchronisation";
    }

    /*! Used in a method of an Objective-C class that is declared in a
     *  a category. Note that the @1 marker is required and is replaced
     *  by a link.
     */
    virtual QCString trProvidedByCategory()
    {
      return "Provided by category @0.";
    }

    /*! Used in a method of an Objective-C category that extends a class.
     *  Note that the @1 marker is required and is replaced by a link to
     *  the class method.
     */
    virtual QCString trExtendsClass()
    {
      return "Extends class @0.";
    }

    /*! Used as the header of a list of class methods in Objective-C.
     *  These are similar to static public member functions in C++.
     */
    virtual QCString trClassMethods()
    {
      return "Class Methods";
    }

    /*! Used as the header of a list of instance methods in Objective-C.
     *  These are similar to public member functions in C++.
     */
    virtual QCString trInstanceMethods()
    {
      return "Instance Methods";
    }

    /*! Used as the header of the member functions of an Objective-C class.
     */
    virtual QCString trMethodDocumentation()
    {
      return "Method Documentation";
    }

//////////////////////////////////////////////////////////////////////////
// new since 1.8.4
//////////////////////////////////////////////////////////////////////////

    /** old style UNO IDL services: implemented interfaces */
    virtual QCString trInterfaces()
    { return "Exported Interfaces"; }

    /** old style UNO IDL services: inherited services */
    virtual QCString trServices()
    { return "Included Services"; }

    /** UNO IDL constant groups */
    virtual QCString trConstantGroups()
    { return "Constant Groups"; }

    /** UNO IDL constant groups */
    virtual QCString trConstantGroupReference(const char *namespaceName)
    {
      QCString result=namespaceName;
      result+=" Constant Group Reference";
      return result;
    }
    /** UNO IDL service page title */
    virtual QCString trServiceReference(const char *sName)
    {
      QCString result=(QCString)sName;
      result+=" Service Reference";
      return result;
    }
    /** UNO IDL singleton page title */
    virtual QCString trSingletonReference(const char *sName)
    {
      QCString result=(QCString)sName;
      result+=" Singleton Reference";
      return result;
    }
    /** UNO IDL service page */
    virtual QCString trServiceGeneratedFromFiles(bool single)
    {
      // single is true implies a single file
      QCString result=(QCString)"The documentation for this service "
                                "was generated from the following file";
      if (single) result+=":"; else result+="s:";
      return result;
    }
    /** UNO IDL singleton page */
    virtual QCString trSingletonGeneratedFromFiles(bool single)
    {
      // single is true implies a single file
      QCString result=(QCString)"The documentation for this singleton "
                                "was generated from the following file";
      if (single) result+=":"; else result+="s:";
      return result;
    }

//////////////////////////////////////////////////////////////////////////
// new since 1.8.15
//////////////////////////////////////////////////////////////////////////

    /** VHDL design unit hierarchy */
    virtual QCString trDesignUnitHierarchy()
    { return "Design Unit Hierarchy"; }
    /** VHDL design unit list */
    virtual QCString trDesignUnitList()
    { return "Design Unit List"; }
    /** VHDL design unit members */
    virtual QCString trDesignUnitMembers()
    { return "Design Unit Members"; }
    /** VHDL design unit list description */
    virtual QCString trDesignUnitListDescription()
    {
        return "Here is a list of all design unit members with links to "
            "the Entities they belong to:";
    }
    /** VHDL design unit index */
    virtual QCString trDesignUnitIndex()
    { return "Design Unit Index"; }
    /** VHDL design units */
    virtual QCString trDesignUnits()
    { return "Design Units"; }
    /** VHDL functions/procedures/processes */
    virtual QCString trFunctionAndProc()
    { return "Functions/Procedures/Processes"; }
    /** VHDL type */
    virtual QCString trVhdlType(uint64 type,bool single)
    {
      switch(type)
      {
        case VhdlDocGen::LIBRARY:
          if (single) return "Library";
          else        return "Libraries";
        case VhdlDocGen::PACKAGE:
          if (single) return "Package";
          else        return "Packages";
        case VhdlDocGen::SIGNAL:
          if (single) return "Signal";
          else        return "Signals";
        case VhdlDocGen::COMPONENT:
          if (single) return "Component";
          else        return "Components";
        case VhdlDocGen::CONSTANT:
          if (single) return "Constant";
          else        return "Constants";
        case VhdlDocGen::ENTITY:
          if (single) return "Entity";
          else        return "Entities";
        case VhdlDocGen::TYPE:
          if (single) return "Type";
          else        return "Types";
        case VhdlDocGen::SUBTYPE:
          if (single) return "Subtype";
          else        return "Subtypes";
        case VhdlDocGen::FUNCTION:
          if (single) return "Function";
          else        return "Functions";
        case VhdlDocGen::RECORD:
          if (single) return "Record";
          else        return "Records";
        case VhdlDocGen::PROCEDURE:
          if (single) return "Procedure";
          else        return "Procedures";
        case VhdlDocGen::ARCHITECTURE:
          if (single) return "Architecture";
          else        return "Architectures";
        case VhdlDocGen::ATTRIBUTE:
          if (single) return "Attribute";
          else        return "Attributes";
        case VhdlDocGen::PROCESS:
          if (single) return "Process";
          else        return "Processes";
        case VhdlDocGen::PORT:
          if (single) return "Port";
          else        return "Ports";
        case VhdlDocGen::USE:
          if (single) return "use clause";
          else        return "Use Clauses";
        case VhdlDocGen::GENERIC:
          if (single) return "Generic";
          else        return "Generics";
        case VhdlDocGen::PACKAGE_BODY:
          return "Package Body";
        case VhdlDocGen::UNITS:
          return "Units";
        case VhdlDocGen::SHAREDVARIABLE:
          if (single) return "Shared Variable";
          else        return "Shared Variables";
        case VhdlDocGen::VFILE:
          if (single) return "File";
          else        return "Files";
        case VhdlDocGen::GROUP:
          if (single) return "Group";
          else        return "Groups";
        case VhdlDocGen::INSTANTIATION:
          if (single) return "Instantiation";
          else        return "Instantiations";
        case VhdlDocGen::ALIAS:
          if (single) return "Alias";
          else        return "Aliases";
        case VhdlDocGen::CONFIG:
          if (single) return "Configuration";
          else        return "Configurations";
        case VhdlDocGen::MISCELLANEOUS:
          return "Miscellaneous";
        case VhdlDocGen::UCF_CONST:
          return "Constraints";
        default:
          return "Class";
      }
    }
    virtual QCString trCustomReference(const char *name)
    { return QCString(name)+" Reference"; }

    /* Slice */
    virtual QCString trConstants()
    {
        return "Constants";
    }
    virtual QCString trConstantDocumentation()
    {
        return "Constant Documentation";
    }
    virtual QCString trSequences()
    {
        return "Sequences";
    }
    virtual QCString trSequenceDocumentation()
    {
        return "Sequence Documentation";
    }
    virtual QCString trDictionaries()
    {
        return "Dictionaries";
    }
    virtual QCString trDictionaryDocumentation()
    {
        return "Dictionary Documentation";
    }
    virtual QCString trSliceInterfaces()
    {
        return "Interfaces";
    }
    virtual QCString trInterfaceIndex()
    {
        return "Interface Index";
    }
    virtual QCString trInterfaceList()
    {
        return "Interface List";
    }
    virtual QCString trInterfaceListDescription()
    {
        return "Here are the interfaces with brief descriptions:";
    }
    virtual QCString trInterfaceHierarchy()
    {
        return "Interface Hierarchy";
    }
    virtual QCString trInterfaceHierarchyDescription()
    {
        return "This inheritance list is sorted roughly, but not completely, alphabetically:";
    }
    virtual QCString trInterfaceDocumentation()
    {
        return "Interface Documentation";
    }
    virtual QCString trStructs()
    {
        return "Structs";
    }
    virtual QCString trStructIndex()
    {
        return "Struct Index";
    }
    virtual QCString trStructList()
    {
        return "Struct List";
    }
    virtual QCString trStructListDescription()
    {
        return "Here are the structs with brief descriptions:";
    }
    virtual QCString trStructDocumentation()
    {
        return "Struct Documentation";
    }
    virtual QCString trExceptionIndex()
    {
        return "Exception Index";
    }
    virtual QCString trExceptionList()
    {
        return "Exception List";
    }
    virtual QCString trExceptionListDescription()
    {
        return "Here are the exceptions with brief descriptions:";
    }
    virtual QCString trExceptionHierarchy()
    {
        return "Exception Hierarchy";
    }
    virtual QCString trExceptionHierarchyDescription()
    {
        return "This inheritance list is sorted roughly, but not completely, alphabetically:";
    }
    virtual QCString trExceptionDocumentation()
    {
        return "Exception Documentation";
    }
    virtual QCString trCompoundReferenceSlice(const char *clName, ClassDef::CompoundType compType, bool isLocal)
    {
      QCString result=(QCString)clName;
      if (isLocal) result+=" Local";
      switch(compType)
      {
        case ClassDef::Class:      result+=" Class"; break;
        case ClassDef::Struct:     result+=" Struct"; break;
        case ClassDef::Union:      result+=" Union"; break;
        case ClassDef::Interface:  result+=" Interface"; break;
        case ClassDef::Protocol:   result+=" Protocol"; break;
        case ClassDef::Category:   result+=" Category"; break;
        case ClassDef::Exception:  result+=" Exception"; break;
        default: break;
      }
      result+=" Reference";
      return result;
    }
    virtual QCString trOperations()
    {
        return "Operations";
    }
    virtual QCString trOperationDocumentation()
    {
        return "Operation Documentation";
    }
    virtual QCString trDataMembers()
    {
        return "Data Members";
    }
    virtual QCString trDataMemberDocumentation()
    {
        return "Data Member Documentation";
    }

//////////////////////////////////////////////////////////////////////////
<<<<<<< HEAD
// new since 1.8.19, but completely filled so no need for a TranslatorAdapter_1_8_19
=======
// new since 1.8.19
//////////////////////////////////////////////////////////////////////////

    /** VHDL design unit documentation */
    virtual QCString trDesignUnitDocumentation()
    { return "Design Unit Documentation"; }

>>>>>>> 5e293b20
//////////////////////////////////////////////////////////////////////////

    virtual QCString trISOLang()
    {
        return("en-US");
    }
};

#endif<|MERGE_RESOLUTION|>--- conflicted
+++ resolved
@@ -2250,23 +2250,15 @@
     }
 
 //////////////////////////////////////////////////////////////////////////
-<<<<<<< HEAD
-// new since 1.8.19, but completely filled so no need for a TranslatorAdapter_1_8_19
-=======
 // new since 1.8.19
 //////////////////////////////////////////////////////////////////////////
 
+    virtual QCString trISOLang()
+    { return("en-US"); }
     /** VHDL design unit documentation */
     virtual QCString trDesignUnitDocumentation()
     { return "Design Unit Documentation"; }
 
->>>>>>> 5e293b20
-//////////////////////////////////////////////////////////////////////////
-
-    virtual QCString trISOLang()
-    {
-        return("en-US");
-    }
 };
 
 #endif