--- conflicted
+++ resolved
@@ -639,12 +639,8 @@
                                          inc.blockId(),
                                          inc.context(),
                                          inc.type()==DocInclude::SnippetWithLines,
-<<<<<<< HEAD
-                                         inc.type()==DocInclude::SnippetTrimLeft,
+                                         inc.trimLeft(),
                                          inc.stripCodeComments()
-=======
-                                         inc.trimLeft()
->>>>>>> 772f164c
                                         );
         m_ci.endCodeFragment("DoxyCodeInclude");
       }
