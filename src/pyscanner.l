/******************************************************************************
 *
 * Copyright (C) 1997-2021 by Dimitri van Heesch.
 *
 * Permission to use, copy, modify, and distribute this software and its
 * documentation under the terms of the GNU General Public License is hereby
 * granted. No representations are made about the suitability of this software
 * for any purpose. It is provided "as is" without express or implied warranty.
 * See the GNU General Public License for more details.
 *
 * Documents produced by Doxygen are derivative works derived from the
 * input used in their production; they are not affected by this license.
 *
 */
/*  This code is based on the work done by the MoxyPyDoxy team
 *  (Linda Leong, Mike Rivera, Kim Truong, and Gabriel Estrada)
 *  in Spring 2005 as part of CS 179E: Compiler Design Project
 *  at the University of California, Riverside; the course was
 *  taught by Peter H. Froehlich <phf@acm.org>.
 */

%option never-interactive
%option prefix="pyscannerYY"
%option reentrant
%option extra-type="struct pyscannerYY_state *"
%top{
#include <stdint.h>
// forward declare yyscan_t to improve type safety
#define YY_TYPEDEF_YY_SCANNER_T
struct yyguts_t;
typedef yyguts_t *yyscan_t;
}

%{

/*
 *      includes
 */
#include <stdio.h>
#include <stdlib.h>
#include <assert.h>
#include <ctype.h>

#include "pyscanner.h"
#include "entry.h"
#include "message.h"
#include "config.h"
#include "doxygen.h"
#include "util.h"
#include "defargs.h"
#include "language.h"
#include "commentscan.h"
#include "arguments.h"
#include "markdown.h"
#include "fileinfo.h"

// Toggle for some debugging info
//#define DBG_CTX(x) fprintf x
#define DBG_CTX(x) do { } while(0)

#define YY_NO_INPUT 1
#define YY_NO_UNISTD_H 1

#define USE_STATE2STRING 0

#define unput_string(yytext,yyleng) do { for (int i=(int)yyleng-1;i>=0;i--) unput(yytext[i]); } while(0)

/* ----------------------------------------------------------------- */

struct pyscannerYY_state
{
  CommentScanner          commentScanner;
  OutlineParserInterface *thisParser = 0;
  const char *            inputString = 0;
  yy_size_t               inputPosition = 0;
  Protection              protection = Public;
  std::shared_ptr<Entry>  current_root;
  std::shared_ptr<Entry>  current;
  std::shared_ptr<Entry>  previous;
  std::shared_ptr<Entry>  bodyEntry;
  int                     yyLineNr = 1 ;
  QCString                fileName;
  MethodTypes             mtype = Method;
  bool                    stat = FALSE;
  Specifier               virt = Normal;
  int                     docBlockContext = 0;
  QCString                docBlock;
  bool                    docBlockInBody = FALSE;
  bool                    docBlockJavaStyle = FALSE;
  bool                    docBrief = FALSE;
  bool                    docBlockSpecial = FALSE;
  bool                    doubleQuote = FALSE;
  bool                    specialBlock = FALSE;
  int                     stringContext = 0;
  TextStream *            copyString = 0;
  int                     indent = 0;
  int                     curIndent = 0;
  int                     commentIndent = 0;
  bool                    importTuple = FALSE;
  StringUnorderedMap      packageNameCache;
  char                    atomStart = 0;
  char                    atomEnd = 0;
  int                     atomCount = 0;
  QCString                moduleScope;
  QCString                packageName;
  TextStream              defVal;
  int                     braceCount = 0;
  bool                    lexInit = FALSE;
  bool                    packageCommentAllowed = FALSE;
  bool                    start_init = FALSE;
  int                     search_count = 0;
  QCString                argType;
  bool                    funcParamsEnd = FALSE;
  std::vector<QCString>   decorators;
  QCString                programStr;
};

//-----------------------------------------------------------------------------
#if USE_STATE2STRING
static const char *stateToString(int state);
#endif

static inline int computeIndent(const char *s);

static void initParser(yyscan_t yyscanner);
static void initEntry(yyscan_t yyscanner);
static void newEntry(yyscan_t yyscanner);
static void newVariable(yyscan_t yyscanner);
static void newFunction(yyscan_t yyscanner);
static QCString findPackageScopeFromPath(yyscan_t yyscanner,const QCString &path);
static void addFrom(yyscan_t yyscanner,bool all);
static void lineCount(yyscan_t yyscanner);
static void incLineNr(yyscan_t yyscanner);
static void startCommentBlock(yyscan_t yyscanner,bool brief);
static void handleCommentBlock(yyscan_t yyscanner,const QCString &doc,bool brief);
static void endOfDef(yyscan_t yyscanner,int correction=0);
static inline void addToString(yyscan_t yyscanner,const char *s);
static void initTriDoubleQuoteBlock(yyscan_t yyscanner);
static void initTriSingleQuoteBlock(yyscan_t yyscanner);
static void initSpecialBlock(yyscan_t yyscanner);
static void searchFoundDef(yyscan_t yyscanner);
static void searchFoundClass(yyscan_t yyscanner);
static QCString findPackageScope(yyscan_t yyscanner,const QCString &fileName);

static yy_size_t yyread(yyscan_t yyscanner,char *buf,yy_size_t max_size);

//-----------------------------------------------------------------------------
/* ----------------------------------------------------------------- */
#undef  YY_INPUT
#define YY_INPUT(buf,result,max_size) result=yyread(yyscanner,buf,max_size);

// otherwise the filename would be the name of the converted file (*.cpp instead of *.l)
static inline const char *getLexerFILE() {return __FILE__;}
#include "doxygen_lex.h"

%}

       /* start command character */



BB                [ \t]+
B                 [ \t]*
NEWLINE           \n
BN                [ \t\n]

DIGIT             [0-9]

HEXNUMBER         "0"[xX][0-9a-fA-F]+[lL]?
OCTNUMBER         "0"[0-7]+[lL]?
NUMBER            {DIGIT}+[lLjJ]?
INTNUMBER         {HEXNUMBER}|{OCTNUMBER}|{NUMBER}
FLOATNUMBER       {DIGIT}+"."{DIGIT}+([eE][+\-]?{DIGIT}+)?[jJ]?
BOOL              ("True"|"False")
LETTER            [A-Za-z\x80-\xFF]
NONEMPTY          [A-Za-z0-9_\x80-\xFF]
EXPCHAR           [#(){}\[\],:.%/\\=`*~|&<>!;+-]
NONEMPTYEXP       [^ \t\n:]
PARAMNONEMPTY     [^ \t\n():]
IDENTIFIER        ({LETTER}|"_")({LETTER}|{DIGIT}|"_")*
SCOPE             {IDENTIFIER}("."{IDENTIFIER})*
CALL              "("[^)]*")"
BORDER            ([^A-Za-z0-9])

TRISINGLEQUOTE    {STRINGPREFIX}?"'''"(!)?
TRIDOUBLEQUOTE    {STRINGPREFIX}?"\"\"\""(!)?
ENDTRISINGLEQUOTE "'''"
ENDTRIDOUBLEQUOTE "\"\"\""
LONGSTRINGCHAR    [^\\"']
ESCAPESEQ         ("\\")(.)
LONGSTRINGITEM    ({LONGSTRINGCHAR}|{ESCAPESEQ})
SMALLQUOTE        ("\"\""|"\""|"'"|"''")
LONGSTRINGBLOCK   ({LONGSTRINGITEM}|{SMALLQUOTE})

SHORTSTRING       ("'"{SHORTSTRINGITEM}*"'"|'"'{SHORTSTRINGITEM}*'"')
SHORTSTRINGITEM   ({SHORTSTRINGCHAR}|{ESCAPESEQ})
SHORTSTRINGCHAR   [^\\\n"]
STRINGLITERAL     {STRINGPREFIX}?( {SHORTSTRING} | {LONGSTRING})
STRINGPREFIX      ("r"|"u"|"ur"|"R"|"U"|"UR"|"Ur"|"uR")
FLOWKW            ("or"|"and"|"is"|"not"|"print"|"for"|"in"|"try"|"except"|"yield"|"raise"|"break"|"continue"|"pass"|"if"|"return"|"while"|"elif"|"else"|"finally")
POUNDCOMMENT      "#"[^#\n][^\n]*
SCRIPTCOMMENT      "#!".*

STARTDOCSYMS      "##"

%option noyywrap

  /* Main start state */

%x Search
%x SearchMemVars

  /* Mid-comment states */

  /* %x FuncDoubleComment */
  /* %x ClassDoubleComment */
%x TripleComment
%x SpecialComment

  /* Function states */

%x FunctionDec
%x FunctionParams
%x FunctionBody
%x FunctionAnnotation
%x FunctionTypeAnnotation
%x FunctionParamDefVal

  /* Class states */

%x ClassDec
%x ClassInheritance
%x ClassCaptureIndent
%x ClassBody

  /* Variable states */
%x VariableDec
%x VariableEnd
%x VariableAtom

  /* String states */

%x SingleQuoteString
%x DoubleQuoteString
%x TripleString
%x SingleQuoteStringIgnore
%x DoubleQuoteStringIgnore

  /* import */
%x FromMod
%x FromModItem
%x Import

%%

  /* ------------ Function recognition rules -------------- */

<Search>{

    ^{B}"def"{BB}       { // start of a function/method definition with indent
                          DBG_CTX((stderr,"Found def at %d\n",yyextra->yyLineNr));
                          yyextra->indent=computeIndent(yytext);
                          searchFoundDef(yyscanner);
                          BEGIN( FunctionDec );
                        }
    ^{B}"async"{BB}"def"{BB} { // start of an async function/method definition with indent
                          DBG_CTX((stderr,"Found async def at %d\n",yyextra->yyLineNr));
                          yyextra->indent=computeIndent(yytext);
                          searchFoundDef(yyscanner);
                          BEGIN( FunctionDec );
                        }
    "def"{BB}           { // start of a function/method definition
                          searchFoundDef(yyscanner);
                          BEGIN( FunctionDec );
                        }
    "async"{BB}"def"{BB} { // start of a function/method definition
                          searchFoundDef(yyscanner);
                          BEGIN( FunctionDec );
                        }

     ^{B}"class"{BB}    { // start of a class definition with indent
                          DBG_CTX((stderr,"Found class at %d\n",yyextra->yyLineNr));
                          yyextra->indent=computeIndent(yytext);
                          searchFoundClass(yyscanner);
                          BEGIN( ClassDec ) ;
                        }
     "class"{BB}        {  // start of a class definition
                          searchFoundClass(yyscanner);
                          BEGIN( ClassDec ) ;
                       }
     ^{B}"from"{BB}    |
     "from"{BB}        { // start of an from import
                          yyextra->packageCommentAllowed = FALSE;
                          BEGIN( FromMod );
                       }

     ^{B}"import"{BB}  |
     "import"{BB}      { // start of an import statement
                          yyextra->packageCommentAllowed = FALSE;
                          BEGIN( Import );
                       }
     ^{B}{IDENTIFIER}/{B}"="{B}"property" { // property
                        yyextra->current->section   = Entry::VARIABLE_SEC;
                        yyextra->current->mtype     = Property;
                        yyextra->current->name      = QCString(yytext).stripWhiteSpace();
                        yyextra->current->fileName  = yyextra->fileName;
                        yyextra->current->startLine = yyextra->yyLineNr;
                        yyextra->current->bodyLine  = yyextra->yyLineNr;
                        yyextra->packageCommentAllowed = FALSE;
                        BEGIN(VariableDec);
                      }
     ^{B}{IDENTIFIER}/{B}"="[^=] { // variable
                        if (yyextra->search_count) REJECT;
                        yyextra->indent=computeIndent(yytext);
                        yyextra->current->section   = Entry::VARIABLE_SEC;
                        yyextra->current->name      = QCString(yytext).stripWhiteSpace();
                        yyextra->current->fileName  = yyextra->fileName;
                        yyextra->current->startLine = yyextra->yyLineNr;
                        yyextra->current->bodyLine  = yyextra->yyLineNr;
                        yyextra->packageCommentAllowed = FALSE;
                        BEGIN(VariableDec);
                      }
     {B}{IDENTIFIER}/({B},{B}{IDENTIFIER})*{B}")"*{B}"="[^=] { // list of variables, we cannot place the default value
                                                               // so we will skip it later on in a general rule
                                                               // Also note ")" this is to catch also (a,b). the "("
                                                               // is caught in the rule: [(], the ")" will be handled in [)]
                        if (yyextra->search_count > 1) REJECT;
                        yyextra->indent=computeIndent(yytext);
                        yyextra->current->section   = Entry::VARIABLE_SEC;
                        yyextra->current->name      = QCString(yytext).stripWhiteSpace();
                        yyextra->current->fileName  = yyextra->fileName;
                        yyextra->current->startLine = yyextra->yyLineNr;
                        yyextra->current->bodyLine  = yyextra->yyLineNr;
                        yyextra->packageCommentAllowed = FALSE;
                        newVariable(yyscanner);
                      }
     "'"              { // start of a single quoted string
                        yyextra->stringContext=YY_START;
                        yyextra->copyString=0;
                        yyextra->packageCommentAllowed = FALSE;
                        BEGIN( SingleQuoteString );
                      }
     "\""             { // start of a double quoted string
                        yyextra->stringContext=YY_START;
                        yyextra->copyString=0;
                        yyextra->packageCommentAllowed = FALSE;
                        BEGIN( DoubleQuoteString );
                      }
    "@staticmethod"  {
                        yyextra->stat=TRUE;
                      }
    "@"{SCOPE}{CALL}? { // decorator
                        lineCount(yyscanner);
                      }
    {SCRIPTCOMMENT}   { // Unix type script comment
                        if (yyextra->yyLineNr != 1) REJECT;
                      }
    {POUNDCOMMENT}    { // normal comment
                        yyextra->packageCommentAllowed = FALSE;
                      }
    {IDENTIFIER}      { // some other identifier
                        yyextra->packageCommentAllowed = FALSE;
                      }
    ^{BB}             {
                        yyextra->curIndent=computeIndent(yytext);
                      }

    {NEWLINE}+        { // new line
                        lineCount(yyscanner);
                      }

    {TRIDOUBLEQUOTE}  { // start of a comment block
                        initTriDoubleQuoteBlock(yyscanner);
                        BEGIN(TripleComment);
                      }

    {TRISINGLEQUOTE}  { // start of a comment block
                        initTriSingleQuoteBlock(yyscanner);
                        BEGIN(TripleComment);
                      }

    {STARTDOCSYMS}/[^#]    {  // start of a special comment
                        yyextra->curIndent=computeIndent(yytext);
                        yyextra->packageCommentAllowed = FALSE;
                        initSpecialBlock(yyscanner);
                        BEGIN(SpecialComment);
                      }
    [(]               { // we have to do something with (
                        yyextra->search_count += 1;
                      }
    [)]               { // we have to do something with )
                        yyextra->search_count -= 1;
                      }
    [^\n]             { // any other character...
                        // This is the major default
                        // that should catch everything
                        // else in Body.
                      }
}

<FromMod>{
  "."                 { // python3 style imports
                      }
  {IDENTIFIER}({B}"."{B}{IDENTIFIER})* { // from package import
                        yyextra->packageName=yytext;
                      }
  "import"{B}         {
                        BEGIN(FromModItem);
                      }
  \n                  {
                        incLineNr(yyscanner);
                        BEGIN(Search);
                      }
  {B}                 {
                      }
  .                   {
                        unput(*yytext);
                        BEGIN(Search);
                      }
}

<FromModItem>{
  "*"           { // import all
                  addFrom(yyscanner,TRUE);
                  BEGIN(Search);
                }
  {IDENTIFIER}/{B}","{B} {
                  addFrom(yyscanner,FALSE);
                }
  {IDENTIFIER}/{B}")" {
                  addFrom(yyscanner,FALSE);
                }
  {IDENTIFIER}  {
                  addFrom(yyscanner,FALSE);
                  if (!yyextra->importTuple)
                  {
                    BEGIN(Search);
                  }
                }
  \n            {
                  incLineNr(yyscanner);
                  if (!yyextra->importTuple)
                  {
                    BEGIN(Search);
                  }
                }
  {B}           {
                }
  "("           {
                  yyextra->importTuple=TRUE;
                }
  ")"           {
                  yyextra->importTuple=FALSE;
                  BEGIN(Search);
                }
  ","           {
                }
  "\\"{B}\n     { // line continuation
                  incLineNr(yyscanner);
                }
  .             {
                  unput(*yytext);
                  BEGIN(Search);
                }
}

<Import>{
  {IDENTIFIER}({B}"."{B}{IDENTIFIER})* {
                        yyextra->current->name=removeRedundantWhiteSpace(substitute(yytext,".","::"));
                        yyextra->current->fileName = yyextra->fileName;
                        //printf("Adding using declaration: found:%s:%d name=%s\n",qPrint(yyextra->fileName),yyextra->yyLineNr,qPrint(yyextra->current->name));
                        yyextra->current->section=Entry::USINGDECL_SEC;
                        yyextra->current_root->moveToSubEntryAndRefresh(yyextra->current);
                        initEntry(yyscanner);
                        BEGIN(Search);
                      }
  \n            {
                  incLineNr(yyscanner);
                  BEGIN(Search);
                }
  {B}           {
                }
  .             {
                  unput(*yytext);
                  BEGIN(Search);
                }
}

<SearchMemVars>{
    "self."{IDENTIFIER}/{B}"=" {
                        DBG_CTX((stderr,"Found instance method variable %s in %s at %d\n",&yytext[5],qPrint(yyextra->current_root->name.data(),yyextra->yyLineNr)));
                        yyextra->current->name=&yytext[5];
                        yyextra->current->section=Entry::VARIABLE_SEC;
                        yyextra->current->fileName  = yyextra->fileName;
                        yyextra->current->startLine = yyextra->yyLineNr;
                        yyextra->current->bodyLine  = yyextra->yyLineNr;
                        yyextra->current->type.resize(0);
                        if (yyextra->current->name.at(0)=='_') // mark as private
                        {
                          yyextra->current->protection=Private;
                        }
                        newEntry(yyscanner);
                      }
    "cls."{IDENTIFIER}/{B}"=" {
                        DBG_CTX((stderr,"Found class method variable %s in %s at %d\n",&yytext[4],qPrint(yyextra->current_root->name),yyextra->yyLineNr));
                        yyextra->current->name=&yytext[4];
                        yyextra->current->section=Entry::VARIABLE_SEC;
                        yyextra->current->fileName  = yyextra->fileName;
                        yyextra->current->startLine = yyextra->yyLineNr;
                        yyextra->current->bodyLine  = yyextra->yyLineNr;
                        yyextra->current->type.resize(0);
                        if (yyextra->current->name.at(0)=='_') // mark as private
                        {
                          yyextra->current->protection=Private;
                        }
                        newEntry(yyscanner);
                      }
    {TRIDOUBLEQUOTE}  { // start of a comment block
                        initTriDoubleQuoteBlock(yyscanner);
                        BEGIN(TripleComment);
                      }

    {TRISINGLEQUOTE}  { // start of a comment block
                        initTriSingleQuoteBlock(yyscanner);
                        BEGIN(TripleComment);
                      }

    {STARTDOCSYMS}/[^#]    {  // start of a special comment
                        initSpecialBlock(yyscanner);
                        BEGIN(SpecialComment);
                      }
    {POUNDCOMMENT}    { // #
                      }
    "'"               { // start of a single quoted string
                        yyextra->stringContext=YY_START;
                        yyextra->copyString=0;
                        BEGIN( SingleQuoteString );
                      }
    "\""              { // start of a double quoted string
                        yyextra->stringContext=YY_START;
                        yyextra->copyString=0;
                        BEGIN( DoubleQuoteString );
                      }
    \n                { incLineNr(yyscanner); }
    {IDENTIFIER}      // identifiers
    [^'"\.#a-z_A-Z\n]+  // other uninteresting stuff
    .                 // anything else
}

<FunctionBody>{
    \n{B}/{IDENTIFIER}[^{LETTER}{DIGIT}_]  {
                        DBG_CTX((stderr,"indent %d<=%d\n",computeIndent(&yytext[1]),yyextra->indent));
                        if (computeIndent(&yytext[1])<=yyextra->indent)
                        {
                          unput_string(yytext,yyleng);
                          endOfDef(yyscanner);
                          //YY_CURRENT_BUFFER->yy_at_bol=TRUE;
                          BEGIN(Search);
                        }
                        else
                        {
                          incLineNr(yyscanner);
                          yyextra->current->program << yytext;
                        }
                      }
    \n{B}/"##"        {
                        if (computeIndent(&yytext[1])<=yyextra->indent)
                        {
                          unput_string(yytext,yyleng);
                          endOfDef(yyscanner);
                          //YY_CURRENT_BUFFER->yy_at_bol=TRUE;
                          BEGIN(Search);
                        }
                        else
                        {
                          incLineNr(yyscanner);
                          yyextra->current->program << yytext;
                        }
                      }
    <<EOF>>           {
                        endOfDef(yyscanner);
                        yyterminate();
                      }
    ^{BB}/\n          { // skip empty line
                        yyextra->current->program << yytext;
                      }
    ^{BB}             { // something at indent >0
                        yyextra->current->program << yytext;
                        yyextra->curIndent = computeIndent(yytext);
                        if (yyextra->curIndent<=yyextra->indent)
                          // jumped out of the function
                        {
                          endOfDef(yyscanner,1);
                          BEGIN(Search);
                        }
                      }
    "'"               { // start of a single quoted string
                        yyextra->current->program << yytext;
                        yyextra->stringContext=YY_START;
                        yyextra->specialBlock = FALSE;
                        yyextra->copyString=&yyextra->current->program;
                        BEGIN( SingleQuoteString );
                      }
    "\""              { // start of a double quoted string
                        yyextra->current->program << yytext;
                        yyextra->stringContext=YY_START;
                        yyextra->specialBlock = FALSE;
                        yyextra->copyString=&yyextra->current->program;
                        BEGIN( DoubleQuoteString );
                      }
    [^ \t\n#'".]+     { // non-special stuff
                        yyextra->current->program << yytext;
                        yyextra->specialBlock = FALSE;
                      }
    ^{POUNDCOMMENT}   { // normal comment
                        yyextra->current->program << yytext;
                      }
    "#".*             { // comment half way
                        yyextra->current->program << yytext;
                      }
    {NEWLINE}         {
                        incLineNr(yyscanner);
                        yyextra->current->program << yytext;
                      }
    .                 { // any character
                        yyextra->current->program << *yytext;
                        yyextra->specialBlock = FALSE;
                      }

    {TRIDOUBLEQUOTE}  { // start of a comment block
                        yyextra->current->program << yytext;
                        initTriDoubleQuoteBlock(yyscanner);
                        BEGIN(TripleComment);
                      }

    {TRISINGLEQUOTE}  { // start of a comment block
                        yyextra->current->program << yytext;
                        initTriSingleQuoteBlock(yyscanner);
                        BEGIN(TripleComment);
                      }

    {STARTDOCSYMS}/[^#]  {  // start of a special comment
                        initSpecialBlock(yyscanner);
                        BEGIN(SpecialComment);
                      }

}

<FunctionDec>{
    {IDENTIFIER}            {
                              //found function name
                              if (yyextra->current->type.isEmpty())
                              {
                                  yyextra->current->type = "def";
                              }
                              yyextra->current->name = yytext;
                              yyextra->current->name = yyextra->current->name.stripWhiteSpace();
                              newFunction(yyscanner);
                            }
    {B}":"{B}               { // function without arguments
                              yyextra->specialBlock = TRUE; // expecting a docstring
                              yyextra->bodyEntry = yyextra->current;
                              yyextra->current->bodyLine  = yyextra->yyLineNr;
                              BEGIN(FunctionBody);
                            }

    "->"                    {
                              yyextra->defVal.str(std::string());
                              yyextra->braceCount = 0;
                              BEGIN(FunctionTypeAnnotation);
                            }
    {B}"("                  {
                              yyextra->funcParamsEnd = FALSE;
                              yyextra->current->bodyLine  = yyextra->yyLineNr;
                              BEGIN(FunctionParams);
                            }
    ")"                     { // end of parameter list
                              if (yyextra->current->argList.empty())
                              {
                                yyextra->current->argList.setNoParameters(TRUE);
                              }
                              yyextra->current->args = argListToString(yyextra->current->argList);
                              yyextra->funcParamsEnd = TRUE;
                            }
}

<FunctionParams>{
    ({BB}|",")          {
                        }

    [\*]+               {
                          yyextra->argType = yytext;
                        }
    {IDENTIFIER}        { // Name of parameter
                          lineCount(yyscanner);
                          Argument a;
                          a.name = QCString(yytext).stripWhiteSpace();
                          a.type = yyextra->argType;
                          yyextra->current->argList.push_back(a);
                          yyextra->argType = "";
                        }
    "="                 { // default value
                          // TODO: this rule is too simple, need to be able to
                          // match things like =")" as well!
                          yyextra->defVal.str(std::string());
                          yyextra->braceCount = 0;
                          BEGIN(FunctionParamDefVal);
                        }
     ")"                {
                          unput(*yytext);
                          BEGIN(FunctionDec);
                        }
     ":"{B}             {
                          yyextra->defVal.str(std::string());
                          yyextra->braceCount = 0;
                          BEGIN(FunctionAnnotation);
                        }
    {POUNDCOMMENT}      { // a comment
                        }
    {PARAMNONEMPTY}     { // Default rule inside arguments.
                        }

}

<FunctionTypeAnnotation>{
     "{"                |
     "["                |
     "("                {
                          ++yyextra->braceCount;
                          yyextra->defVal << *yytext;
                        }
     "}"                |
     "]"                |
     ")"                {
                          --yyextra->braceCount;
                          yyextra->defVal << *yytext;
                        }
     ":"                {
                          if (yyextra->braceCount == 0)
                          {
                            yyextra->current->type = yyextra->defVal.str();
                            unput(*yytext);
                            BEGIN(FunctionDec);
                          }
                          else
                            yyextra->defVal << *yytext;
                        }
     "'"                {
                          yyextra->defVal << *yytext;
                          yyextra->copyString=&yyextra->defVal;
                          yyextra->stringContext=FunctionTypeAnnotation;
                          BEGIN(SingleQuoteString);
                        }
     "\""               {
                          yyextra->defVal << *yytext;
                          yyextra->copyString=&yyextra->defVal;
                          yyextra->stringContext=FunctionTypeAnnotation;
                          BEGIN(DoubleQuoteString);
                        }
     \n                 {
                          yyextra->defVal << *yytext;
                          incLineNr(yyscanner);
                        }
     .                  {
                          yyextra->defVal << *yytext;
                        }
}

<FunctionAnnotation>{
     "{"                |
     "["                |
     "("                {
                          ++yyextra->braceCount;
                          yyextra->defVal << *yytext;
                        }
     "}"                |
     "]"                {
                          --yyextra->braceCount;
                          yyextra->defVal << *yytext;
                        }
     ")"                |
     "="                |
     ","                {
                          if (yyextra->braceCount == 0)
                          {
                            if (!yyextra->current->argList.empty())
                              yyextra->current->argList.back().type += yyextra->defVal.str();
                            if (*yytext != ',')
                              unput(*yytext);
                            BEGIN(FunctionParams);
                          }
                          else
                          {
                            if (*yytext == ')')
                              --yyextra->braceCount;
                            yyextra->defVal << *yytext;
                          }
                        }
     "'"                {
                          yyextra->defVal << *yytext;
                          yyextra->copyString=&yyextra->defVal;
                          yyextra->stringContext=FunctionAnnotation;
                          BEGIN(SingleQuoteString);
                        }
     "\""               {
                          yyextra->defVal << *yytext;
                          yyextra->copyString=&yyextra->defVal;
                          yyextra->stringContext=FunctionAnnotation;
                          BEGIN(DoubleQuoteString);
                        }
     \n                 {
                          yyextra->defVal << *yytext;
                          incLineNr(yyscanner);
                        }
     .                  {
                          yyextra->defVal << *yytext;
                        }
}

<FunctionParamDefVal>{
     "{"                |
     "["                |
     "("                { // internal opening brace, assumption is that we have correct code so braces do match
                          ++yyextra->braceCount;
                          yyextra->defVal << *yytext;
                        }
     "}"                |
     "]"                {
                          --yyextra->braceCount;
                          yyextra->defVal << *yytext;
                        }
     ")"                |
     ","                {
                          if (yyextra->braceCount == 0)
                          {
                            if (!yyextra->current->argList.empty())
                              yyextra->current->argList.back().defval=QCString(yyextra->defVal.str()).stripWhiteSpace();
                            if (*yytext == ')')
                              unput(*yytext);
                            BEGIN(FunctionParams);
                          }
                          else
                          {
                            if (*yytext == ')')
                              --yyextra->braceCount;
                            yyextra->defVal << *yytext;
                          }
                        }

     "'"                {
                          yyextra->defVal << *yytext;
                          yyextra->copyString=&yyextra->defVal;
                          yyextra->stringContext=FunctionParamDefVal;
                          BEGIN( SingleQuoteString );
                        }
     "\""               {
                          yyextra->defVal << *yytext;
                          yyextra->copyString=&yyextra->defVal;
                          yyextra->stringContext=FunctionParamDefVal;
                          BEGIN( DoubleQuoteString );
                        }
     \n                 {
                            yyextra->defVal << *yytext;
                            incLineNr(yyscanner);
                        }
     .                  {
                            yyextra->defVal << *yytext;
                        }
}


<ClassBody>{
    \n/{IDENTIFIER}{BB}  { // new def at indent 0
                        if (computeIndent(&yytext[1])<=yyextra->indent)
                        {
                          int i;
                          for (i=(int)yyleng-1;i>=0;i--)
                          {
                            unput(yytext[i]);
                          }
                          endOfDef(yyscanner);
                          //YY_CURRENT_BUFFER->yy_at_bol=TRUE;
                          BEGIN(Search);
                        }
                        else
                        {
                          incLineNr(yyscanner);
                          yyextra->current->program << yytext;
                        }
                      }
    \n/"##"[^#]       {  // start of a special comment at indent 0
                        if (computeIndent(&yytext[1])<=yyextra->indent)
                        {
                          int i;
                          for (i=(int)yyleng-1;i>=0;i--)
                          {
                            unput(yytext[i]);
                          }
                          endOfDef(yyscanner);
                          //YY_CURRENT_BUFFER->yy_at_bol=TRUE;
                          BEGIN(Search);
                        }
                        else
                        {
                          incLineNr(yyscanner);
                          yyextra->current->program << yytext;
                        }
                      }
    ^{BB}/\n          { // skip empty line
                        yyextra->current->program << yytext;
                      }
    <<EOF>>           {
                        endOfDef(yyscanner);
                        yyterminate();
                      }
    ^{BB}             { // something at indent >0
                        yyextra->curIndent=computeIndent(yytext);
                        DBG_CTX((stderr,"yyextra->curIndent=%d yyextra->indent=%d\n",yyextra->curIndent,yyextra->indent));
                        if (yyextra->curIndent<=yyextra->indent)
                          // jumped out of the class/method
                        {
                          endOfDef(yyscanner,1);
                          yyextra->indent=yyextra->curIndent;
                          // make sure the next rule matches ^...
                          //YY_CURRENT_BUFFER->yy_at_bol=TRUE;
                          //yyextra->hideClassDocs = FALSE;
                          BEGIN(Search);
                        }
                        else
                        {
                          yyextra->current->program << yytext;
                        }
                      }
    "'"               { // start of a single quoted string
                        yyextra->current->program << *yytext;
                        yyextra->stringContext=YY_START;
                        yyextra->specialBlock = FALSE;
                        yyextra->copyString=&yyextra->current->program;
                        BEGIN( SingleQuoteString );
                      }
    "\""              { // start of a double quoted string
                        yyextra->current->program << *yytext;
                        yyextra->stringContext=YY_START;
                        yyextra->specialBlock = FALSE;
                        yyextra->copyString=&yyextra->current->program;
                        BEGIN( DoubleQuoteString );
                      }
    [^ \t\n#'"]+      { // non-special stuff
                        yyextra->current->program << yytext;
                        yyextra->specialBlock = FALSE;
                        //yyextra->hideClassDocs = FALSE;
                      }
    {NEWLINE}         {
                        yyextra->current->program << *yytext;
                        incLineNr(yyscanner);
                      }
    {POUNDCOMMENT}    { // normal comment
                        yyextra->current->program << yytext;
                      }
    .                 { // any character
                        yyextra->specialBlock = FALSE;
                        yyextra->current->program << *yytext;
                      }
    {TRIDOUBLEQUOTE}  { // start of a comment block
                        //if (!yyextra->hideClassDocs)
                        yyextra->current->program << yytext;
                        initTriDoubleQuoteBlock(yyscanner);
                        BEGIN(TripleComment);
                      }

    {TRISINGLEQUOTE}  { // start of a comment block
                        //if (!yyextra->hideClassDocs)
                        yyextra->current->program << yytext;
                        initTriSingleQuoteBlock(yyscanner);
                        BEGIN(TripleComment);
                      }
}

<ClassDec>{IDENTIFIER} {
                          if (yyextra->current->type.isEmpty())
                          {
                              yyextra->current->type = "class";
                          }

                          yyextra->current->section = Entry::CLASS_SEC;
                          yyextra->current->name = yytext;

                          // prepend scope in case of nested classes
                          if (yyextra->current_root->section&Entry::SCOPE_MASK)
                          {
                            //printf("*** Prepending scope %s to class %s\n",qPrint(yyextra->current_root->name),qPrint(yyextra->current->name));
                            yyextra->current->name.prepend(yyextra->current_root->name+"::");
                          }

                          yyextra->current->name = yyextra->current->name.stripWhiteSpace();
                          yyextra->current->fileName = yyextra->fileName;
                          yyextra->docBlockContext   = YY_START;
                          yyextra->docBlockInBody    = FALSE;
                          yyextra->docBlockJavaStyle = FALSE;
                          yyextra->docBlock.resize(0);

                          BEGIN(ClassInheritance);
                        }

<ClassInheritance>{
   ({BB}|[\(,\)])      { // syntactic sugar for the list
                       }

    ":"                { // begin of the class definition
                         yyextra->specialBlock = TRUE; // expecting a docstring
                         yyextra->current->bodyLine  = yyextra->yyLineNr;
                         yyextra->current->program.str(std::string());
                         BEGIN(ClassCaptureIndent);
                       }

    {SCOPE}            {
                         yyextra->current->extends.push_back(
                                              BaseInfo(substitute(yytext,".","::"),Public,Normal)
                                            );
                         //Has base class-do stuff
                       }
    "'"                { // start of a single quoted string
                         yyextra->stringContext=YY_START;
                         BEGIN( SingleQuoteStringIgnore );
                       }
    "\""               { // start of a double quoted string
                         yyextra->stringContext=YY_START;
                         BEGIN( DoubleQuoteStringIgnore );
                       }
}

<SingleQuoteStringIgnore>{
    "'"                { // end of a single quoted string
                         BEGIN(yyextra->stringContext);
                       }
    .                  { }
}
<DoubleQuoteStringIgnore>{
    "\""               { // end of a double quoted string
                         BEGIN(yyextra->stringContext);
                       }
    .                  { }
}

<ClassCaptureIndent>{
    "\n"|({BB}"\n")            {
                                 // Blankline - ignore, keep looking for indentation.
                                 lineCount(yyscanner);
                                 yyextra->current->program << yytext;
                               }

    {TRIDOUBLEQUOTE}           { // start of a comment block
                                 initTriDoubleQuoteBlock(yyscanner);
                                 yyextra->current->program << yytext;
                                 BEGIN(TripleComment);
                               }
    {TRISINGLEQUOTE}           { // start of a comment block
                                 initTriSingleQuoteBlock(yyscanner);
                                 yyextra->current->program << yytext;
                                 BEGIN(TripleComment);
                               }
    {STARTDOCSYMS}[#]*         {  // start of a special comment
                                 initSpecialBlock(yyscanner);
                                 BEGIN(SpecialComment);
                               }
    {POUNDCOMMENT}             { // ignore comment with just one #
                               }
    ^{BB}                      {
                                 yyextra->current->program << yytext;
                                 //yyextra->current->startLine = yyextra->yyLineNr;
                                 yyextra->curIndent=computeIndent(yytext);
                                 yyextra->bodyEntry = yyextra->current;
                                 DBG_CTX((stderr,"setting indent %d\n",yyextra->curIndent));
                                 //printf("yyextra->current->program=[%s]\n",qPrint(yyextra->current->program));
                                 //yyextra->hideClassDocs = TRUE;
                                 BEGIN(ClassBody);
                               }

    ""/({NONEMPTY}|{EXPCHAR})  {
                                 // Just pushback an empty class, and
                                 // resume parsing the body.
                                 newEntry(yyscanner);
                                 yyextra->current->program << yytext;

                                 // printf("Failed to find indent - skipping!");
                                 BEGIN( Search );
                               }
}


<VariableDec>{
   "="                { // the assignment operator
                        //printf("====== VariableDec at line %d\n",yyextra->yyLineNr);
                        yyextra->start_init = TRUE;
                        yyextra->current->initializer.str(yytext);
                        yyextra->current->initializer << " ";
                      }
   {B}                { // spaces
                        yyextra->current->initializer << yytext;
                      }
   {INTNUMBER}        { // integer value
                        if (yyextra->current-> type.isEmpty()) yyextra->current->type = "int";
                        yyextra->current->initializer << yytext;
                      }
   {FLOATNUMBER}      { // floating point value
                        if (yyextra->current->type.isEmpty()) yyextra->current->type = "float";
                        yyextra->current->initializer << yytext;
                      }
   {BOOL}             { // boolean value
                        if (yyextra->current->type.isEmpty()) yyextra->current->type = "bool";
                        yyextra->current->initializer << yytext;
                      }
   {STRINGPREFIX}?"'" { // string
                        if (yyextra->current->type.isEmpty()) yyextra->current->type = "string";
                        yyextra->current->initializer << yytext;
                        yyextra->copyString=&yyextra->current->initializer;
                        yyextra->stringContext=VariableDec;
                        BEGIN( SingleQuoteString );
                      }
   {STRINGPREFIX}?"\"" { // string
                        if (yyextra->current->type.isEmpty()) yyextra->current->type = "string";
                        yyextra->current->initializer << yytext;
                        yyextra->copyString=&yyextra->current->initializer;
                        yyextra->stringContext=VariableDec;
                        BEGIN( DoubleQuoteString );
                      }
   {TRIDOUBLEQUOTE}   { // start of a comment block
                        if (yyextra->current->type.isEmpty()) yyextra->current->type = "string";
                        yyextra->current->initializer << yytext;
                        yyextra->doubleQuote=TRUE;
                        yyextra->copyString=&yyextra->current->initializer;
                        yyextra->stringContext=VariableDec;
                        BEGIN(TripleString);
                      }

   {TRISINGLEQUOTE}   { // start of a comment block
                        if (yyextra->current->type.isEmpty()) yyextra->current->type = "string";
                        yyextra->current->initializer << yytext;
                        yyextra->doubleQuote=FALSE;
                        yyextra->copyString=&yyextra->current->initializer;
                        yyextra->stringContext=VariableDec;
                        BEGIN(TripleString);
                      }
   "("                { // tuple, only when direct after =
                        if (yyextra->current->mtype!=Property && yyextra->start_init)
                        {
                          yyextra->current->type = "tuple";
                        }
                        yyextra->current->initializer << *yytext;
                        yyextra->atomStart='(';
                        yyextra->atomEnd=')';
                        yyextra->atomCount=1;
                        BEGIN( VariableAtom );
                      }
   "["                { // list
                        if (yyextra->start_init) yyextra->current->type = "list";
                        yyextra->current->initializer << *yytext;
                        yyextra->atomStart='[';
                        yyextra->atomEnd=']';
                        yyextra->atomCount=1;
                        BEGIN( VariableAtom );
                      }
   "{"                { // dictionary
                        if (yyextra->start_init) yyextra->current->type = "dictionary";
                        yyextra->current->initializer << *yytext;
                        yyextra->atomStart='{';
                        yyextra->atomEnd='}';
                        yyextra->atomCount=1;
                        BEGIN( VariableAtom );
                      }
   "#".*              { // comment
                        BEGIN( VariableEnd );
                      }
   {IDENTIFIER}       {
                        // do something based on the type of the IDENTIFIER
                        if (yyextra->current->type.isEmpty())
                        {
                          for (const auto &child : yyextra->current_root->children())
                          {
                            if (child->name == QCString(yytext))
                            {
                               yyextra->current->type = child->type;
                               break;
                            }
                          }
                        }
                        yyextra->start_init = FALSE;
                        yyextra->current->initializer << yytext;
                      }
   "\\\n"             {
                        yyextra->current->initializer << yytext;
                        incLineNr(yyscanner);
                      }
   .                  {
                        yyextra->start_init = FALSE;
                        yyextra->current->initializer << *yytext;
                      }
   \n                 {
                        unput('\n');
                        BEGIN( VariableEnd );
                      }
}

<VariableAtom>{
    [\(\[\{]          {
                        yyextra->current->initializer << *yytext;
                        if (yyextra->atomStart==*yytext)
                        {
                          yyextra->atomCount++;
                        }
                      }
    [\)\]\}]          {
                        yyextra->current->initializer << *yytext;
                        if (yyextra->atomEnd==*yytext)
                        {
                          yyextra->atomCount--;
                        }
                        if (yyextra->atomCount==0)
                        {
                          yyextra->start_init = FALSE;
                          BEGIN(VariableDec);
                        }
                      }
    {TRIDOUBLEQUOTE}  { // start of a comment block
                        yyextra->specialBlock = FALSE;
                        yyextra->current->program << yytext;
                        initTriDoubleQuoteBlock(yyscanner);
                        BEGIN(TripleComment);
                      }

    {TRISINGLEQUOTE}  { // start of a comment block
                        yyextra->specialBlock = FALSE;
                        yyextra->current->program << yytext;
                        initTriSingleQuoteBlock(yyscanner);
                        BEGIN(TripleComment);
                      }
   "'"                {
                        yyextra->stringContext=YY_START;
                        yyextra->current->initializer << "'";
                        yyextra->copyString=&yyextra->current->initializer;
                        BEGIN( SingleQuoteString );
                      }
   "\""               {
                        yyextra->stringContext=YY_START;
                        yyextra->current->initializer << "\"";
                        yyextra->copyString=&yyextra->current->initializer;
                        BEGIN( DoubleQuoteString );
                      }
   {IDENTIFIER}       {
                        yyextra->current->initializer << yytext;
                      }
   .                  {
                        yyextra->current->initializer << *yytext;
                      }
   \n                 {
                        yyextra->current->initializer << *yytext;
                        incLineNr(yyscanner);
                      }

}

<VariableEnd>{
    \n                {
                        incLineNr(yyscanner);
                        newVariable(yyscanner);
                        BEGIN(Search);
                      }
    .                 {
                        unput(*yytext);
                        newVariable(yyscanner);
                        BEGIN(Search);
                      }
    <<EOF>>           { yyterminate();
                      }
}

<TripleComment>{
    {ENDTRIDOUBLEQUOTE}   |
    {ENDTRISINGLEQUOTE}   {
                          // printf("Expected module block %d special=%d\n",yyextra->expectModuleDocs,yyextra->specialBlock);
                          if (yyextra->doubleQuote==(yytext[0]=='"'))
                          {
                            if (yyextra->specialBlock) // expecting a docstring
                            {
                              QCString actualDoc=yyextra->docBlock;
                              if (!yyextra->docBlockSpecial) // legacy unformatted docstring
                              {
                                if (!actualDoc.isEmpty())
                                {
                                  stripIndentation(actualDoc,yyextra->commentIndent);
<<<<<<< HEAD
			          actualDoc.prepend("@iverbatim\n");
			          actualDoc.append("@endiverbatim ");
			        }
			      }
			      //printf("-------> yyextra->current=%p yyextra->bodyEntry=%p\n",yyextra->current,yyextra->bodyEntry);
			      handleCommentBlock(yyscanner, actualDoc, FALSE);
			    }
			    else if (yyextra->packageCommentAllowed) // expecting module docs
			    {
			      QCString actualDoc=yyextra->docBlock;
			      if (!yyextra->docBlockSpecial) // legacy unformatted docstring
			      {
                                if (!actualDoc.isEmpty())
                                {
                                  stripIndentation(actualDoc,yyextra->commentIndent);
			          actualDoc.prepend("@iverbatim\n");
			          actualDoc.append("@endiverbatim ");
			        }
			      }
=======
                                  actualDoc.prepend("\\verbatim\n");
                                  actualDoc.append("\\endverbatim ");
                                }
                              }
                              //printf("-------> yyextra->current=%p yyextra->bodyEntry=%p\n",yyextra->current,yyextra->bodyEntry);
                              handleCommentBlock(yyscanner, actualDoc, FALSE);
                            }
                            else if (yyextra->packageCommentAllowed) // expecting module docs
                            {
                              QCString actualDoc=yyextra->docBlock;
                              if (!yyextra->docBlockSpecial) // legacy unformatted docstring
                              {
                                if (!actualDoc.isEmpty())
                                {
                                  stripIndentation(actualDoc,yyextra->commentIndent);
                                  actualDoc.prepend("\\verbatim\n");
                                  actualDoc.append("\\endverbatim ");
                                }
                              }
>>>>>>> 94fa0c19
                              if (yyextra->moduleScope.startsWith("__") &&  yyextra->moduleScope.endsWith("__"))
                              {
                                actualDoc.prepend("\\namespace \\"+yyextra->moduleScope+" ");
                              }
                              else
                              {
                                actualDoc.prepend("\\namespace "+yyextra->moduleScope+" ");
                              }
                              handleCommentBlock(yyscanner, actualDoc, FALSE);
                            }
                            if ((yyextra->docBlockContext==ClassBody /*&& !yyextra->hideClassDocs*/) ||
                                yyextra->docBlockContext==FunctionBody)
                            {
                              yyextra->current->program << yyextra->docBlock;
                              yyextra->current->program << yytext;
                            }
                            //if (yyextra->hideClassDocs)
                            //{
                            //  yyextra->current->startLine = yyextra->yyLineNr;
                            //}
                            //yyextra->hideClassDocs=FALSE;
                            BEGIN(yyextra->docBlockContext);
                          }
                          else
                          {
                            yyextra->docBlock += yytext;
                          }
                          yyextra->packageCommentAllowed = FALSE;
                        }


    ^{BB}               { // leading whitespace
                          yyextra->docBlock += yytext;
                        }
    [^"'\n \t\\]+       {
                          yyextra->docBlock += yytext;
                        }
    \n                  {
                          incLineNr(yyscanner);
                          yyextra->docBlock += yytext;
                        }
    \\.                 { // escaped char
                          yyextra->docBlock += yytext;
                        }
    .                   {
                          yyextra->docBlock += yytext;
                        }
}

<SpecialComment>{
    ^{B}"#"("#")*       { // skip leading hashes
                        }
    \n/{B}"#"           { // continuation of the comment on the next line
                          yyextra->docBlock+='\n';
                          yyextra->docBrief = FALSE;
                          incLineNr(yyscanner);
                        }
    [^#\n]+             { // any other stuff
                          yyextra->docBlock+=yytext;
                        }
    \n                  { // new line that ends the comment
                          handleCommentBlock(yyscanner, yyextra->docBlock, yyextra->docBrief);
                          incLineNr(yyscanner);
                          BEGIN(yyextra->docBlockContext);
                        }
    .                   { // anything we missed
                          yyextra->docBlock+=*yytext;
                        }
}

<SingleQuoteString>{
    \\{B}\n                    { // line continuation
                                 addToString(yyscanner,yytext);
                                 incLineNr(yyscanner);
                               }
    \\.                        { // escaped char
                                 addToString(yyscanner,yytext);
                               }
    "\"\"\""                   { // triple double quotes
                                 addToString(yyscanner,yytext);
                               }
    "'"                        { // end of the string
                                 addToString(yyscanner,yytext);
                                 BEGIN(yyextra->stringContext);
                               }
    [^"'\n\\]+                 { // normal chars
                                 addToString(yyscanner,yytext);
                               }
    .                          { // normal char
                                 addToString(yyscanner,yytext);
                               }
}

<DoubleQuoteString>{
    \\{B}\n                    { // line continuation
                                 addToString(yyscanner,yytext);
                                 incLineNr(yyscanner);
                               }
    \\.                        { // escaped char
                                 addToString(yyscanner,yytext);
                               }
    "'''"                      { // triple single quotes
                                 addToString(yyscanner,yytext);
                               }
    "\""                       { // end of the string
                                 addToString(yyscanner,yytext);
                                 BEGIN(yyextra->stringContext);
                               }
    [^"'\n\\]+                 { // normal chars
                                 addToString(yyscanner,yytext);
                               }
    .                          { // normal char
                                 addToString(yyscanner,yytext);
                               }
}

<TripleString>{
    {ENDTRIDOUBLEQUOTE}    |
    {ENDTRISINGLEQUOTE}    {
                          *yyextra->copyString << yytext;
                          if (yyextra->doubleQuote==(yytext[0]=='"'))
                          {
                            BEGIN(yyextra->stringContext);
                          }
                        }


    ({LONGSTRINGBLOCK}) {
                          lineCount(yyscanner);
                          *yyextra->copyString << yytext;
                        }
    \n                  {
                          incLineNr(yyscanner);
                          *yyextra->copyString << yytext;
                        }
    .                   {
                          *yyextra->copyString << *yytext;
                        }
}

  /* ------------ End rules -------------- */

  /*
<*>({NONEMPTY}|{EXPCHAR}|{BB})           { // This should go one character at a time.
                                 // printf("[pyscanner] '%s' [ state %d ]  [line %d] no match\n",
                                 //       yytext, YY_START, yyextra->yyLineNr);

                               }
  */

<*>{NEWLINE}                   {
                                 //printf("[pyscanner] %d NEWLINE [line %d] no match\n",
                                 //       YY_START, yyextra->yyLineNr);

                                 lineCount(yyscanner);
                               }

<*>"'"                         {
                                 //fprintf(stderr,"Quote: %d\n",YY_START);
                               }

<*>.                           {
                                 //printf("[pyscanner] '%s' [ state %d ]  [line %d] no match\n",
                                 //       yytext, YY_START, yyextra->yyLineNr);

                               }


%%

//----------------------------------------------------------------------------

static yy_size_t yyread(yyscan_t yyscanner,char *buf,yy_size_t max_size)
{
  struct yyguts_t *yyg = (struct yyguts_t*)yyscanner;
  yy_size_t c=0;
  const char *p = yyextra->inputString + yyextra->inputPosition;
  while ( c < max_size && *p ) { *buf++ = *p++; c++; }
  yyextra->inputPosition+=c;
  return c;
}

static void initParser(yyscan_t yyscanner)
{
  struct yyguts_t *yyg = (struct yyguts_t*)yyscanner;
  yyextra->protection = Public;
  yyextra->mtype = Method;
  yyextra->stat = FALSE;
  yyextra->virt = Normal;
  yyextra->previous = 0;
  yyextra->packageCommentAllowed = TRUE;
}

static void initEntry(yyscan_t yyscanner)
{
  struct yyguts_t *yyg = (struct yyguts_t*)yyscanner;
  //yyextra->current->python = TRUE;
  yyextra->current->protection = yyextra->protection ;
  yyextra->current->mtype      = yyextra->mtype;
  yyextra->current->virt       = yyextra->virt;
  yyextra->current->stat       = yyextra->stat;
  yyextra->current->lang       = SrcLangExt_Python;
  yyextra->commentScanner.initGroupInfo(yyextra->current.get());
  yyextra->stat = FALSE;
}

static void newEntry(yyscan_t yyscanner)
{
  struct yyguts_t *yyg = (struct yyguts_t*)yyscanner;
  yyextra->previous = yyextra->current;
  yyextra->current_root->moveToSubEntryAndRefresh(yyextra->current);
  initEntry(yyscanner);
}

static void newVariable(yyscan_t yyscanner)
{
  struct yyguts_t *yyg = (struct yyguts_t*)yyscanner;
  if (!yyextra->current->name.isEmpty() && yyextra->current->name.at(0)=='_') // mark as private
  {
    yyextra->current->protection=Private;
  }
  if (yyextra->current_root->section&Entry::COMPOUND_MASK) // mark as class variable
  {
    yyextra->current->stat = TRUE;
  }
  newEntry(yyscanner);
}

static void newFunction(yyscan_t yyscanner)
{
  struct yyguts_t *yyg = (struct yyguts_t*)yyscanner;
  if (yyextra->current->name.startsWith("__") && yyextra->current->name.endsWith("__"))
  {
    // special method name, see
    // http://docs.python.org/ref/specialnames.html
    yyextra->current->protection=Public;
  }
  else if (yyextra->current->name.at(0)=='_')
  {
    yyextra->current->protection=Private;
  }
}

static inline int computeIndent(const char *s)
{
  int col=0;
  int tabSize=Config_getInt(TAB_SIZE);
  const char *p=s;
  char c;
  while ((c=*p++))
  {
    if (c==' ') col++;
    else if (c=='\t') col+=tabSize-(col%tabSize);
    else break;
  }
  return col;
}

static QCString findPackageScopeFromPath(yyscan_t yyscanner,const QCString &path)
{
  struct yyguts_t *yyg = (struct yyguts_t*)yyscanner;
  auto it = yyextra->packageNameCache.find(path.str());
  if (it!=yyextra->packageNameCache.end())
  {
    return QCString(it->second);
  }
  FileInfo pf(path.str()+"/__init__.py"); // found package initialization file
  if (pf.exists())
  {
    int i=path.findRev('/');
    if (i!=-1)
    {
      QCString scope = findPackageScopeFromPath(yyscanner,path.left(i));
      if (!scope.isEmpty())
      {
        scope+="::";
      }
      scope+=path.mid(i+1);
      yyextra->packageNameCache.insert(std::make_pair(path.str(),scope.str()));
      return scope;
    }
  }
  return "";
}

static QCString findPackageScope(yyscan_t yyscanner,const QCString &fileName)
{
  if (fileName.isEmpty()) return fileName;
  FileInfo fi(fileName.str());
  return findPackageScopeFromPath(yyscanner,fi.dirPath(true).c_str());
}

static void addFrom(yyscan_t yyscanner,bool all)
{
  struct yyguts_t *yyg = (struct yyguts_t*)yyscanner;
  QCString item=all ? yyextra->packageName : yyextra->packageName+"."+yytext;
  yyextra->current->name=removeRedundantWhiteSpace(substitute(item,".","::"));
  yyextra->current->fileName = yyextra->fileName;
  //printf("Adding using declaration: found:%s:%d name=%s\n",qPrint(yyextra->fileName),yyextra->yyLineNr,qPrint(yyextra->current->name));
  yyextra->current->section=all ? Entry::USINGDIR_SEC : Entry::USINGDECL_SEC;
  yyextra->current_root->moveToSubEntryAndRefresh(yyextra->current);
  initEntry(yyscanner);
}
//-----------------------------------------------------------------------------

static void lineCount(yyscan_t yyscanner)
{
  struct yyguts_t *yyg = (struct yyguts_t*)yyscanner;
  DBG_CTX((stderr,"yyextra->yyLineNr=%d\n",yyextra->yyLineNr));
  for (const char *p = yytext; *p; ++p)
  {
    yyextra->yyLineNr += (*p == '\n') ;
  }
}

static void incLineNr(yyscan_t yyscanner)
{
  struct yyguts_t *yyg = (struct yyguts_t*)yyscanner;
  DBG_CTX((stderr,"yyextra->yyLineNr=%d\n",yyextra->yyLineNr));
  yyextra->yyLineNr++;
}

//-----------------------------------------------------------------
static void startCommentBlock(yyscan_t yyscanner,bool brief)
{
  struct yyguts_t *yyg = (struct yyguts_t*)yyscanner;
  if (brief)
  {
    yyextra->current->briefFile = yyextra->fileName;
    yyextra->current->briefLine = yyextra->yyLineNr;
  }
  else
  {
    yyextra->current->docFile = yyextra->fileName;
    yyextra->current->docLine = yyextra->yyLineNr;
  }
}

static void handleCommentBlock(yyscan_t yyscanner,const QCString &doc,bool brief)
{
  struct yyguts_t *yyg = (struct yyguts_t*)yyscanner;
  //printf("handleCommentBlock(doc=[%s] brief=%d yyextra->docBlockInBody=%d yyextra->docBlockJavaStyle=%d\n",
  //    qPrint(doc),brief,yyextra->docBlockInBody,yyextra->docBlockJavaStyle);

  // TODO: Fix me
  yyextra->docBlockInBody=FALSE;

  if (!yyextra->current->doc.isEmpty())
  {
    yyextra->current->doc=yyextra->current->doc.stripWhiteSpace()+"\n\n";
  }
  if (yyextra->docBlockInBody && yyextra->previous && !yyextra->previous->doc.isEmpty())
  {
    yyextra->previous->doc=yyextra->previous->doc.stripWhiteSpace()+"\n\n";
  }

  int position = 0;
  bool needsEntry = false;
  int lineNr = brief ? yyextra->current->briefLine : yyextra->current->docLine;
  Markdown markdown(yyextra->fileName,lineNr);
  QCString processedDoc = Config_getBool(MARKDOWN_SUPPORT) ? markdown.process(doc,lineNr) : doc;
  while (yyextra->commentScanner.parseCommentBlock(
        yyextra->thisParser,
        (yyextra->docBlockInBody && yyextra->previous) ? yyextra->previous.get() : yyextra->current.get(),
        processedDoc, // text
        yyextra->fileName,   // file
        lineNr,
        yyextra->docBlockInBody ? FALSE : brief,
        yyextra->docBlockJavaStyle, // javadoc style // or FALSE,
        yyextra->docBlockInBody,
        yyextra->protection,
        position,
        needsEntry,
        Config_getBool(MARKDOWN_SUPPORT))
     ) // need to start a new entry
  {
    if (needsEntry)
    {
      newEntry(yyscanner);
    }
  }
  if (needsEntry)
  {
    newEntry(yyscanner);
  }

}

static void endOfDef(yyscan_t yyscanner,int correction)
{
  struct yyguts_t *yyg = (struct yyguts_t*)yyscanner;
  //printf("endOfDef at=%d\n",yyextra->yyLineNr);
  if (yyextra->bodyEntry)
  {
    yyextra->bodyEntry->endBodyLine  = yyextra->yyLineNr-correction;
    yyextra->bodyEntry = 0;
  }
  newEntry(yyscanner);
  //yyextra->insideConstructor = FALSE;
}

static inline void addToString(yyscan_t yyscanner,const char *s)
{
  struct yyguts_t *yyg = (struct yyguts_t*)yyscanner;
  if (yyextra->copyString) (*yyextra->copyString) << s;
}

static void initTriDoubleQuoteBlock(yyscan_t yyscanner)
{
  struct yyguts_t *yyg = (struct yyguts_t*)yyscanner;
  yyextra->docBlockContext   = YY_START;
  yyextra->docBlockInBody    = FALSE;
  yyextra->docBlockJavaStyle = TRUE;
  yyextra->docBlockSpecial   = yytext[strlen(yytext) - 1]=='!' || !Config_getBool(PYTHON_DOCSTRING);
  yyextra->docBlock.resize(0);
  yyextra->commentIndent = yyextra->curIndent;
  yyextra->doubleQuote = TRUE;
  startCommentBlock(yyscanner,FALSE);
}

static void initTriSingleQuoteBlock(yyscan_t yyscanner)
{
  struct yyguts_t *yyg = (struct yyguts_t*)yyscanner;
  yyextra->docBlockContext   = YY_START;
  yyextra->docBlockInBody    = FALSE;
  yyextra->docBlockJavaStyle = TRUE;
  yyextra->docBlockSpecial   = yytext[strlen(yytext) - 1]=='!' || !Config_getBool(PYTHON_DOCSTRING);
  yyextra->docBlock.resize(0);
  yyextra->commentIndent = yyextra->curIndent;
  yyextra->doubleQuote = FALSE;
  startCommentBlock(yyscanner,FALSE);
}

static void initSpecialBlock(yyscan_t yyscanner)
{
  struct yyguts_t *yyg = (struct yyguts_t*)yyscanner;
  yyextra->docBlockContext   = YY_START;
  yyextra->docBlockInBody    = FALSE;
  yyextra->docBlockJavaStyle = TRUE;
  yyextra->docBrief = TRUE;
  yyextra->docBlock.resize(0);
  yyextra->commentIndent = yyextra->curIndent;
  startCommentBlock(yyscanner,FALSE);
}

static void searchFoundDef(yyscan_t yyscanner)
{
  struct yyguts_t *yyg = (struct yyguts_t*)yyscanner;
  yyextra->current->fileName  = yyextra->fileName;
  yyextra->current->startLine = yyextra->yyLineNr;
  yyextra->current->bodyLine  = yyextra->yyLineNr;
  yyextra->current->section = Entry::FUNCTION_SEC;
  yyextra->current->lang = SrcLangExt_Python;
  yyextra->current->virt = Normal;
  yyextra->current->stat = yyextra->stat;
  yyextra->current->mtype = yyextra->mtype = Method;
  yyextra->current->type.resize(0);
  yyextra->current->name.resize(0);
  yyextra->current->args.resize(0);
  yyextra->current->argList.clear();
  yyextra->packageCommentAllowed = FALSE;
  yyextra->stat=FALSE;
  //printf("searchFoundDef at=%d\n",yyextra->yyLineNr);
}

static void searchFoundClass(yyscan_t yyscanner)
{
  struct yyguts_t *yyg = (struct yyguts_t*)yyscanner;
  yyextra->current->section = Entry::CLASS_SEC;
  yyextra->current->argList.clear();
  yyextra->current->type += "class" ;
  yyextra->current->fileName  = yyextra->fileName;
  yyextra->current->startLine  = yyextra->yyLineNr;
  yyextra->current->bodyLine  = yyextra->yyLineNr;
  yyextra->packageCommentAllowed = FALSE;
}

//----------------------------------------------------------------------------

static void parseCompounds(yyscan_t yyscanner,std::shared_ptr<Entry> rt)
{
  struct yyguts_t *yyg = (struct yyguts_t*)yyscanner;
  //printf("parseCompounds(%s)\n",qPrint(rt->name));
  for (size_t i=0; i<rt->children().size(); ++i)
  {
    std::shared_ptr<Entry> ce = rt->children()[i];
    if (!ce->program.empty())
    {
      //fprintf(stderr,"parseCompounds: -- %s (line %d) ---------\n%s\n---------------\n",
      //  qPrint(ce->name), ce->bodyLine, qPrint(ce->program));
      // init scanner state
      yyextra->programStr = ce->program.str();
      yyextra->inputString = yyextra->programStr.data();
      yyextra->inputPosition = 0;
      pyscannerYYrestart( 0, yyscanner );
      if (ce->section&Entry::COMPOUND_MASK)
      {
        yyextra->specialBlock = false;
        yyextra->current_root = ce;
        BEGIN( Search );
      }
      else if (ce->parent())
      {
        yyextra->current_root = rt;
        //printf("Searching for member variables in %s parent=%s\n",
        //    qPrint(ce->name),qPrint(ce->parent->name));
        BEGIN( SearchMemVars );
      }
      yyextra->fileName = ce->fileName;
      yyextra->yyLineNr   = ce->bodyLine ;
      yyextra->current = std::make_shared<Entry>();
      initEntry(yyscanner);

      QCString name = ce->name;
      yyextra->commentScanner.enterCompound(yyextra->fileName,yyextra->yyLineNr,name);

      pyscannerYYlex(yyscanner) ;
      yyextra->lexInit=TRUE;

      yyextra->programStr.resize(0);
      ce->program.str(std::string());

      yyextra->commentScanner.leaveCompound(yyextra->fileName,yyextra->yyLineNr,name);

    }
    parseCompounds(yyscanner,ce);
  }
}

//----------------------------------------------------------------------------


static void parseMain(yyscan_t yyscanner, const QCString &fileName,const char *fileBuf,const std::shared_ptr<Entry> &rt)
{
  struct yyguts_t *yyg = (struct yyguts_t*)yyscanner;
  initParser(yyscanner);

  if (fileBuf==0 || fileBuf[0]=='\0') return;

  yyextra->inputString = fileBuf;
  yyextra->inputPosition = 0;

  yyextra->protection    = Public;
  yyextra->mtype         = Method;
  yyextra->stat         = FALSE;
  yyextra->virt          = Normal;
  yyextra->current_root  = rt;
  yyextra->specialBlock = FALSE;

  yyextra->yyLineNr= 1 ;
  yyextra->fileName = fileName;
  //setContext();
  msg("Parsing file %s...\n",qPrint(yyextra->fileName));

  FileInfo fi(fileName.str());
  yyextra->moduleScope = findPackageScope(yyscanner,fileName);
  QCString baseName=fi.baseName();
  if (baseName!="__init__") // package initializer file is not a package itself
  {
    if (!yyextra->moduleScope.isEmpty())
    {
      yyextra->moduleScope+="::";
    }
    yyextra->moduleScope+=baseName;
  }

  // add namespaces for each scope
  QCString scope = yyextra->moduleScope;
  int startPos = 0;
  int pos;
  do
  {
    pos = scope.find("::",startPos);
    startPos=pos+2;
    if (pos==-1) pos=(int)scope.length();
    yyextra->current            = std::make_shared<Entry>();
    initEntry(yyscanner);
    yyextra->current->name      = scope.left(pos);
    yyextra->current->section   = Entry::NAMESPACE_SEC;
    yyextra->current->type      = "namespace";
    yyextra->current->fileName  = yyextra->fileName;
    yyextra->current->startLine = yyextra->yyLineNr;
    yyextra->current->bodyLine  = yyextra->yyLineNr;
    yyextra->current_root       = yyextra->current;
    rt->moveToSubEntryAndRefresh(yyextra->current);
  } while (pos<(int)scope.length());

  initParser(yyscanner);

  yyextra->commentScanner.enterFile(yyextra->fileName,yyextra->yyLineNr);

  yyextra->current->reset();
  initEntry(yyscanner);
  pyscannerYYrestart(0,yyscanner);
  BEGIN( Search );
  pyscannerYYlex(yyscanner);
  yyextra->lexInit=TRUE;

  yyextra->commentScanner.leaveFile(yyextra->fileName,yyextra->yyLineNr);

  yyextra->programStr.resize(0);
  yyextra->current_root->program.str(std::string());

  parseCompounds(yyscanner, yyextra->current_root);
}

//----------------------------------------------------------------------------

static void parsePrototype(yyscan_t yyscanner,const QCString &text)
{
  struct yyguts_t *yyg = (struct yyguts_t*)yyscanner;
  //printf("**** parsePrototype(%s) begin\n",qPrint(text));
  if (text.isEmpty())
  {
    warn(yyextra->fileName,yyextra->yyLineNr,"Empty prototype found!");
    return;
  }

  yyextra->specialBlock = FALSE;
  yyextra->packageCommentAllowed = FALSE;

  const char *orgInputString;
  yy_size_t orgInputPosition;
  YY_BUFFER_STATE orgState;

  // save scanner state
  orgState = YY_CURRENT_BUFFER;
  yy_switch_to_buffer(yy_create_buffer(0, YY_BUF_SIZE, yyscanner), yyscanner);
  orgInputString = yyextra->inputString;
  orgInputPosition = yyextra->inputPosition;

  // set new string
  yyextra->inputString = text.data();
  yyextra->inputPosition = 0;
  pyscannerYYrestart( 0, yyscanner );

  BEGIN( FunctionDec );

  pyscannerYYlex(yyscanner);
  yyextra->lexInit=TRUE;

  yyextra->current->name = yyextra->current->name.stripWhiteSpace();
  if (yyextra->current->section == Entry::MEMBERDOC_SEC && yyextra->current->args.isEmpty())
    yyextra->current->section = Entry::VARIABLEDOC_SEC;

  // restore original scanner state

  yy_delete_buffer(YY_CURRENT_BUFFER, yyscanner);
  yy_switch_to_buffer(orgState, yyscanner);

  yyextra->inputString = orgInputString;
  yyextra->inputPosition = orgInputPosition;

  //printf("**** parsePrototype end\n");
}

//----------------------------------------------------------------------------

struct PythonOutlineParser::Private
{
  yyscan_t yyscanner;
  pyscannerYY_state state;
};

PythonOutlineParser::PythonOutlineParser() : p(std::make_unique<PythonOutlineParser::Private>())
{
  pyscannerYYlex_init_extra(&p->state,&p->yyscanner);
#ifdef FLEX_DEBUG
  pyscannerYYset_debug(1,p->yyscanner);
#endif
}

PythonOutlineParser::~PythonOutlineParser()
{
  pyscannerYYlex_destroy(p->yyscanner);
}


void PythonOutlineParser::parseInput(const QCString &fileName,
                                     const char *fileBuf,
                                     const std::shared_ptr<Entry> &root,
                                     ClangTUParser * /*clangParser*/)
{
  struct yyguts_t *yyg = (struct yyguts_t*)p->yyscanner;
  yyextra->thisParser = this;
  printlex(yy_flex_debug, TRUE, __FILE__, qPrint(fileName));
  ::parseMain(p->yyscanner, fileName,fileBuf,root);
  printlex(yy_flex_debug, FALSE, __FILE__, qPrint(fileName));

  // May print the AST for debugging purposes
  // printAST(global_root);
}

bool PythonOutlineParser::needsPreprocessing(const QCString &) const
{
  return FALSE;
}

void PythonOutlineParser::parsePrototype(const QCString &text)
{
  ::parsePrototype(p->yyscanner,text);
}

//----------------------------------------------------------------------------

#if USE_STATE2STRING
#include "pyscanner.l.h"
#endif<|MERGE_RESOLUTION|>--- conflicted
+++ resolved
@@ -1288,29 +1288,8 @@
                                 if (!actualDoc.isEmpty())
                                 {
                                   stripIndentation(actualDoc,yyextra->commentIndent);
-<<<<<<< HEAD
-			          actualDoc.prepend("@iverbatim\n");
-			          actualDoc.append("@endiverbatim ");
-			        }
-			      }
-			      //printf("-------> yyextra->current=%p yyextra->bodyEntry=%p\n",yyextra->current,yyextra->bodyEntry);
-			      handleCommentBlock(yyscanner, actualDoc, FALSE);
-			    }
-			    else if (yyextra->packageCommentAllowed) // expecting module docs
-			    {
-			      QCString actualDoc=yyextra->docBlock;
-			      if (!yyextra->docBlockSpecial) // legacy unformatted docstring
-			      {
-                                if (!actualDoc.isEmpty())
-                                {
-                                  stripIndentation(actualDoc,yyextra->commentIndent);
-			          actualDoc.prepend("@iverbatim\n");
-			          actualDoc.append("@endiverbatim ");
-			        }
-			      }
-=======
-                                  actualDoc.prepend("\\verbatim\n");
-                                  actualDoc.append("\\endverbatim ");
+                                  actualDoc.prepend("@iverbatim\n");
+                                  actualDoc.append("@endiverbatim ");
                                 }
                               }
                               //printf("-------> yyextra->current=%p yyextra->bodyEntry=%p\n",yyextra->current,yyextra->bodyEntry);
@@ -1324,11 +1303,10 @@
                                 if (!actualDoc.isEmpty())
                                 {
                                   stripIndentation(actualDoc,yyextra->commentIndent);
-                                  actualDoc.prepend("\\verbatim\n");
-                                  actualDoc.append("\\endverbatim ");
+                                  actualDoc.prepend("@iverbatim\n");
+                                  actualDoc.append("@endiverbatim ");
                                 }
                               }
->>>>>>> 94fa0c19
                               if (yyextra->moduleScope.startsWith("__") &&  yyextra->moduleScope.endsWith("__"))
                               {
                                 actualDoc.prepend("\\namespace \\"+yyextra->moduleScope+" ");
