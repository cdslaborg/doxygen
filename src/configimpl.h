--- conflicted
+++ resolved
@@ -76,31 +76,19 @@
     void setUserComment(const QCString &u) { m_userComment += u; }
 
   protected:
-<<<<<<< HEAD
     virtual void writeTemplate(TextStream &t,bool sl,bool upd) = 0;
     virtual void compareDoxyfile(TextStream &t) = 0;
-=======
-    virtual void writeTemplate(std::ostream &t,bool sl,bool upd) = 0;
-    virtual void compareDoxyfile(std::ostream &t) = 0;
-    virtual void writeXMLDoxyfile(std::ostream &t) = 0;
->>>>>>> 276a6d14
+    virtual void writeXMLDoxyfile(TextStream &t) = 0;
     virtual void convertStrToVal() {}
     virtual void emptyValueToDefault() {}
     virtual void substEnvVars() = 0;
     virtual void init() {}
-    virtual bool isDefault() {return true;}
-
-<<<<<<< HEAD
-    void writeBoolValue(TextStream &t,bool v);
-    void writeIntValue(TextStream &t,int i);
-    void writeStringValue(TextStream &t,const QCString &s);
+    virtual bool isDefault() { return true; }
+
+    void writeBoolValue(TextStream &t,bool v,bool initSpace = true);
+    void writeIntValue(TextStream &t,int i,bool initSpace = true);
+    void writeStringValue(TextStream &t,const QCString &s,bool initSpace = true);
     void writeStringList(TextStream &t,const StringVector &l);
-=======
-    void writeBoolValue(std::ostream &t,bool v,bool initSpace = true);
-    void writeIntValue(std::ostream &t,int i,bool initSpace = true);
-    void writeStringValue(std::ostream &t,const QCString &s,bool initSpace = true);
-    void writeStringList(std::ostream &t,const StringVector &l);
->>>>>>> 276a6d14
 
     QCString m_spaces;
     QCString m_name;
@@ -122,14 +110,9 @@
       m_name = name;
       m_doc = doc;
     }
-<<<<<<< HEAD
     void writeTemplate(TextStream &t, bool sl,bool);
-    void compareDoxyfile(TextStream &){};
-=======
-    void writeTemplate(std::ostream &t, bool sl,bool);
-    void compareDoxyfile(std::ostream &){};
-    void writeXMLDoxyfile(std::ostream &) {};
->>>>>>> 276a6d14
+    void compareDoxyfile(TextStream &) {}
+    void writeXMLDoxyfile(TextStream &) {}
     void substEnvVars() {}
 };
 
@@ -151,14 +134,9 @@
     WidgetType widgetType() const { return m_widgetType; }
     StringVector *valueRef() { return &m_value; }
     StringVector getDefault() { return m_defaultValue; }
-<<<<<<< HEAD
     void writeTemplate(TextStream &t,bool sl,bool);
     void compareDoxyfile(TextStream &t);
-=======
-    void writeTemplate(std::ostream &t,bool sl,bool);
-    void compareDoxyfile(std::ostream &t);
-    void writeXMLDoxyfile(std::ostream &t);
->>>>>>> 276a6d14
+    void writeXMLDoxyfile(TextStream &t);
     void substEnvVars();
     void init() { m_value = m_defaultValue; }
     bool isDefault();
@@ -187,15 +165,10 @@
     void substEnvVars();
     void writeTemplate(TextStream &t,bool sl,bool);
     void convertStrToVal();
-<<<<<<< HEAD
     void compareDoxyfile(TextStream &t);
+    void writeXMLDoxyfile(TextStream &t);
     void init() { m_value = m_defValue; }
-=======
-    void compareDoxyfile(std::ostream &t);
-    void writeXMLDoxyfile(std::ostream &t);
-    void init() { m_value = m_defValue.copy(); }
-    bool isDefault() { return (m_value == m_defValue); }
->>>>>>> 276a6d14
+    bool isDefault() { return m_value == m_defValue; }
 
   private:
     std::vector<QCString> m_valueRange;
@@ -223,18 +196,13 @@
     WidgetType widgetType() const { return m_widgetType; }
     void setDefaultValue(const char *v) { m_defValue = v; }
     QCString *valueRef() { return &m_value; }
-<<<<<<< HEAD
     void writeTemplate(TextStream &t,bool sl,bool);
     void compareDoxyfile(TextStream &t);
-=======
-    void writeTemplate(std::ostream &t,bool sl,bool);
-    void compareDoxyfile(std::ostream &t);
-    void writeXMLDoxyfile(std::ostream &t);
->>>>>>> 276a6d14
+    void writeXMLDoxyfile(TextStream &t);
     void substEnvVars();
     void init() { m_value = m_defValue; }
-    void emptyValueToDefault() { if(m_value.isEmpty()) m_value=m_defValue; };
-    bool isDefault() { return (m_value.stripWhiteSpace() == m_defValue.stripWhiteSpace()); }
+    void emptyValueToDefault() { if (m_value.isEmpty()) m_value=m_defValue; };
+    bool isDefault() { return m_value.stripWhiteSpace() == m_defValue.stripWhiteSpace(); }
 
   private:
     QCString m_value;
@@ -263,16 +231,11 @@
     int maxVal() const { return m_maxVal; }
     void convertStrToVal();
     void substEnvVars();
-<<<<<<< HEAD
     void writeTemplate(TextStream &t,bool sl,bool upd);
     void compareDoxyfile(TextStream &t);
-=======
-    void writeTemplate(std::ostream &t,bool sl,bool upd);
-    void compareDoxyfile(std::ostream &t);
-    void writeXMLDoxyfile(std::ostream &t);
->>>>>>> 276a6d14
+    void writeXMLDoxyfile(TextStream &t);
     void init() { m_value = m_defValue; }
-    bool isDefault() { return (m_value == m_defValue); }
+    bool isDefault() { return m_value == m_defValue; }
   private:
     int m_value;
     int m_defValue;
@@ -299,16 +262,11 @@
     void convertStrToVal();
     void substEnvVars();
     void setValueString(const QCString &v) { m_valueString = v; }
-<<<<<<< HEAD
     void writeTemplate(TextStream &t,bool sl,bool upd);
     void compareDoxyfile(TextStream &t);
-=======
-    void writeTemplate(std::ostream &t,bool sl,bool upd);
-    void compareDoxyfile(std::ostream &t);
-    void writeXMLDoxyfile(std::ostream &t);
->>>>>>> 276a6d14
+    void writeXMLDoxyfile(TextStream &t);
     void init() { m_value = m_defValue; }
-    bool isDefault() { return (m_value == m_defValue); }
+    bool isDefault() { return m_value == m_defValue; }
   private:
     bool m_value;
     bool m_defValue;
@@ -322,14 +280,9 @@
   public:
     ConfigObsolete(const char *name) : ConfigOption(O_Obsolete)
     { m_name = name; }
-<<<<<<< HEAD
     void writeTemplate(TextStream &,bool,bool);
     void compareDoxyfile(TextStream &) {}
-=======
-    void writeTemplate(std::ostream &,bool,bool);
-    void compareDoxyfile(std::ostream &) {}
-    void writeXMLDoxyfile(std::ostream &) {};
->>>>>>> 276a6d14
+    void writeXMLDoxyfile(TextStream &) {}
     void substEnvVars() {}
 };
 
@@ -340,14 +293,9 @@
   public:
     ConfigDisabled(const char *name) : ConfigOption(O_Disabled)
     { m_name = name; }
-<<<<<<< HEAD
     void writeTemplate(TextStream &,bool,bool);
     void compareDoxyfile(TextStream &) {}
-=======
-    void writeTemplate(std::ostream &,bool,bool);
-    void compareDoxyfile(std::ostream &) {}
-    void writeXMLDoxyfile(std::ostream &) {};
->>>>>>> 276a6d14
+    void writeXMLDoxyfile(TextStream &) {}
     void substEnvVars() {}
 };
 
@@ -551,7 +499,7 @@
     /*! Writes a the used settings of the current configuartion as XML format
      *  to stream \a t.
      */
-    void writeXMLDoxyfile(std::ostream &t);
+    void writeXMLDoxyfile(TextStream &t);
 
     void setHeader(const char *header) { m_header = header; }
 
