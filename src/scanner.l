--- conflicted
+++ resolved
@@ -6260,33 +6260,20 @@
   					  BEGIN(DocCopyBlock);
   					}
 <DocBlock>^({B}*"*"+)?{B}{0,3}"~~~"[~]*                {
-<<<<<<< HEAD
+
                                           QCString pat = substitute(yytext,"*"," ");
-                                          docBlock+=pat;
-                                          docBlockName="~~~";
-                                          g_fencedSize=pat.stripWhiteSpace().length();
-                                          g_nestedComment=FALSE;
+                                          yyextra->docBlock+=pat;
+                                          yyextra->docBlockName="~~~";
+                                          yyextra->fencedSize=pat.stripWhiteSpace().length();
+                                          yyextra->nestedComment=FALSE;
                                           BEGIN(DocCopyBlock);
                                         }
 <DocBlock>^({B}*"*"+)?{B}{0,3}"```"[`]*                {
                                           QCString pat = substitute(yytext,"*"," ");
-                                          docBlock+=pat;
-                                          docBlockName="```";
-                                          g_fencedSize=pat.stripWhiteSpace().length();
-                                          g_nestedComment=FALSE;
-=======
-                                          yyextra->docBlock+=substitute(yytext,"*"," ");
-                                          yyextra->docBlockName="~~~";
-                                          yyextra->fencedSize=yyleng;
+                                          yyextra->docBlock+=pat;
+                                          yyextra->docBlockName="```";
+                                          yyextra->fencedSize=pat.stripWhiteSpace().length();
                                           yyextra->nestedComment=FALSE;
-                                          BEGIN(DocCopyBlock);
-                                        }
-<DocBlock>^({B}*"*"+)?{B}{0,3}"```"[`]*                {
-                                          yyextra->docBlock+=substitute(yytext,"*"," ");
-                                          yyextra->docBlockName="```";
-                                          yyextra->fencedSize=yyleng;
-                                          yyextra->nestedComment=FALSE;
->>>>>>> a5c98ade
                                           BEGIN(DocCopyBlock);
                                         }
 <DocBlock>{B}*"<code>"                  {
@@ -6401,27 +6388,17 @@
 					  }
   					}
 <DocCopyBlock>^({B}*"*"+)?{B}{0,3}"~~~"[~]* {
-<<<<<<< HEAD
                                           QCString pat = substitute(yytext,"*"," ");
-                                          docBlock+=pat;
-                                          if (g_fencedSize==pat.stripWhiteSpace().length())
-=======
-                                          yyextra->docBlock+=substitute(yytext,"*"," ");
-                                          if (yyextra->fencedSize==yyleng)
->>>>>>> a5c98ade
+                                          yyextra->docBlock+=pat;
+                                          if (yyextra->fencedSize==pat.stripWhiteSpace().length())
                                           {
                                             BEGIN(DocBlock);
                                           }
                                         }
 <DocCopyBlock>^({B}*"*"+)?{B}{0,3}"```"[`]*                 {
-<<<<<<< HEAD
                                           QCString pat = substitute(yytext,"*"," ");
-                                          docBlock+=pat;
-                                          if (g_fencedSize==pat.stripWhiteSpace().length())
-=======
-                                          yyextra->docBlock+=substitute(yytext,"*"," ");
-                                          if (yyextra->fencedSize==yyleng)
->>>>>>> a5c98ade
+                                          yyextra->docBlock+=pat;
+                                          if (yyextra->fencedSize==pat.stripWhiteSpace().length())
                                           {
                                             BEGIN(DocBlock);
                                           }
