--- conflicted
+++ resolved
@@ -139,53 +139,6 @@
     void startItemList() override {DB_GEN_EMPTY};
     void endItemList() override {DB_GEN_EMPTY};
 
-<<<<<<< HEAD
-    void startIndexItem(const QCString &,const QCString &){DB_GEN_NEW};
-    void endIndexItem(const QCString &,const QCString &){DB_GEN_NEW};
-    void startItemListItem() {DB_GEN_EMPTY};
-    void endItemListItem() {DB_GEN_EMPTY};
-    void docify(const QCString &text);
-    void writeChar(char);
-    void writeString(const QCString &);
-    void startParagraph(const QCString &);
-    void endParagraph();
-    void writeObjectLink(const QCString &,const QCString &,const QCString &,const QCString &);
-    void startBold();
-    void endBold();
-    void startTypewriter();
-    void endTypewriter();
-    void startEmphasis(){DB_GEN_NEW};
-    void endEmphasis(){DB_GEN_NEW};
-    void writeRuler();
-    void startDescForItem(){DB_GEN_EMPTY};
-    void endDescForItem(){DB_GEN_EMPTY};
-    void startCenter(){DB_GEN_NEW};
-    void endCenter(){DB_GEN_NEW};
-    void startSmall(){DB_GEN_NEW};
-    void endSmall(){DB_GEN_NEW};
-    void startExamples();
-    void endExamples();
-    void writeAnchor(const QCString &,const QCString &){DB_GEN_EMPTY};
-    void startSection(const QCString &,const QCString &,SectionType);
-    void endSection(const QCString &,SectionType);
-    void lineBreak(const QCString &);
-    void addIndexItem(const QCString &,const QCString &);
-    void writeNonBreakableSpace(int);
-    void startDescTable(const QCString &,const bool hasInits);
-    void endDescTable();
-    void startDescTableRow();
-    void endDescTableRow();
-    void startDescTableTitle();
-    void endDescTableTitle();
-    void startDescTableInit();
-    void endDescTableInit();
-    void startDescTableData();
-    void endDescTableData();
-    void startTextLink(const QCString &,const QCString &){DB_GEN_NEW};
-    void endTextLink(){DB_GEN_NEW};
-    void startPageRef(){DB_GEN_NEW};
-    void endPageRef(const QCString &,const QCString &){DB_GEN_NEW};
-=======
     void startIndexItem(const QCString &,const QCString &) override {DB_GEN_NEW};
     void endIndexItem(const QCString &,const QCString &) override {DB_GEN_NEW};
     void startItemListItem() override {DB_GEN_EMPTY};
@@ -217,19 +170,21 @@
     void lineBreak(const QCString &) override;
     void addIndexItem(const QCString &,const QCString &) override;
     void writeNonBreakableSpace(int) override;
-    void startDescTable(const QCString &) override;
+
+    void startDescTable(const QCString &title,const bool hasInits) override;
     void endDescTable() override;
     void startDescTableRow() override;
     void endDescTableRow() override;
     void startDescTableTitle() override;
     void endDescTableTitle() override;
+    void startDescTableInit() override;
+    void endDescTableInit() override;
     void startDescTableData() override;
     void endDescTableData() override;
     void startTextLink(const QCString &,const QCString &) override {DB_GEN_NEW};
     void endTextLink() override {DB_GEN_NEW};
     void startPageRef() override {DB_GEN_NEW};
     void endPageRef(const QCString &,const QCString &) override {DB_GEN_NEW};
->>>>>>> ed34594f
 
     void startGroupHeader(int) override;
     void endGroupHeader(int) override;
