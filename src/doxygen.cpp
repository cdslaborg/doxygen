/******************************************************************************
 *
 * Copyright (C) 1997-2015 by Dimitri van Heesch.
 *
 * Permission to use, copy, modify, and distribute this software and its
 * documentation under the terms of the GNU General Public License is hereby
 * granted. No representations are made about the suitability of this software
 * for any purpose. It is provided "as is" without express or implied warranty.
 * See the GNU General Public License for more details.
 *
 * Documents produced by Doxygen are derivative works derived from the
 * input used in their production; they are not affected by this license.
 *
 */

#include <stdio.h>
#include <stdlib.h>
#include <sys/stat.h>
#include <errno.h>

#include <algorithm>
#include <unordered_map>
#include <memory>
#include <cinttypes>
#include <chrono>
#include <clocale>
#include <locale>

#include "version.h"
#include "doxygen.h"
#include "scanner.h"
#include "entry.h"
#include "index.h"
#include "message.h"
#include "config.h"
#include "util.h"
#include "pre.h"
#include "tagreader.h"
#include "dot.h"
#include "msc.h"
#include "docparser.h"
#include "dirdef.h"
#include "outputlist.h"
#include "declinfo.h"
#include "htmlgen.h"
#include "latexgen.h"
#include "mangen.h"
#include "language.h"
#include "debug.h"
#include "htmlhelp.h"
#include "qhp.h"
#include "ftvhelp.h"
#include "defargs.h"
#include "rtfgen.h"
#include "sqlite3gen.h"
#include "xmlgen.h"
#include "docbookgen.h"
#include "defgen.h"
#include "perlmodgen.h"
#include "reflist.h"
#include "pagedef.h"
#include "bufstr.h"
#include "commentcnv.h"
#include "cmdmapper.h"
#include "searchindex.h"
#include "parserintf.h"
#include "htags.h"
#include "pycode.h"
#include "pyscanner.h"
#include "fortrancode.h"
#include "fortranscanner.h"
#include "xmlcode.h"
#include "sqlcode.h"
#include "lexcode.h"
#include "lexscanner.h"
#include "code.h"
#include "portable.h"
#include "vhdljjparser.h"
#include "vhdldocgen.h"
#include "vhdlcode.h"
#include "eclipsehelp.h"
#include "cite.h"
#include "markdown.h"
#include "arguments.h"
#include "memberlist.h"
#include "layout.h"
#include "groupdef.h"
#include "classlist.h"
#include "namespacedef.h"
#include "filename.h"
#include "membername.h"
#include "membergroup.h"
#include "docsets.h"
#include "formula.h"
#include "settings.h"
#include "context.h"
#include "fileparser.h"
#include "emoji.h"
#include "plantuml.h"
#include "stlsupport.h"
#include "threadpool.h"
#include "clangparser.h"
#include "symbolresolver.h"
#include "regex.h"
#include "fileinfo.h"
#include "dir.h"
#include "conceptdef.h"

#if USE_SQLITE3
#include <sqlite3.h>
#endif

#if USE_LIBCLANG
#include <clang/Basic/Version.h>
#endif

// provided by the generated file resources.cpp
extern void initResources();

#if !defined(_WIN32) || defined(__CYGWIN__)
#include <signal.h>
#define HAS_SIGNALS
#endif

// globally accessible variables
ClassLinkedMap       *Doxygen::classLinkedMap = 0;
ClassLinkedMap       *Doxygen::hiddenClassLinkedMap = 0;
ConceptLinkedMap     *Doxygen::conceptLinkedMap = 0;
NamespaceLinkedMap   *Doxygen::namespaceLinkedMap = 0;
MemberNameLinkedMap  *Doxygen::memberNameLinkedMap = 0;
MemberNameLinkedMap  *Doxygen::functionNameLinkedMap = 0;
FileNameLinkedMap    *Doxygen::inputNameLinkedMap = 0;
GroupLinkedMap       *Doxygen::groupLinkedMap = 0;
PageLinkedMap        *Doxygen::pageLinkedMap = 0;
PageLinkedMap        *Doxygen::exampleLinkedMap = 0;
StringMap             Doxygen::aliasMap;                     // aliases
StringSet             Doxygen::inputPaths;
FileNameLinkedMap    *Doxygen::includeNameLinkedMap = 0;     // include names
FileNameLinkedMap    *Doxygen::exampleNameLinkedMap = 0;     // examples
FileNameLinkedMap    *Doxygen::imageNameLinkedMap = 0;       // images
FileNameLinkedMap    *Doxygen::dotFileNameLinkedMap = 0;     // dot files
FileNameLinkedMap    *Doxygen::mscFileNameLinkedMap = 0;     // msc files
FileNameLinkedMap    *Doxygen::diaFileNameLinkedMap = 0;     // dia files
StringUnorderedMap    Doxygen::namespaceAliasMap;            // all namespace aliases
StringMap             Doxygen::tagDestinationMap;            // all tag locations
StringUnorderedSet    Doxygen::expandAsDefinedSet;           // all macros that should be expanded
MemberGroupInfoMap    Doxygen::memberGroupInfoMap;           // dictionary of the member groups heading
std::unique_ptr<PageDef> Doxygen::mainPage;
bool                  Doxygen::insideMainPage = FALSE; // are we generating docs for the main page?
NamespaceDefMutable  *Doxygen::globalScope = 0;
bool                  Doxygen::parseSourcesNeeded = FALSE;
SearchIndexIntf      *Doxygen::searchIndex=0;
SymbolMap<Definition> Doxygen::symbolMap;
ClangUsrMap          *Doxygen::clangUsrMap = 0;
Cache<std::string,LookupInfo> *Doxygen::lookupCache;
DirLinkedMap         *Doxygen::dirLinkedMap;
DirRelationLinkedMap  Doxygen::dirRelations;
ParserManager        *Doxygen::parserManager = 0;
QCString              Doxygen::htmlFileExtension;
bool                  Doxygen::suppressDocWarnings = FALSE;
QCString              Doxygen::filterDBFileName;
IndexList            *Doxygen::indexList;
int                   Doxygen::subpageNestingLevel = 0;
bool                  Doxygen::userComments = FALSE;
QCString              Doxygen::spaces;
bool                  Doxygen::generatingXmlOutput = FALSE;
DefinesPerFileList    Doxygen::macroDefinitions;
bool                  Doxygen::clangAssistedParsing = FALSE;

// locally accessible globals
static std::multimap< std::string, const Entry* > g_classEntries;
static StringVector     g_inputFiles;
static StringSet        g_compoundKeywords;        // keywords recognised as compounds
static OutputList      *g_outputList = 0;          // list of output generating objects
static StringSet        g_usingDeclarations; // used classes
static bool             g_successfulRun = FALSE;
static bool             g_dumpSymbolMap = FALSE;
static bool             g_useOutputTemplate = FALSE;

void clearAll()
{
  g_inputFiles.clear();
  //g_excludeNameDict.clear();
  //delete g_outputList; g_outputList=0;

  Doxygen::classLinkedMap->clear();
  Doxygen::hiddenClassLinkedMap->clear();
  Doxygen::conceptLinkedMap->clear();
  Doxygen::namespaceLinkedMap->clear();
  Doxygen::pageLinkedMap->clear();
  Doxygen::exampleLinkedMap->clear();
  Doxygen::inputNameLinkedMap->clear();
  Doxygen::includeNameLinkedMap->clear();
  Doxygen::exampleNameLinkedMap->clear();
  Doxygen::imageNameLinkedMap->clear();
  Doxygen::dotFileNameLinkedMap->clear();
  Doxygen::mscFileNameLinkedMap->clear();
  Doxygen::diaFileNameLinkedMap->clear();
  Doxygen::tagDestinationMap.clear();
  SectionManager::instance().clear();
  CitationManager::instance().clear();
  Doxygen::mainPage.reset();
  FormulaManager::instance().clear();
}

class Statistics
{
  public:
    Statistics() {}
    void begin(const char *name)
    {
      msg("%s", name);
      stats.emplace_back(name,0);
      startTime = std::chrono::steady_clock::now();
    }
    void end()
    {
      std::chrono::steady_clock::time_point endTime = std::chrono::steady_clock::now();
      stats.back().elapsed = std::chrono::duration_cast<
                                std::chrono::microseconds>(endTime - startTime).count()/1000000.0;
    }
    void print()
    {
      bool restore=FALSE;
      if (Debug::isFlagSet(Debug::Time))
      {
        Debug::clearFlag("time");
        restore=TRUE;
      }
      msg("----------------------\n");
      for (const auto &s : stats)
      {
        msg("Spent %.6f seconds in %s",s.elapsed,s.name);
      }
      if (restore) Debug::setFlag("time");
    }
  private:
    struct stat
    {
      const char *name;
      double elapsed;
      //stat() : name(NULL),elapsed(0) {}
      stat(const char *n, double el) : name(n),elapsed(el) {}
    };
    std::vector<stat> stats;
    std::chrono::steady_clock::time_point startTime;
} g_s;


static void addMemberDocs(const Entry *root,MemberDefMutable *md, const QCString &funcDecl,
                   const ArgumentList *al,bool over_load,uint64 spec);
static void findMember(const Entry *root,
                       const QCString &relates,
                       const QCString &type,
                       const QCString &args,
                       QCString funcDecl,
                       bool overloaded,
                       bool isFunc
                      );

enum FindBaseClassRelation_Mode
{
  TemplateInstances,
  DocumentedOnly,
  Undocumented
};


static bool findClassRelation(
                           const Entry *root,
                           Definition *context,
                           ClassDefMutable *cd,
                           const BaseInfo *bi,
                           const TemplateNameMap &templateNames,
                           /*bool insertUndocumented*/
                           FindBaseClassRelation_Mode mode,
                           bool isArtificial
                          );

//----------------------------------------------------------------------------

static Definition *findScopeFromQualifiedName(NamespaceDefMutable *startScope,const QCString &n,
                                              FileDef *fileScope,const TagInfo *tagInfo);

static void addPageToContext(PageDef *pd,Entry *root)
{
  if (root->parent()) // add the page to it's scope
  {
    QCString scope = root->parent()->name;
    if (root->parent()->section==Entry::PACKAGEDOC_SEC)
    {
      scope=substitute(scope,".","::");
    }
    scope = stripAnonymousNamespaceScope(scope);
    scope+="::"+pd->name();
    Definition *d = findScopeFromQualifiedName(Doxygen::globalScope,scope,0,root->tagInfo());
    if (d)
    {
      pd->setPageScope(d);
    }
  }
}

static void addRelatedPage(Entry *root)
{
  GroupDef *gd=0;
  for (const Grouping &g : root->groups)
  {
    if (!g.groupname.isEmpty() && (gd=Doxygen::groupLinkedMap->find(g.groupname))) break;
  }
  //printf("---> addRelatedPage() %s gd=%p\n",qPrint(root->name),gd);
  QCString doc;
  if (root->brief.isEmpty())
  {
    doc=root->doc+root->inbodyDocs;
  }
  else
  {
    doc=root->brief+"\n\n"+root->doc+root->inbodyDocs;
  }

  PageDef *pd = addRelatedPage(root->name,root->args,doc,
      root->docFile,
      root->docLine,
      root->startLine,
      root->sli,
      gd,root->tagInfo(),
      FALSE,
      root->lang
     );
  if (pd)
  {
    pd->setBriefDescription(root->brief,root->briefFile,root->briefLine);
    pd->addSectionsToDefinition(root->anchors);
    pd->setLocalToc(root->localToc);
    addPageToContext(pd,root);
  }
}

static void buildGroupListFiltered(const Entry *root,bool additional, bool includeExternal)
{
  if (root->section==Entry::GROUPDOC_SEC && !root->name.isEmpty() &&
        ((!includeExternal && root->tagInfo()==0) ||
         ( includeExternal && root->tagInfo()!=0))
     )
  {
    if ((root->groupDocType==Entry::GROUPDOC_NORMAL && !additional) ||
        (root->groupDocType!=Entry::GROUPDOC_NORMAL &&  additional))
    {
      GroupDef *gd = Doxygen::groupLinkedMap->find(root->name);
      //printf("Processing group '%s':'%s' add=%d ext=%d gd=%p\n",
      //    qPrint(root->type),qPrint(root->name),additional,includeExternal,gd);

      if (gd)
      {
        if ( !gd->hasGroupTitle() )
        {
          gd->setGroupTitle( root->type );
        }
        else if ( root->type.length() > 0 && root->name != root->type && gd->groupTitle() != root->type )
        {
          warn( root->fileName,root->startLine,
              "group %s: ignoring title \"%s\" that does not match old title \"%s\"\n",
              qPrint(root->name), qPrint(root->type), qPrint(gd->groupTitle()) );
        }
        gd->setBriefDescription(root->brief,root->briefFile,root->briefLine);
        gd->setDocumentation( root->doc, root->docFile, root->docLine );
        gd->setInbodyDocumentation( root->inbodyDocs, root->inbodyFile, root->inbodyLine );
        gd->addSectionsToDefinition(root->anchors);
        gd->setRefItems(root->sli);
        gd->setLanguage(root->lang);
      }
      else
      {
        if (root->tagInfo())
        {
          gd = Doxygen::groupLinkedMap->add(root->name,
               std::unique_ptr<GroupDef>(
                  createGroupDef(root->fileName,root->startLine,root->name,root->type,root->tagInfo()->fileName)));
          gd->setReference(root->tagInfo()->tagName);
        }
        else
        {
          gd = Doxygen::groupLinkedMap->add(root->name,
               std::unique_ptr<GroupDef>(
                  createGroupDef(root->fileName,root->startLine,root->name,root->type)));
        }
        gd->setBriefDescription(root->brief,root->briefFile,root->briefLine);
        // allow empty docs for group
        gd->setDocumentation(!root->doc.isEmpty() ? root->doc : QCString(" "),root->docFile,root->docLine,FALSE);
        gd->setInbodyDocumentation( root->inbodyDocs, root->inbodyFile, root->inbodyLine );
        gd->addSectionsToDefinition(root->anchors);
        gd->setRefItems(root->sli);
        gd->setLanguage(root->lang);
      }
    }
  }
  for (const auto &e : root->children()) buildGroupListFiltered(e.get(),additional,includeExternal);
}

static void buildGroupList(const Entry *root)
{
  // --- first process only local groups
  // first process the @defgroups blocks
  buildGroupListFiltered(root,FALSE,FALSE);
  // then process the @addtogroup, @weakgroup blocks
  buildGroupListFiltered(root,TRUE,FALSE);

  // --- then also process external groups
  // first process the @defgroups blocks
  buildGroupListFiltered(root,FALSE,TRUE);
  // then process the @addtogroup, @weakgroup blocks
  buildGroupListFiltered(root,TRUE,TRUE);
}

static void findGroupScope(const Entry *root)
{
  if (root->section==Entry::GROUPDOC_SEC && !root->name.isEmpty() &&
      root->parent() && !root->parent()->name.isEmpty())
  {
    GroupDef *gd;
    if ((gd=Doxygen::groupLinkedMap->find(root->name)))
    {
      QCString scope = root->parent()->name;
      if (root->parent()->section==Entry::PACKAGEDOC_SEC)
      {
        scope=substitute(scope,".","::");
      }
      scope = stripAnonymousNamespaceScope(scope);
      scope+="::"+gd->name();
      Definition *d = findScopeFromQualifiedName(Doxygen::globalScope,scope,0,root->tagInfo());
      if (d)
      {
        gd->setGroupScope(d);
      }
    }
  }
  for (const auto &e : root->children()) findGroupScope(e.get());
}

static void organizeSubGroupsFiltered(const Entry *root,bool additional)
{
  if (root->section==Entry::GROUPDOC_SEC && !root->name.isEmpty())
  {
    if ((root->groupDocType==Entry::GROUPDOC_NORMAL && !additional) ||
        (root->groupDocType!=Entry::GROUPDOC_NORMAL && additional))
    {
      GroupDef *gd;
      if ((gd=Doxygen::groupLinkedMap->find(root->name)))
      {
        //printf("adding %s to group %s\n",qPrint(root->name),qPrint(gd->name()));
        addGroupToGroups(root,gd);
      }
    }
  }
  for (const auto &e : root->children()) organizeSubGroupsFiltered(e.get(),additional);
}

static void organizeSubGroups(const Entry *root)
{
  //printf("Defining groups\n");
  // first process the @defgroups blocks
  organizeSubGroupsFiltered(root,FALSE);
  //printf("Additional groups\n");
  // then process the @addtogroup, @weakgroup blocks
  organizeSubGroupsFiltered(root,TRUE);
}

//----------------------------------------------------------------------

static void buildFileList(const Entry *root)
{
  if (((root->section==Entry::FILEDOC_SEC) ||
        ((root->section & Entry::FILE_MASK) && Config_getBool(EXTRACT_ALL))) &&
      !root->name.isEmpty() && !root->tagInfo() // skip any file coming from tag files
     )
  {
    bool ambig;
    FileDef *fd=findFileDef(Doxygen::inputNameLinkedMap,root->name,ambig);
    if (!fd || ambig)
    {
      int save_ambig = ambig;
      // use the directory of the file to see if the described file is in the same
      // directory as the describing file.
      QCString fn = root->fileName;
      int newIndex=fn.findRev('/');
      fd=findFileDef(Doxygen::inputNameLinkedMap,fn.left(newIndex) + "/" + root->name,ambig);
      if (!fd) ambig = save_ambig;
    }
    //printf("**************** root->name=%s fd=%p\n",qPrint(root->name),fd);
    if (fd && !ambig)
    {
      //printf("Adding documentation!\n");
      // using FALSE in setDocumentation is small hack to make sure a file
      // is documented even if a \file command is used without further
      // documentation
      fd->setDocumentation(root->doc,root->docFile,root->docLine,FALSE);
      fd->setBriefDescription(root->brief,root->briefFile,root->briefLine);
      fd->addSectionsToDefinition(root->anchors);
      fd->setRefItems(root->sli);
      for (const Grouping &g : root->groups)
      {
        GroupDef *gd=0;
        if (!g.groupname.isEmpty() && (gd=Doxygen::groupLinkedMap->find(g.groupname)))
        {
          gd->addFile(fd);
          fd->makePartOfGroup(gd);
          //printf("File %s: in group %s\n",qPrint(fd->name()),qPrint(gd->name()));
        }
      }
    }
    else
    {
      QCString text(4096);
      text.sprintf("the name '%s' supplied as "
          "the argument in the \\file statement ",
          qPrint(root->name));
      if (ambig) // name is ambiguous
      {
        text+="matches the following input files:\n";
        text+=showFileDefMatches(Doxygen::inputNameLinkedMap,root->name);
        text+="Please use a more specific name by "
          "including a (larger) part of the path!";
      }
      else // name is not an input file
      {
        text+="is not an input file";
      }
      warn(root->fileName,root->startLine,"%s", qPrint(text));
    }
  }
  for (const auto &e : root->children()) buildFileList(e.get());
}

template<class DefMutable>
static void addIncludeFile(DefMutable *cd,FileDef *ifd,const Entry *root)
{
  if (
      (!root->doc.stripWhiteSpace().isEmpty() ||
       !root->brief.stripWhiteSpace().isEmpty() ||
       Config_getBool(EXTRACT_ALL)
      ) && root->protection!=Private
     )
  {
    //printf(">>>>>> includeFile=%s\n",qPrint(root->includeFile));

    bool local=Config_getBool(FORCE_LOCAL_INCLUDES);
    QCString includeFile = root->includeFile;
    if (!includeFile.isEmpty() && includeFile.at(0)=='"')
    {
      local = TRUE;
      includeFile=includeFile.mid(1,includeFile.length()-2);
    }
    else if (!includeFile.isEmpty() && includeFile.at(0)=='<')
    {
      local = FALSE;
      includeFile=includeFile.mid(1,includeFile.length()-2);
    }

    bool ambig;
    FileDef *fd=0;
    // see if we need to include a verbatim copy of the header file
    //printf("root->includeFile=%s\n",qPrint(root->includeFile));
    if (!includeFile.isEmpty() &&
        (fd=findFileDef(Doxygen::inputNameLinkedMap,includeFile,ambig))==0
       )
    { // explicit request
      QCString text;
      text.sprintf("the name '%s' supplied as "
                  "the argument of the \\class, \\struct, \\union, or \\include command ",
                  qPrint(includeFile)
                 );
      if (ambig) // name is ambiguous
      {
        text+="matches the following input files:\n";
        text+=showFileDefMatches(Doxygen::inputNameLinkedMap,root->includeFile);
        text+="Please use a more specific name by "
            "including a (larger) part of the path!";
      }
      else // name is not an input file
      {
        text+="is not an input file";
      }
      warn(root->fileName,root->startLine, "%s", qPrint(text));
    }
    else if (includeFile.isEmpty() && ifd &&
        // see if the file extension makes sense
        guessSection(ifd->name())==Entry::HEADER_SEC)
    { // implicit assumption
      fd=ifd;
    }

    // if a file is found, we mark it as a source file.
    if (fd)
    {
      QCString iName = !root->includeName.isEmpty() ?
                       root->includeName : includeFile;
      if (!iName.isEmpty()) // user specified include file
      {
        if (iName.at(0)=='<') local=FALSE; // explicit override
        else if (iName.at(0)=='"') local=TRUE;
        if (iName.at(0)=='"' || iName.at(0)=='<')
        {
          iName=iName.mid(1,iName.length()-2); // strip quotes or brackets
        }
        if (iName.isEmpty())
        {
          iName=fd->name();
        }
      }
      else if (!Config_getList(STRIP_FROM_INC_PATH).empty())
      {
        iName=stripFromIncludePath(fd->absFilePath());
      }
      else // use name of the file containing the class definition
      {
        iName=fd->name();
      }
      if (fd->generateSourceFile()) // generate code for header
      {
        cd->setIncludeFile(fd,iName,local,!root->includeName.isEmpty());
      }
      else // put #include in the class documentation without link
      {
        cd->setIncludeFile(0,iName,local,TRUE);
      }
    }
  }
}

#if 0
static bool addNamespace(Entry *root,ClassDef *cd)
{
  // see if this class is defined inside a namespace
  if (root->section & Entry::COMPOUND_MASK)
  {
    Entry *e = root->parent;
    while (e)
    {
      if (e->section==Entry::NAMESPACE_SEC)
      {
        NamespaceDef *nd=0;
        QCString nsName = stripAnonymousNamespaceScope(e->name);
        //printf("addNameSpace() trying: %s\n",qPrint(nsName));
        if (!nsName.isEmpty() && nsName.at(0)!='@' &&
            (nd=getResolvedNamespace(nsName))
           )
        {
          cd->setNamespace(nd);
          cd->setOuterScope(nd);
          nd->insertClass(cd);
          return TRUE;
        }
      }
      e=e->parent;
    }
  }
  return FALSE;
}
#endif

#if 0
static Definition *findScope(Entry *root,int level=0)
{
  if (root==0) return 0;
  //printf("start findScope name=%s\n",qPrint(root->name));
  Definition *result=0;
  if (root->section&Entry::SCOPE_MASK)
  {
    result = findScope(root->parent,level+1); // traverse to the root of the tree
    if (result)
    {
      //printf("Found %s inside %s at level %d\n",qPrint(root->name),qPrint(result->name()),level);
      // TODO: look at template arguments
      result = result->findInnerCompound(root->name);
    }
    else // reached the global scope
    {
      // TODO: look at template arguments
      result = Doxygen::globalScope->findInnerCompound(root->name);
      //printf("Found in globalScope %s at level %d\n",qPrint(result->name()),level);
    }
  }
  //printf("end findScope(%s,%d)=%s\n",qPrint(root->name),
  //       level,result==0 ? "<none>" : qPrint(result->name()));
  return result;
}
#endif

QCString stripTemplateSpecifiers(const QCString &s)
{
  int l = s.length();
  int count=0;
  int round=0;
  QCString result;
  for (int i=0;i<l;i++)
  {
    char c=s.at(i);
    if      (c=='(') round++;
    else if (c==')' && round>0) round--;
    else if (c=='<' && round==0) count++;
    if (count==0)
    {
      result+=c;
    }
    if (c=='>' && round==0 && count>0) count--;
  }
  //printf("stripTemplateSpecifiers(%s)=%s\n",qPrint(s),qPrint(result));
  return result;
}

/*! returns the Definition object belonging to the first \a level levels of
 *  full qualified name \a name. Creates an artificial scope if the scope is
 *  not found and set the parent/child scope relation if the scope is found.
 */
static Definition *buildScopeFromQualifiedName(const QCString &name_,SrcLangExt lang,const TagInfo *tagInfo)
{
  QCString name = stripTemplateSpecifiers(name_);
  int level = name.contains("::");
  //printf("buildScopeFromQualifiedName(%s) level=%d\n",qPrint(name),level);
  int i=0;
  int p=0,l;
  Definition *prevScope=Doxygen::globalScope;
  QCString fullScope;
  while (i<level)
  {
    int idx=getScopeFragment(name,p,&l);
    if (idx==-1) return prevScope;
    QCString nsName = name.mid(idx,l);
    if (nsName.isEmpty()) return prevScope;
    if (!fullScope.isEmpty()) fullScope+="::";
    fullScope+=nsName;
    NamespaceDef *nd=Doxygen::namespaceLinkedMap->find(fullScope);
    DefinitionMutable *innerScope = toDefinitionMutable(nd);
    ClassDef *cd=0;
    if (nd==0) cd = getClass(fullScope);
    if (nd==0 && cd) // scope is a class
    {
      innerScope = toDefinitionMutable(cd);
    }
    else if (nd==0 && cd==0 && fullScope.find('<')==-1) // scope is not known and could be a namespace!
    {
      // introduce bogus namespace
      //printf("++ adding dummy namespace %s to %s tagInfo=%p\n",qPrint(nsName),qPrint(prevScope->name()),tagInfo);
      NamespaceDefMutable *newNd=
        toNamespaceDefMutable(
          Doxygen::namespaceLinkedMap->add(fullScope,
            std::unique_ptr<NamespaceDef>(
              createNamespaceDef(
                "[generated]",1,1,fullScope,
                tagInfo?tagInfo->tagName:QCString(),
                tagInfo?tagInfo->fileName:QCString()))));
      if (newNd)
      {
        newNd->setLanguage(lang);
        newNd->setArtificial(TRUE);
        // add namespace to the list
        innerScope = newNd;
      }
    }
    else // scope is a namespace
    {
    }
    if (innerScope)
    {
      // make the parent/child scope relation
      DefinitionMutable *prevScopeMutable = toDefinitionMutable(prevScope);
      if (prevScopeMutable)
      {
        prevScopeMutable->addInnerCompound(toDefinition(innerScope));
      }
      innerScope->setOuterScope(prevScope);
    }
    else // current scope is a class, so return only the namespace part...
    {
      return prevScope;
    }
    // proceed to the next scope fragment
    p=idx+l+2;
    prevScope=toDefinition(innerScope);
    i++;
  }
  return prevScope;
}

static Definition *findScopeFromQualifiedName(NamespaceDefMutable *startScope,const QCString &n,
                                              FileDef *fileScope,const TagInfo *tagInfo)
{
  //printf("<findScopeFromQualifiedName(%s,%s)\n",startScope ? qPrint(startScope->name()) : 0, qPrint(n));
  Definition *resultScope=toDefinition(startScope);
  if (resultScope==0) resultScope=Doxygen::globalScope;
  QCString scope=stripTemplateSpecifiersFromScope(n,FALSE);
  int l1=0,i1;
  i1=getScopeFragment(scope,0,&l1);
  if (i1==-1)
  {
    //printf(">no fragments!\n");
    return resultScope;
  }
  int p=i1+l1,l2=0,i2;
  while ((i2=getScopeFragment(scope,p,&l2))!=-1)
  {
    QCString nestedNameSpecifier = scope.mid(i1,l1);
    Definition *orgScope = resultScope;
    //printf("  nestedNameSpecifier=%s\n",qPrint(nestedNameSpecifier));
    resultScope = const_cast<Definition*>(resultScope->findInnerCompound(nestedNameSpecifier));
    //printf("  resultScope=%p\n",resultScope);
    if (resultScope==0)
    {
      if (orgScope==Doxygen::globalScope && fileScope && !fileScope->getUsedNamespaces().empty())
        // also search for used namespaces
      {
        for (const auto &nd : fileScope->getUsedNamespaces())
        {
          resultScope = findScopeFromQualifiedName(toNamespaceDefMutable(nd),n,fileScope,tagInfo);
          if (resultScope!=0) break;
        }
        if (resultScope)
        {
          // for a nested class A::I in used namespace N, we get
          // N::A::I while looking for A, so we should compare
          // resultScope->name() against scope.left(i2+l2)
          //printf("  -> result=%s scope=%s\n",qPrint(resultScope->name()),qPrint(scope));
          if (rightScopeMatch(resultScope->name(),scope.left(i2+l2)))
          {
            break;
          }
          goto nextFragment;
        }
      }

      // also search for used classes. Complication: we haven't been able
      // to put them in the right scope yet, because we are still resolving
      // the scope relations!
      // Therefore loop through all used classes and see if there is a right
      // scope match between the used class and nestedNameSpecifier.
      for (const auto &usedName : g_usingDeclarations)
      {
        //printf("Checking using class %s\n",ui.currentKey());
        if (rightScopeMatch(usedName.c_str(),nestedNameSpecifier))
        {
          // ui.currentKey() is the fully qualified name of nestedNameSpecifier
          // so use this instead.
          QCString fqn = QCString(usedName) + scope.right(scope.length()-p);
          resultScope = buildScopeFromQualifiedName(fqn,startScope->getLanguage(),0);
          //printf("Creating scope from fqn=%s result %p\n",qPrint(fqn),resultScope);
          if (resultScope)
          {
            //printf("> Match! resultScope=%s\n",qPrint(resultScope->name()));
            return resultScope;
          }
        }
      }

      //printf("> name %s not found in scope %s\n",qPrint(nestedNameSpecifier),qPrint(orgScope->name()));
      return 0;
    }
 nextFragment:
    i1=i2;
    l1=l2;
    p=i2+l2;
  }
  //printf(">findScopeFromQualifiedName scope %s\n",qPrint(resultScope->name()));
  return resultScope;
}

std::unique_ptr<ArgumentList> getTemplateArgumentsFromName(
                  const QCString &name,
                  const ArgumentLists &tArgLists)
{
  // for each scope fragment, check if it is a template and advance through
  // the list if so.
  int i,p=0;
  auto alIt = tArgLists.begin();
  while ((i=name.find("::",p))!=-1 && alIt!=tArgLists.end())
  {
    NamespaceDef *nd = Doxygen::namespaceLinkedMap->find(name.left(i));
    if (nd==0)
    {
      ClassDef *cd = getClass(name.left(i));
      if (cd)
      {
        if (!cd->templateArguments().empty())
        {
          ++alIt;
        }
      }
    }
    p=i+2;
  }
  return alIt!=tArgLists.end() ?
         std::make_unique<ArgumentList>(*alIt) :
         std::unique_ptr<ArgumentList>();
}

static
ClassDef::CompoundType convertToCompoundType(int section,uint64 specifier)
{
  ClassDef::CompoundType sec=ClassDef::Class;
  if (specifier&Entry::Struct)
    sec=ClassDef::Struct;
  else if (specifier&Entry::Union)
    sec=ClassDef::Union;
  else if (specifier&Entry::Category)
    sec=ClassDef::Category;
  else if (specifier&Entry::Interface)
    sec=ClassDef::Interface;
  else if (specifier&Entry::Protocol)
    sec=ClassDef::Protocol;
  else if (specifier&Entry::Exception)
    sec=ClassDef::Exception;
  else if (specifier&Entry::Service)
    sec=ClassDef::Service;
  else if (specifier&Entry::Singleton)
    sec=ClassDef::Singleton;

  switch(section)
  {
    //case Entry::UNION_SEC:
    case Entry::UNIONDOC_SEC:
      sec=ClassDef::Union;
      break;
      //case Entry::STRUCT_SEC:
    case Entry::STRUCTDOC_SEC:
      sec=ClassDef::Struct;
      break;
      //case Entry::INTERFACE_SEC:
    case Entry::INTERFACEDOC_SEC:
      sec=ClassDef::Interface;
      break;
      //case Entry::PROTOCOL_SEC:
    case Entry::PROTOCOLDOC_SEC:
      sec=ClassDef::Protocol;
      break;
      //case Entry::CATEGORY_SEC:
    case Entry::CATEGORYDOC_SEC:
      sec=ClassDef::Category;
      break;
      //case Entry::EXCEPTION_SEC:
    case Entry::EXCEPTIONDOC_SEC:
      sec=ClassDef::Exception;
      break;
    case Entry::SERVICEDOC_SEC:
      sec=ClassDef::Service;
      break;
    case Entry::SINGLETONDOC_SEC:
      sec=ClassDef::Singleton;
      break;
  }
  return sec;
}


static void addClassToContext(const Entry *root)
{
  FileDef *fd = root->fileDef();

  QCString scName;
  if (root->parent()->section&Entry::SCOPE_MASK)
  {
     scName=root->parent()->name;
  }
  // name without parent's scope
  QCString fullName = root->name;

  // strip off any template parameters (but not those for specializations)
  fullName=stripTemplateSpecifiersFromScope(fullName);

  // name with scope (if not present already)
  QCString qualifiedName = fullName;
  if (!scName.isEmpty() && !leftScopeMatch(fullName,scName))
  {
    qualifiedName.prepend(scName+"::");
  }

  // see if we already found the class before
  ClassDefMutable *cd = getClassMutable(qualifiedName);

  Debug::print(Debug::Classes,0, "  Found class with name %s (qualifiedName=%s -> cd=%p)\n",
      cd ? qPrint(cd->name()) : qPrint(root->name), qPrint(qualifiedName),cd);

  if (cd)
  {
    fullName=cd->name();
    Debug::print(Debug::Classes,0,"  Existing class %s!\n",qPrint(cd->name()));
    //if (cd->templateArguments()==0)
    //{
    //  //printf("existing ClassDef tempArgList=%p specScope=%s\n",root->tArgList,qPrint(root->scopeSpec));
    //  cd->setTemplateArguments(tArgList);
    //}

    cd->setDocumentation(root->doc,root->docFile,root->docLine);
    cd->setBriefDescription(root->brief,root->briefFile,root->briefLine);

    if ((root->spec&Entry::ForwardDecl)==0 && cd->isForwardDeclared())
    {
      cd->setDefFile(root->fileName,root->startLine,root->startColumn);
      if (root->bodyLine!=-1)
      {
        cd->setBodySegment(root->startLine,root->bodyLine,root->endBodyLine);
        cd->setBodyDef(fd);
      }
    }

    if (cd->templateArguments().empty() || (cd->isForwardDeclared() && (root->spec&Entry::ForwardDecl)==0))
    {
      // this happens if a template class declared with @class is found
      // before the actual definition or if a forward declaration has different template
      // parameter names.
      std::unique_ptr<ArgumentList> tArgList = getTemplateArgumentsFromName(cd->name(),root->tArgLists);
      if (tArgList)
      {
        cd->setTemplateArguments(*tArgList);
      }
    }
    if (cd->requiresClause().isEmpty() && !root->req.isEmpty())
    {
      cd->setRequiresClause(root->req);
    }

    cd->setCompoundType(convertToCompoundType(root->section,root->spec));

    cd->setMetaData(root->metaData);
  }
  else // new class
  {
    ClassDef::CompoundType sec = convertToCompoundType(root->section,root->spec);

    QCString className;
    QCString namespaceName;
    extractNamespaceName(fullName,className,namespaceName);

    //printf("New class: fullname %s namespace '%s' name='%s' brief='%s' docs='%s'\n",
    //    qPrint(fullName),qPrint(namespaceName),qPrint(className),qPrint(root->brief),qPrint(root->doc));

    QCString tagName;
    QCString refFileName;
    const TagInfo *tagInfo = root->tagInfo();
    int i;
    if (tagInfo)
    {
      tagName     = tagInfo->tagName;
      refFileName = tagInfo->fileName;
      if (fullName.find("::")!=-1)
        // symbols imported via tag files may come without the parent scope,
        // so we artificially create it here
      {
        buildScopeFromQualifiedName(fullName,root->lang,tagInfo);
      }
    }
    std::unique_ptr<ArgumentList> tArgList;
    if ((root->lang==SrcLangExt_CSharp || root->lang==SrcLangExt_Java) && (i=fullName.findRev('<'))!=-1)
    {
      // a Java/C# generic class looks like a C++ specialization, so we need to split the
      // name and template arguments here
      tArgList = stringToArgumentList(root->lang,fullName.mid(i));
      fullName=fullName.left(i);
    }
    else
    {
      tArgList = getTemplateArgumentsFromName(fullName,root->tArgLists);
    }
    // add class to the list
    //printf("ClassDict.insert(%s)\n",qPrint(fullName));
    cd = toClassDefMutable(
        Doxygen::classLinkedMap->add(fullName,
          std::unique_ptr<ClassDef>(
            createClassDef(tagInfo?tagName:root->fileName,root->startLine,root->startColumn,
               fullName,sec,tagName,refFileName,TRUE,root->spec&Entry::Enum) )));
    if (cd)
    {
      Debug::print(Debug::Classes,0,"  New class '%s' (sec=0x%08x)! #tArgLists=%d tagInfo=%p hidden=%d artificial=%d\n",
          qPrint(fullName),sec,root->tArgLists.size(), tagInfo,root->hidden,root->artificial);
      cd->setDocumentation(root->doc,root->docFile,root->docLine); // copy docs to definition
      cd->setBriefDescription(root->brief,root->briefFile,root->briefLine);
      cd->setLanguage(root->lang);
      cd->setId(root->id);
      cd->setHidden(root->hidden);
      cd->setArtificial(root->artificial);
      cd->setClassSpecifier(root->spec);
      cd->setTypeConstraints(root->typeConstr);
      //printf("new ClassDef %s tempArgList=%p specScope=%s\n",qPrint(fullName),root->tArgList,qPrint(root->scopeSpec));

      //printf("class %s template args=%s\n",qPrint(fullName),
      //    tArgList ? tempArgListToString(tArgList,qPrint(root->lang)) : "<none>");
      if (tArgList)
      {
        cd->setTemplateArguments(*tArgList);
      }
      cd->setRequiresClause(root->req);
      cd->setProtection(root->protection);
      cd->setIsStatic(root->stat);

      // file definition containing the class cd
      cd->setBodySegment(root->startLine,root->bodyLine,root->endBodyLine);
      cd->setBodyDef(fd);

      cd->setMetaData(root->metaData);

      // see if the class is found inside a namespace
      //bool found=addNamespace(root,cd);

      cd->insertUsedFile(fd);
    }
    else
    {
      Debug::print(Debug::Classes,0,"  Not added class '%s', already exists as alias\n", qPrint(fullName));
    }
  }

  if (cd)
  {
    cd->addSectionsToDefinition(root->anchors);
    if (!root->subGrouping) cd->setSubGrouping(FALSE);
    if ((root->spec&Entry::ForwardDecl)==0)
    {
      if (cd->hasDocumentation())
      {
        addIncludeFile(cd,fd,root);
      }
      if (fd && (root->section & Entry::COMPOUND_MASK))
      {
        //printf(">> Inserting class '%s' in file '%s' (root->fileName='%s')\n",
        //    qPrint(cd->name()),
        //    qPrint(fd->name()),
        //    qPrint(root->fileName)
        //   );
        cd->setFileDef(fd);
        fd->insertClass(cd);
      }
    }
    addClassToGroups(root,cd);
    cd->setRefItems(root->sli);
  }
}

//----------------------------------------------------------------------
// build a list of all classes mentioned in the documentation
// and all classes that have a documentation block before their definition.
static void buildClassList(const Entry *root)
{
  if (
        ((root->section & Entry::COMPOUND_MASK) ||
         root->section==Entry::OBJCIMPL_SEC) && !root->name.isEmpty()
     )
  {
    addClassToContext(root);
  }
  for (const auto &e : root->children()) buildClassList(e.get());
}

static void buildClassDocList(const Entry *root)
{
  if (
       (root->section & Entry::COMPOUNDDOC_MASK) && !root->name.isEmpty()
     )
  {
    addClassToContext(root);
  }
  for (const auto &e : root->children()) buildClassDocList(e.get());
}

//----------------------------------------------------------------------
// build a list of all classes mentioned in the documentation
// and all classes that have a documentation block before their definition.

static void addConceptToContext(const Entry *root)
{
  FileDef *fd = root->fileDef();

  QCString scName;
  if (root->parent()->section&Entry::SCOPE_MASK)
  {
     scName=root->parent()->name;
  }

  // name with scope (if not present already)
  QCString qualifiedName = root->name;
  if (!scName.isEmpty() && !leftScopeMatch(qualifiedName,scName))
  {
    qualifiedName.prepend(scName+"::");
  }

  // see if we already found the concept before
  ConceptDefMutable *cd = getConceptMutable(qualifiedName);

  Debug::print(Debug::Classes,0, "  Found concept with name %s (qualifiedName=%s -> cd=%p)\n",
      cd ? qPrint(cd->name()) : qPrint(root->name), qPrint(qualifiedName),cd);

  if (cd)
  {
    qualifiedName=cd->name();
    Debug::print(Debug::Classes,0,"  Existing concept %s!\n",qPrint(cd->name()));

    cd->setDocumentation(root->doc,root->docFile,root->docLine);
    cd->setBriefDescription(root->brief,root->briefFile,root->briefLine);

    addIncludeFile(cd,fd,root);
  }
  else // new concept
  {
    QCString className;
    QCString namespaceName;
    extractNamespaceName(qualifiedName,className,namespaceName);

    //printf("New concept: fullname %s namespace '%s' name='%s' brief='%s' docs='%s'\n",
    //    qPrint(qualifiedName),qPrint(namespaceName),qPrint(className),qPrint(root->brief),qPrint(root->doc));

    QCString tagName;
    QCString refFileName;
    const TagInfo *tagInfo = root->tagInfo();
    if (tagInfo)
    {
      tagName     = tagInfo->tagName;
      refFileName = tagInfo->fileName;
      if (qualifiedName.find("::")!=-1)
        // symbols imported via tag files may come without the parent scope,
        // so we artificially create it here
      {
        buildScopeFromQualifiedName(qualifiedName,root->lang,tagInfo);
      }
    }
    std::unique_ptr<ArgumentList> tArgList = getTemplateArgumentsFromName(qualifiedName,root->tArgLists);
    // add concept to the list
    //printf("ClassDict.insert(%s)\n",qPrint(fullName));
    cd = toConceptDefMutable(
        Doxygen::conceptLinkedMap->add(qualifiedName,
          std::unique_ptr<ConceptDef>(
            createConceptDef(tagInfo?tagName:root->fileName,root->startLine,root->startColumn,
               qualifiedName,tagName,refFileName))));
    if (cd)
    {
      Debug::print(Debug::Classes,0,"  New concept '%s' #tArgLists=%d tagInfo=%p\n",
          qPrint(qualifiedName),root->tArgLists.size(),tagInfo);
      cd->setDocumentation(root->doc,root->docFile,root->docLine); // copy docs to definition
      cd->setBriefDescription(root->brief,root->briefFile,root->briefLine);
      cd->setLanguage(root->lang);
      cd->setId(root->id);
      cd->setHidden(root->hidden);
      cd->setInitializer(root->initializer.str().c_str());
      if (tArgList)
      {
        cd->setTemplateArguments(*tArgList);
      }
      // file definition containing the class cd
      cd->setBodySegment(root->startLine,root->bodyLine,root->endBodyLine);
      cd->setBodyDef(fd);
      addIncludeFile(cd,fd,root);

      // also add namespace to the correct structural context
      Definition *d = findScopeFromQualifiedName(Doxygen::globalScope,qualifiedName,0,tagInfo);
      if (d && d->definitionType()==Definition::TypeNamespace)
      {
        DefinitionMutable *dm = toDefinitionMutable(d);
        if (dm)
        {
          dm->addInnerCompound(cd);
        }
        cd->setOuterScope(d);
      }
    }
    else
    {
      Debug::print(Debug::Classes,0,"  Not added concept '%s', already exists (as alias)\n", qPrint(qualifiedName));
    }
  }

  if (cd)
  {
    cd->addSectionsToDefinition(root->anchors);
    if (fd)
    {
      //printf(">> Inserting concept '%s' in file '%s' (root->fileName='%s')\n",
      //    qPrint(cd->name()),
      //    qPrint(fd->name()),
      //    qPrint(root->fileName)
      //   );
      cd->setFileDef(fd);
      fd->insertConcept(cd);
    }
    addConceptToGroups(root,cd);
    cd->setRefItems(root->sli);
  }
}
static void buildConceptList(const Entry *root)
{
  if (root->section & Entry::CONCEPT_SEC)
  {
    addConceptToContext(root);
  }
  for (const auto &e : root->children()) buildConceptList(e.get());
}

static void buildConceptDocList(const Entry *root)
{
  if (root->section & Entry::CONCEPTDOC_SEC)
  {
    addConceptToContext(root);
  }
  for (const auto &e : root->children()) buildConceptDocList(e.get());
}

//----------------------------------------------------------------------

static void resolveClassNestingRelations()
{
  ClassDefSet visitedClasses;

  bool done=FALSE;
  int iteration=0;
  while (!done)
  {
    done=TRUE;
    ++iteration;
    struct ClassAlias
    {
      ClassAlias(const QCString &name,std::unique_ptr<ClassDef> cd,DefinitionMutable *ctx) :
        aliasFullName(name),aliasCd(std::move(cd)), aliasContext(ctx) {}
      QCString aliasFullName;
      std::unique_ptr<ClassDef> aliasCd;
      DefinitionMutable *aliasContext;
    };
    std::vector<ClassAlias> aliases;
    for (const auto &icd : *Doxygen::classLinkedMap)
    {
      ClassDefMutable *cd = toClassDefMutable(icd.get());
      if (cd && visitedClasses.find(icd.get())==visitedClasses.end())
      {
        QCString name = stripAnonymousNamespaceScope(icd->name());
        //printf("processing=%s, iteration=%d\n",qPrint(cd->name()),iteration);
        // also add class to the correct structural context
        Definition *d = findScopeFromQualifiedName(Doxygen::globalScope,
                                                 name,icd->getFileDef(),0);
        if (d)
        {
          //printf("****** adding %s to scope %s in iteration %d\n",qPrint(cd->name()),qPrint(d->name()),iteration);
          DefinitionMutable *dm = toDefinitionMutable(d);
          if (dm)
          {
            dm->addInnerCompound(cd);
          }
          cd->setOuterScope(d);

          // for inline namespace add an alias of the class to the outer scope
          while (d->definitionType()==Definition::TypeNamespace)
          {
            NamespaceDef *nd = toNamespaceDef(d);
            //printf("nd->isInline()=%d\n",nd->isInline());
            if (nd && nd->isInline())
            {
              d = d->getOuterScope();
              if (d)
              {
                dm = toDefinitionMutable(d);
                if (dm)
                {
                  std::unique_ptr<ClassDef> aliasCd { createClassDefAlias(d,cd) };
                  QCString aliasFullName = d->qualifiedName()+"::"+aliasCd->localName();
                  aliases.push_back(ClassAlias(aliasFullName,std::move(aliasCd),dm));
                  //printf("adding %s to %s as %s\n",qPrint(aliasCd->name()),qPrint(d->name()),qPrint(aliasFullName));
                }
              }
            }
            else
            {
              break;
            }
          }

          visitedClasses.insert(icd.get());
          done=FALSE;
        }
        //else
        //{
        //  printf("****** ignoring %s: scope not (yet) found in iteration %d\n",qPrint(cd->name()),iteration);
        //}
      }
    }
    // add aliases
    for (auto &alias : aliases)
    {
       ClassDef *aliasCd = Doxygen::classLinkedMap->add(alias.aliasFullName,std::move(alias.aliasCd));
       if (aliasCd)
       {
         alias.aliasContext->addInnerCompound(aliasCd);
       }
    }
  }

  //give warnings for unresolved compounds
  for (const auto &icd : *Doxygen::classLinkedMap)
  {
    ClassDefMutable *cd = toClassDefMutable(icd.get());
    if (cd && visitedClasses.find(icd.get())==visitedClasses.end())
    {
      QCString name = stripAnonymousNamespaceScope(cd->name());
      //printf("processing unresolved=%s, iteration=%d\n",qPrint(cd->name()),iteration);
      /// create the scope artificially
      // anyway, so we can at least relate scopes properly.
      Definition *d = buildScopeFromQualifiedName(name,cd->getLanguage(),0);
      if (d && d!=cd && !cd->getDefFileName().isEmpty())
                 // avoid recursion in case of redundant scopes, i.e: namespace N { class N::C {}; }
                 // for this case doxygen assumes the existence of a namespace N::N in which C is to be found!
                 // also avoid warning for stuff imported via a tagfile.
      {
        DefinitionMutable *dm = toDefinitionMutable(d);
        if (dm)
        {
          dm->addInnerCompound(cd);
        }
        cd->setOuterScope(d);
        warn(cd->getDefFileName(),cd->getDefLine(),
            "Internal inconsistency: scope for class %s not "
            "found!",qPrint(name)
            );
      }
    }
  }
}

void distributeClassGroupRelations()
{
  //static bool inlineGroupedClasses = Config_getBool(INLINE_GROUPED_CLASSES);
  //if (!inlineGroupedClasses) return;
  //printf("** distributeClassGroupRelations()\n");

  ClassDefSet visitedClasses;
  for (const auto &cd : *Doxygen::classLinkedMap)
  {
    //printf("Checking %s\n",qPrint(cd->name()));
    // distribute the group to nested classes as well
    if (visitedClasses.find(cd.get())==visitedClasses.end() && !cd->partOfGroups().empty())
    {
      //printf("  Candidate for merging\n");
      const GroupDef *gd = cd->partOfGroups().front();
      for (const auto &ncd : cd->getClasses())
      {
        ClassDefMutable *ncdm = toClassDefMutable(ncd);
        if (ncdm && ncdm->partOfGroups().empty())
        {
          //printf("  Adding %s to group '%s'\n",qPrint(ncd->name()),
          //    gd->groupTitle());
          ncdm->makePartOfGroup(gd);
          const_cast<GroupDef*>(gd)->addClass(ncdm);
        }
      }
      visitedClasses.insert(cd.get()); // only visit every class once
    }
  }
}

//----------------------------

static ClassDefMutable *createTagLessInstance(const ClassDef *rootCd,const ClassDef *templ,const QCString &fieldName)
{
  QCString fullName = removeAnonymousScopes(templ->name());
  if (fullName.right(2)=="::") fullName=fullName.left(fullName.length()-2);
  fullName+="."+fieldName;

  //printf("** adding class %s based on %s\n",qPrint(fullName),qPrint(templ->name()));
  ClassDefMutable *cd = toClassDefMutable(
      Doxygen::classLinkedMap->add(fullName,
         std::unique_ptr<ClassDef>(
           createClassDef(templ->getDefFileName(),
                              templ->getDefLine(),
                              templ->getDefColumn(),
                              fullName,
                              templ->compoundType()))));
  if (cd)
  {
    cd->setDocumentation(templ->documentation(),templ->docFile(),templ->docLine()); // copy docs to definition
    cd->setBriefDescription(templ->briefDescription(),templ->briefFile(),templ->briefLine());
    cd->setLanguage(templ->getLanguage());
    cd->setBodySegment(templ->getDefLine(),templ->getStartBodyLine(),templ->getEndBodyLine());
    cd->setBodyDef(templ->getBodyDef());

    cd->setOuterScope(rootCd->getOuterScope());
    if (rootCd->getOuterScope()!=Doxygen::globalScope)
    {
      DefinitionMutable *outerScope = toDefinitionMutable(rootCd->getOuterScope());
      if (outerScope)
      {
        outerScope->addInnerCompound(cd);
      }
    }

    FileDef *fd = templ->getFileDef();
    if (fd)
    {
      cd->setFileDef(fd);
      fd->insertClass(cd);
    }
    for (const auto &gd : rootCd->partOfGroups())
    {
      cd->makePartOfGroup(gd);
      const_cast<GroupDef*>(gd)->addClass(cd);
    }

    MemberList *ml = templ->getMemberList(MemberListType_pubAttribs);
    if (ml)
    {
      for (const auto &md : *ml)
      {
        //printf("    Member %s type=%s\n",qPrint(md->name()),md->typeString());
        MemberDefMutable *imd = createMemberDef(md->getDefFileName(),md->getDefLine(),md->getDefColumn(),
            md->typeString(),md->name(),md->argsString(),md->excpString(),
            md->protection(),md->virtualness(),md->isStatic(),Member,
            md->memberType(),
            ArgumentList(),ArgumentList(),"");
        imd->setMemberClass(cd);
        imd->setDocumentation(md->documentation(),md->docFile(),md->docLine());
        imd->setBriefDescription(md->briefDescription(),md->briefFile(),md->briefLine());
        imd->setInbodyDocumentation(md->inbodyDocumentation(),md->inbodyFile(),md->inbodyLine());
        imd->setMemberSpecifiers(md->getMemberSpecifiers());
        imd->setMemberGroupId(md->getMemberGroupId());
        imd->setInitializer(md->initializer());
        imd->setRequiresClause(md->requiresClause());
        imd->setMaxInitLines(md->initializerLines());
        imd->setBitfields(md->bitfieldString());
        imd->setLanguage(md->getLanguage());
        cd->insertMember(imd);
      }
    }
  }
  return cd;
}

/** Look through the members of class \a cd and its public members.
 *  If there is a member m of a tag less struct/union,
 *  then we create a duplicate of the struct/union with the name of the
 *  member to identify it.
 *  So if cd has name S, then the tag less struct/union will get name S.m
 *  Since tag less structs can be nested we need to call this function
 *  recursively. Later on we need to patch the member types so we keep
 *  track of the hierarchy of classes we create.
 */
static void processTagLessClasses(const ClassDef *rootCd,
                                  const ClassDef *cd,
                                  ClassDefMutable *tagParentCd,
                                  const QCString &prefix,int count)
{
  //printf("%d: processTagLessClasses %s\n",count,qPrint(cd->name()));
  //printf("checking members for %s\n",qPrint(cd->name()));
  if (tagParentCd && !cd->getClasses().empty())
  {
    MemberList *ml = cd->getMemberList(MemberListType_pubAttribs);
    if (ml)
    {
      for (const auto &md : *ml)
      {
        QCString type = md->typeString();
        if (type.find("::@")!=-1) // member of tag less struct/union
        {
          for (const auto &icd : cd->getClasses())
          {
            //printf("  member %s: type='%s'\n",qPrint(md->name()),qPrint(type));
            //printf("  comparing '%s'<->'%s'\n",qPrint(type),qPrint(icd->name()));
            if (type.find(icd->name())!=-1) // matching tag less struct/union
            {
              QCString name = md->name();
              if (md->isAnonymous()) name = "__unnamed" + name.right(name.length()-1)+"__";
              if (!prefix.isEmpty()) name.prepend(prefix+".");
              //printf("    found %s for class %s\n",qPrint(name),qPrint(cd->name()));
              ClassDefMutable *ncd = createTagLessInstance(rootCd,icd,name);
              if (ncd)
              {
                processTagLessClasses(rootCd,icd,ncd,name,count+1);
                //printf("    addTagged %s to %s\n",qPrint(ncd->name()),qPrint(tagParentCd->name()));
                ncd->setTagLessReference(icd);

                // replace tag-less type for generated/original member
                // by newly created class name.
                // note the difference between changing cd and tagParentCd.
                // for the initial call this is the same pointer, but for
                // recursive calls cd is the original tag-less struct (of which
                // there is only one instance) and tagParentCd is the newly
                // generated tagged struct of which there can be multiple instances!
                MemberList *pml = tagParentCd->getMemberList(MemberListType_pubAttribs);
                if (pml)
                {
                  for (const auto &pmd : *pml)
                  {
                    MemberDefMutable *pmdm = toMemberDefMutable(pmd);
                    if (pmdm && pmd->name()==md->name())
                    {
                      pmdm->setAccessorType(ncd,substitute(pmd->typeString(),icd->name(),ncd->name()));
                      //pmd->setType(substitute(pmd->typeString(),icd->name(),ncd->name()));
                    }
                  }
                }
              }
            }
          }
        }
      }
    }
  }
}

static void findTagLessClasses(std::vector<ClassDefMutable*> &candidates,const ClassDef *cd)
{
  for (const auto &icd : cd->getClasses())
  {
    if (icd->name().find("@")==-1) // process all non-anonymous inner classes
    {
      findTagLessClasses(candidates,icd);
    }
  }

  ClassDefMutable *cdm = toClassDefMutable(cd);
  if (cdm)
  {
    candidates.push_back(cdm);
  }
}

static void findTagLessClasses()
{
  std::vector<ClassDefMutable *> candidates;
  for (const auto &cd : *Doxygen::classLinkedMap)
  {
    Definition *scope = cd->getOuterScope();
    if (scope && scope->definitionType()!=Definition::TypeClass) // that is not nested
    {
      findTagLessClasses(candidates,cd.get());
    }
  }

  // since processTagLessClasses is potentially adding classes to Doxygen::classLinkedMap
  // we need to call it outside of the loop above, otherwise the iterator gets invalidated!
  for (auto &cd : candidates)
  {
    processTagLessClasses(cd,cd,cd,"",0); // process tag less inner struct/classes
  }
}


//----------------------------------------------------------------------
// build a list of all namespaces mentioned in the documentation
// and all namespaces that have a documentation block before their definition.
static void buildNamespaceList(const Entry *root)
{
  if (
       (root->section==Entry::NAMESPACE_SEC ||
        root->section==Entry::NAMESPACEDOC_SEC ||
        root->section==Entry::PACKAGEDOC_SEC
       ) &&
       !root->name.isEmpty()
     )
  {
    //printf("** buildNamespaceList(%s)\n",qPrint(root->name));

    QCString fName = root->name;
    if (root->section==Entry::PACKAGEDOC_SEC)
    {
      fName=substitute(fName,".","::");
    }

    QCString fullName = stripAnonymousNamespaceScope(fName);
    if (!fullName.isEmpty())
    {
      //printf("Found namespace %s in %s at line %d\n",qPrint(root->name),
      //        qPrint(root->fileName), root->startLine);
      NamespaceDef *ndi = Doxygen::namespaceLinkedMap->find(fullName);
      if (ndi) // existing namespace
      {
        NamespaceDefMutable *nd = toNamespaceDefMutable(ndi);
        if (nd) // non-inline namespace
        {
          nd->setDocumentation(root->doc,root->docFile,root->docLine);
          nd->setName(fullName); // change name to match docs
          nd->addSectionsToDefinition(root->anchors);
          nd->setBriefDescription(root->brief,root->briefFile,root->briefLine);
          if (nd->getLanguage()==SrcLangExt_Unknown)
          {
            nd->setLanguage(root->lang);
          }
          if (root->tagInfo()==0) // if we found the namespace in a tag file
            // and also in a project file, then remove
            // the tag file reference
          {
            nd->setReference("");
            nd->setFileName(fullName);
          }
          nd->setMetaData(root->metaData);

          // file definition containing the namespace nd
          FileDef *fd=root->fileDef();
          // insert the namespace in the file definition
          if (fd) fd->insertNamespace(nd);
          addNamespaceToGroups(root,nd);
          nd->setRefItems(root->sli);
        }
      }
      else // fresh namespace
      {
        QCString tagName;
        QCString tagFileName;
        const TagInfo *tagInfo = root->tagInfo();
        if (tagInfo)
        {
          tagName     = tagInfo->tagName;
          tagFileName = tagInfo->fileName;
        }
        //printf("++ new namespace %s lang=%s tagName=%s\n",qPrint(fullName),qPrint(langToString(root->lang)),qPrint(tagName));
        // add namespace to the list
        NamespaceDefMutable *nd = toNamespaceDefMutable(
            Doxygen::namespaceLinkedMap->add(fullName,
              std::unique_ptr<NamespaceDef>(
                createNamespaceDef(tagInfo?tagName:root->fileName,root->startLine,
                  root->startColumn,fullName,tagName,tagFileName,
                  root->type,root->spec&Entry::Published))));
        if (nd)
        {
          nd->setDocumentation(root->doc,root->docFile,root->docLine); // copy docs to definition
          nd->setBriefDescription(root->brief,root->briefFile,root->briefLine);
          nd->addSectionsToDefinition(root->anchors);
          nd->setHidden(root->hidden);
          nd->setArtificial(root->artificial);
          nd->setLanguage(root->lang);
          nd->setId(root->id);
          nd->setMetaData(root->metaData);
          nd->setInline((root->spec&Entry::Inline)!=0);

          //printf("Adding namespace to group\n");
          addNamespaceToGroups(root,nd);
          nd->setRefItems(root->sli);

          // file definition containing the namespace nd
          FileDef *fd=root->fileDef();
          // insert the namespace in the file definition
          if (fd) fd->insertNamespace(nd);

          // the empty string test is needed for extract all case
          nd->setBriefDescription(root->brief,root->briefFile,root->briefLine);
          nd->insertUsedFile(fd);
          nd->setBodySegment(root->startLine,root->bodyLine,root->endBodyLine);
          nd->setBodyDef(fd);

          // also add namespace to the correct structural context
          Definition *d = findScopeFromQualifiedName(Doxygen::globalScope,fullName,0,tagInfo);
          //printf("adding namespace %s to context %s\n",qPrint(nd->name()),d?qPrint(d->name()):"<none>");
          if (d==0) // we didn't find anything, create the scope artificially
            // anyway, so we can at least relate scopes properly.
          {
            d = buildScopeFromQualifiedName(fullName,nd->getLanguage(),tagInfo);
            DefinitionMutable *dm = toDefinitionMutable(d);
            if (dm)
            {
              dm->addInnerCompound(nd);
            }
            nd->setOuterScope(d);
            // TODO: Due to the order in which the tag file is written
            // a nested class can be found before its parent!
          }
          else
          {
            DefinitionMutable *dm = toDefinitionMutable(d);
            if (dm)
            {
              dm->addInnerCompound(nd);
            }
            nd->setOuterScope(d);
            // in case of d is an inline namespace, alias insert nd in the part scope of d.
            while (d->definitionType()==Definition::TypeNamespace)
            {
              NamespaceDef *pnd = toNamespaceDef(d);
              if (pnd && pnd->isInline())
              {
                d = d->getOuterScope();
                if (d)
                {
                  dm = toDefinitionMutable(d);
                  if (dm)
                  {
                    NamespaceDef *aliasNd = createNamespaceDefAlias(d,nd);
                    dm->addInnerCompound(aliasNd);
                    QCString aliasName = aliasNd->name();
                    //printf("adding alias %s (%p) to %s\n",qPrint(aliasName),aliasNd,qPrint(d->name()));
                    Doxygen::namespaceLinkedMap->add(
                        aliasName,std::unique_ptr<NamespaceDef>(aliasNd));
                  }
                }
                else
                {
                  break;
                }
              }
              else
              {
                break;
              }
            }
          }
        }
      }
    }
  }
  for (const auto &e : root->children()) buildNamespaceList(e.get());
}

//----------------------------------------------------------------------

static const NamespaceDef *findUsedNamespace(const LinkedRefMap<const NamespaceDef> &unl,
                              const QCString &name)
{
  const NamespaceDef *usingNd =0;
  for (const auto &und : unl)
  {
    QCString uScope=und->name()+"::";
    usingNd = getResolvedNamespace(uScope+name);
    if (usingNd!=0) break;
  }
  return usingNd;
}

static void findUsingDirectives(const Entry *root)
{
  if (root->section==Entry::USINGDIR_SEC)
  {
    //printf("Found using directive %s at line %d of %s\n",
    //    qPrint(root->name),root->startLine,qPrint(root->fileName));
    QCString name=substitute(root->name,".","::");
    if (name.right(2)=="::")
    {
      name=name.left(name.length()-2);
    }
    if (!name.isEmpty())
    {
      const NamespaceDef *usingNd = 0;
      NamespaceDefMutable *nd = 0;
      FileDef      *fd = root->fileDef();
      QCString nsName;

      // see if the using statement was found inside a namespace or inside
      // the global file scope.
      if (root->parent() && root->parent()->section==Entry::NAMESPACE_SEC &&
          (fd==0 || fd->getLanguage()!=SrcLangExt_Java) // not a .java file
         )
      {
        nsName=stripAnonymousNamespaceScope(root->parent()->name);
        if (!nsName.isEmpty())
        {
          nd = getResolvedNamespaceMutable(nsName);
        }
      }

      // find the scope in which the 'using' namespace is defined by prepending
      // the possible scopes in which the using statement was found, starting
      // with the most inner scope and going to the most outer scope (i.e.
      // file scope).
      int scopeOffset = nsName.length();
      do
      {
        QCString scope=scopeOffset>0 ?
                      nsName.left(scopeOffset)+"::" : QCString();
        usingNd = getResolvedNamespace(scope+name);
        //printf("Trying with scope='%s' usingNd=%p\n",(scope+qPrint(name)),usingNd);
        if (scopeOffset==0)
        {
          scopeOffset=-1;
        }
        else if ((scopeOffset=nsName.findRev("::",scopeOffset-1))==-1)
        {
          scopeOffset=0;
        }
      } while (scopeOffset>=0 && usingNd==0);

      if (usingNd==0 && nd) // not found, try used namespaces in this scope
                            // or in one of the parent namespace scopes
      {
        const NamespaceDefMutable *pnd = nd;
        while (pnd && usingNd==0)
        {
          // also try with one of the used namespaces found earlier
          usingNd = toNamespaceDefMutable(findUsedNamespace(pnd->getUsedNamespaces(),name));

          // goto the parent
          const Definition *s = pnd->getOuterScope();
          if (s && s->definitionType()==Definition::TypeNamespace)
          {
            pnd = toNamespaceDefMutable(toNamespaceDef(s));
          }
          else
          {
            pnd = 0;
          }
        }
      }
      if (usingNd==0 && fd) // still nothing, also try used namespace in the
                            // global scope
      {
        usingNd = findUsedNamespace(fd->getUsedNamespaces(),name);
      }

      //printf("%s -> %s\n",qPrint(name),usingNd?qPrint(usingNd->name()):"<none>");

      // add the namespace the correct scope
      if (usingNd)
      {
        //printf("using fd=%p nd=%p\n",fd,nd);
        if (nd)
        {
          //printf("Inside namespace %s\n",qPrint(nd->name()));
          nd->addUsingDirective(usingNd);
        }
        else if (fd)
        {
          //printf("Inside file %s\n",qPrint(fd->name()));
          fd->addUsingDirective(usingNd);
        }
      }
      else // unknown namespace, but add it anyway.
      {
        //printf("++ new unknown namespace %s lang=%s\n",qPrint(name),qPrint(langToString(root->lang)));
        // add namespace to the list
        nd = toNamespaceDefMutable(
            Doxygen::namespaceLinkedMap->add(name,
              std::unique_ptr<NamespaceDef>(
                 createNamespaceDef(root->fileName,root->startLine,root->startColumn,name))));
        if (nd)
        {
          nd->setDocumentation(root->doc,root->docFile,root->docLine); // copy docs to definition
          nd->setBriefDescription(root->brief,root->briefFile,root->briefLine);
          nd->addSectionsToDefinition(root->anchors);
          //printf("** Adding namespace %s hidden=%d\n",qPrint(name),root->hidden);
          nd->setHidden(root->hidden);
          nd->setArtificial(TRUE);
          nd->setLanguage(root->lang);
          nd->setId(root->id);
          nd->setMetaData(root->metaData);
          nd->setInline((root->spec&Entry::Inline)!=0);

          for (const Grouping &g : root->groups)
          {
            GroupDef *gd=0;
            if (!g.groupname.isEmpty() && (gd=Doxygen::groupLinkedMap->find(g.groupname)))
              gd->addNamespace(nd);
          }

          // insert the namespace in the file definition
          if (fd)
          {
            fd->insertNamespace(nd);
            fd->addUsingDirective(nd);
          }

          // the empty string test is needed for extract all case
          nd->setBriefDescription(root->brief,root->briefFile,root->briefLine);
          nd->insertUsedFile(fd);
          nd->setRefItems(root->sli);
        }
      }
    }
  }
  for (const auto &e : root->children()) findUsingDirectives(e.get());
}

//----------------------------------------------------------------------

static void buildListOfUsingDecls(const Entry *root)
{
  if (root->section==Entry::USINGDECL_SEC &&
      !(root->parent()->section&Entry::COMPOUND_MASK) // not a class/struct member
     )
  {
    QCString name = substitute(root->name,".","::");
    g_usingDeclarations.insert(name.str());
  }
  for (const auto &e : root->children()) buildListOfUsingDecls(e.get());
}


static void findUsingDeclarations(const Entry *root)
{
  if (root->section==Entry::USINGDECL_SEC &&
      !(root->parent()->section&Entry::COMPOUND_MASK) // not a class/struct member
     )
  {
    //printf("Found using declaration %s at line %d of %s inside section %x\n",
    //   qPrint(root->name),root->startLine,qPrint(root->fileName),
    //   rootNav->parent()->section());
    if (!root->name.isEmpty())
    {
      ClassDefMutable *usingCd = 0;
      NamespaceDefMutable *nd = 0;
      FileDef      *fd = root->fileDef();
      QCString scName;

      // see if the using statement was found inside a namespace or inside
      // the global file scope.
      if (root->parent()->section == Entry::NAMESPACE_SEC)
      {
        scName=root->parent()->name;
        if (!scName.isEmpty())
        {
          nd = getResolvedNamespaceMutable(scName);
        }
      }

      // Assume the using statement was used to import a class.
      // Find the scope in which the 'using' namespace is defined by prepending
      // the possible scopes in which the using statement was found, starting
      // with the most inner scope and going to the most outer scope (i.e.
      // file scope).

      QCString name = substitute(root->name,".","::"); //Java/C# scope->internal
      usingCd = getClassMutable(name); // try direct lookup first, this is needed to get
                                // builtin STL classes to properly resolve, e.g.
                                // vector -> std::vector
      if (usingCd==0)
      {
        SymbolResolver resolver(fd);
        usingCd = resolver.resolveClassMutable(nd,name); // try via resolving (see also bug757509)
      }
      if (usingCd==0)
      {
        usingCd = toClassDefMutable(Doxygen::hiddenClassLinkedMap->find(name)); // check if it is already hidden
      }

      //printf("%s -> %p\n",qPrint(root->name),usingCd);
      if (usingCd==0) // definition not in the input => add an artificial class
      {
        Debug::print(Debug::Classes,0,"  New using class '%s' (sec=0x%08x)! #tArgLists=%d\n",
             qPrint(name),root->section,root->tArgLists.size());
        usingCd = toClassDefMutable(
             Doxygen::hiddenClassLinkedMap->add(name,
               std::unique_ptr<ClassDef>(
                 createClassDef( "<using>",1,1, name, ClassDef::Class))));
        if (usingCd)
        {
          usingCd->setArtificial(TRUE);
          usingCd->setLanguage(root->lang);
        }
      }
      else
      {
        Debug::print(Debug::Classes,0,"  Found used class %s in scope=%s\n",
            qPrint(usingCd->name()),
                        nd?qPrint(nd->name()):
                        fd?qPrint(fd->name()):
                        "<unknown>");
      }

      if (nd)
      {
        //printf("Inside namespace %s\n",qPrint(nd->name()));
        nd->addUsingDeclaration(usingCd);
      }
      else if (fd)
      {
        //printf("Inside file %s\n",qPrint(fd->name()));
        fd->addUsingDeclaration(usingCd);
      }
    }
  }
  for (const auto &e : root->children()) findUsingDeclarations(e.get());
}

//----------------------------------------------------------------------

static void findUsingDeclImports(const Entry *root)
{
  if (root->section==Entry::USINGDECL_SEC &&
      (root->parent()->section&Entry::COMPOUND_MASK) // in a class/struct member
     )
  {
    //printf("Found using declaration %s inside section %x\n",
    //    qPrint(root->name), root->parent()->section);
    QCString fullName=removeRedundantWhiteSpace(root->parent()->name);
    fullName=stripAnonymousNamespaceScope(fullName);
    fullName=stripTemplateSpecifiersFromScope(fullName);
    ClassDefMutable *cd = getClassMutable(fullName);
    if (cd)
    {
      //printf("found class %s\n",qPrint(cd->name()));
      int i=root->name.find("::");
      if (i!=-1)
      {
        QCString scope=root->name.left(i);
        QCString memName=root->name.right(root->name.length()-i-2);
        SymbolResolver resolver;
        const ClassDef *bcd = resolver.resolveClass(cd,scope); // todo: file in fileScope parameter
        if (bcd && bcd!=cd)
        {
          //printf("found class %s memName=%s\n",qPrint(bcd->name()),qPrint(memName));
          const MemberNameInfoLinkedMap &mnlm=bcd->memberNameInfoLinkedMap();
          const MemberNameInfo *mni = mnlm.find(memName);
          if (mni)
          {
            for (auto &mi : *mni)
            {
              const MemberDef *md = mi->memberDef();
              if (md && md->protection()!=Private)
              {
                //printf("found member %s\n",mni->memberName());
                QCString fileName = root->fileName;
                if (fileName.isEmpty() && root->tagInfo())
                {
                  fileName = root->tagInfo()->tagName;
                }
                const ArgumentList &templAl = md->templateArguments();
                const ArgumentList &al = md->templateArguments();
                std::unique_ptr<MemberDefMutable> newMd { createMemberDef(
                    fileName,root->startLine,root->startColumn,
                    md->typeString(),memName,md->argsString(),
                    md->excpString(),root->protection,root->virt,
                    md->isStatic(),Member,md->memberType(),
                    templAl,al,root->metaData
                    ) };
                newMd->setMemberClass(cd);
                cd->insertMember(newMd.get());
                if (!root->doc.isEmpty() || !root->brief.isEmpty())
                {
                  newMd->setDocumentation(root->doc,root->docFile,root->docLine);
                  newMd->setBriefDescription(root->brief,root->briefFile,root->briefLine);
                  newMd->setInbodyDocumentation(root->inbodyDocs,root->inbodyFile,root->inbodyLine);
                }
                else
                {
                  newMd->setDocumentation(md->documentation(),md->docFile(),md->docLine());
                  newMd->setBriefDescription(md->briefDescription(),md->briefFile(),md->briefLine());
                  newMd->setInbodyDocumentation(md->inbodyDocumentation(),md->inbodyFile(),md->inbodyLine());
                }
                newMd->setDefinition(md->definition());
                newMd->enableCallGraph(root->callGraph);
                newMd->enableCallerGraph(root->callerGraph);
                newMd->enableReferencedByRelation(root->referencedByRelation);
                newMd->enableReferencesRelation(root->referencesRelation);
                newMd->setBitfields(md->bitfieldString());
                newMd->addSectionsToDefinition(root->anchors);
                newMd->setBodySegment(md->getDefLine(),md->getStartBodyLine(),md->getEndBodyLine());
                newMd->setBodyDef(md->getBodyDef());
                newMd->setInitializer(md->initializer());
                newMd->setRequiresClause(md->requiresClause());
                newMd->setMaxInitLines(md->initializerLines());
                newMd->setMemberGroupId(root->mGrpId);
                newMd->setMemberSpecifiers(md->getMemberSpecifiers());
                newMd->setLanguage(root->lang);
                newMd->setId(root->id);
                MemberName *mn = Doxygen::memberNameLinkedMap->add(memName);
                mn->push_back(std::move(newMd));
              }
            }
          }
        }
      }
    }

  }
  for (const auto &e : root->children()) findUsingDeclImports(e.get());
}

//----------------------------------------------------------------------

static void findIncludedUsingDirectives()
{
  FileDefSet visitedFiles;
  // then recursively add using directives found in #include files
  // to files that have not been visited.
  for (const auto &fn : *Doxygen::inputNameLinkedMap)
  {
    for (const auto &fd : *fn)
    {
      //printf("----- adding using directives for file %s\n",qPrint(fd->name()));
      fd->addIncludedUsingDirectives(visitedFiles);
    }
  }
}

//----------------------------------------------------------------------

static MemberDef *addVariableToClass(
    const Entry *root,
    ClassDefMutable *cd,
    MemberType mtype,
    const QCString &type,
    const QCString &name,
    const QCString &args,
    bool fromAnnScope,
    MemberDef *fromAnnMemb,
    Protection prot,
    Relationship related)
{
  QCString qualScope = cd->qualifiedNameWithTemplateParameters();
  QCString scopeSeparator="::";
  SrcLangExt lang = cd->getLanguage();
  if (lang==SrcLangExt_Java || lang==SrcLangExt_CSharp)
  {
    qualScope = substitute(qualScope,"::",".");
    scopeSeparator=".";
  }
  Debug::print(Debug::Variables,0,
      "  class variable:\n"
      "    '%s' '%s'::'%s' '%s' prot=%d ann=%d init='%s'\n",
      qPrint(type),
      qPrint(qualScope),
      qPrint(name),
      qPrint(args),
      root->protection,
      fromAnnScope,
      qPrint(root->initializer.str())
              );

  QCString def;
  if (!type.isEmpty())
  {
    if (related || mtype==MemberType_Friend || Config_getBool(HIDE_SCOPE_NAMES))
    {
      if (root->spec&Entry::Alias) // turn 'typedef B A' into 'using A = B'
      {
        def="using "+name+" = "+type.mid(7);
      }
      else
      {
        def=type+" "+name+args;
      }
    }
    else
    {
      if (root->spec&Entry::Alias) // turn 'typedef B C::A' into 'using C::A = B'
      {
        def="using "+qualScope+scopeSeparator+name+" = "+type.mid(7);
      }
      else
      {
        def=type+" "+qualScope+scopeSeparator+name+args;
      }
    }
  }
  else
  {
    if (Config_getBool(HIDE_SCOPE_NAMES))
    {
      def=name+args;
    }
    else
    {
      def=qualScope+scopeSeparator+name+args;
    }
  }
  def.stripPrefix("static ");

  // see if the member is already found in the same scope
  // (this may be the case for a static member that is initialized
  //  outside the class)
  MemberName *mn=Doxygen::memberNameLinkedMap->find(name);
  if (mn)
  {
    for (const auto &imd : *mn)
    {
      //printf("md->getClassDef()=%p cd=%p type=[%s] md->typeString()=[%s]\n",
      //    md->getClassDef(),cd,qPrint(type),md->typeString());
      MemberDefMutable *md = toMemberDefMutable(imd.get());
      if (md &&
          md->getClassDef()==cd &&
          removeRedundantWhiteSpace(type)==md->typeString())
        // member already in the scope
      {

        if (root->lang==SrcLangExt_ObjC &&
            root->mtype==Property &&
            md->memberType()==MemberType_Variable)
        { // Objective-C 2.0 property
          // turn variable into a property
          md->setProtection(root->protection);
          cd->reclassifyMember(md,MemberType_Property);
        }
        addMemberDocs(root,md,def,0,FALSE,root->spec);
        //printf("    Member already found!\n");
        return md;
      }
    }
  }

  QCString fileName = root->fileName;
  if (fileName.isEmpty() && root->tagInfo())
  {
    fileName = root->tagInfo()->tagName;
  }

  // new member variable, typedef or enum value
  std::unique_ptr<MemberDefMutable> md { createMemberDef(
      fileName,root->startLine,root->startColumn,
      type,name,args,root->exception,
      prot,Normal,root->stat,related,
      mtype,!root->tArgLists.empty() ? root->tArgLists.back() : ArgumentList(),
      ArgumentList(), root->metaData) };
  md->setTagInfo(root->tagInfo());
  md->setMemberClass(cd); // also sets outer scope (i.e. getOuterScope())
  md->setDocumentation(root->doc,root->docFile,root->docLine);
  md->setBriefDescription(root->brief,root->briefFile,root->briefLine);
  md->setInbodyDocumentation(root->inbodyDocs,root->inbodyFile,root->inbodyLine);
  md->setDefinition(def);
  md->setBitfields(root->bitfields);
  md->addSectionsToDefinition(root->anchors);
  md->setFromAnonymousScope(fromAnnScope);
  md->setFromAnonymousMember(fromAnnMemb);
  //md->setIndentDepth(indentDepth);
  md->setBodySegment(root->startLine,root->bodyLine,root->endBodyLine);
  std::string init = root->initializer.str();
  md->setInitializer(init.c_str());
  md->setMaxInitLines(root->initLines);
  md->setMemberGroupId(root->mGrpId);
  md->setMemberSpecifiers(root->spec);
  md->setReadAccessor(root->read);
  md->setWriteAccessor(root->write);
  md->enableCallGraph(root->callGraph);
  md->enableCallerGraph(root->callerGraph);
  md->enableReferencedByRelation(root->referencedByRelation);
  md->enableReferencesRelation(root->referencesRelation);
  md->setHidden(root->hidden);
  md->setArtificial(root->artificial);
  md->setLanguage(root->lang);
  md->setId(root->id);
  addMemberToGroups(root,md.get());
  md->setBodyDef(root->fileDef());

  //printf("    New member adding to %s (%p)!\n",qPrint(cd->name()),cd);
  cd->insertMember(md.get());
  md->setRefItems(root->sli);

  //TODO: insert FileDef instead of filename strings.
  cd->insertUsedFile(root->fileDef());
  root->markAsProcessed();

  //printf("    Adding member=%s\n",qPrint(md->name()));
  // add the member to the global list
  MemberDef *result = md.get();
  mn = Doxygen::memberNameLinkedMap->add(name);
  mn->push_back(std::move(md));

  return result;
}

//----------------------------------------------------------------------

static MemberDef *addVariableToFile(
    const Entry *root,
    MemberType mtype,
    const QCString &scope,
    const QCString &type,
    const QCString &name,
    const QCString &args,
    bool fromAnnScope,
    /*int indentDepth,*/
    MemberDef *fromAnnMemb)
{
  Debug::print(Debug::Variables,0,
      "  global variable:\n"
      "    file='%s' type='%s' scope='%s' name='%s' args='%s' prot=`%d mtype=%d lang=%d\n",
      qPrint(root->fileName),
      qPrint(type),
      qPrint(scope),
      qPrint(name),
      qPrint(args),
      root->protection,
      mtype,
      root->lang
              );

  FileDef *fd = root->fileDef();

  // see if we have a typedef that should hide a struct or union
  if (mtype==MemberType_Typedef && Config_getBool(TYPEDEF_HIDES_STRUCT))
  {
    QCString ttype = type;
    ttype.stripPrefix("typedef ");
    if (ttype.left(7)=="struct " || ttype.left(6)=="union ")
    {
      ttype.stripPrefix("struct ");
      ttype.stripPrefix("union ");
      static const reg::Ex re(R"(\a\w*)");
      reg::Match match;
      std::string typ = ttype.str();
      if (reg::search(typ,match,re))
      {
        QCString typeValue = match.str();
        ClassDefMutable *cd = getClassMutable(typeValue);
        if (cd)
        {
          // this typedef should hide compound name cd, so we
          // change the name that is displayed from cd.
          cd->setClassName(name);
          cd->setDocumentation(root->doc,root->docFile,root->docLine);
          cd->setBriefDescription(root->brief,root->briefFile,root->briefLine);
          return 0;
        }
      }
    }
  }

  // see if the function is inside a namespace
  NamespaceDefMutable *nd = 0;
  if (!scope.isEmpty())
  {
    if (scope.find('@')!=-1) return 0; // anonymous scope!
    nd = getResolvedNamespaceMutable(scope);
  }
  QCString def;

  // determine the definition of the global variable
  if (nd && !nd->isAnonymous() &&
      !Config_getBool(HIDE_SCOPE_NAMES)
     )
    // variable is inside a namespace, so put the scope before the name
  {
    SrcLangExt lang = nd->getLanguage();
    QCString sep=getLanguageSpecificSeparator(lang);

    if (!type.isEmpty())
    {
      if (root->spec&Entry::Alias) // turn 'typedef B NS::A' into 'using NS::A = B'
      {
        def="using "+nd->name()+sep+name+" = "+type;
      }
      else // normal member
      {
        def=type+" "+nd->name()+sep+name+args;
      }
    }
    else
    {
      def=nd->name()+sep+name+args;
    }
  }
  else
  {
    if (!type.isEmpty() && !root->name.isEmpty())
    {
      if (name.at(0)=='@') // dummy variable representing anonymous union
      {
        def=type;
      }
      else
      {
        if (root->spec&Entry::Alias) // turn 'typedef B A' into 'using A = B'
        {
          def="using "+root->name+" = "+type.mid(7);
        }
        else // normal member
        {
          def=type+" "+name+args;
        }
      }
    }
    else
    {
      def=name+args;
    }
  }
  def.stripPrefix("static ");

  MemberName *mn=Doxygen::functionNameLinkedMap->find(name);
  if (mn)
  {
    //QCString nscope=removeAnonymousScopes(scope);
    //NamespaceDef *nd=0;
    //if (!nscope.isEmpty())
    if (!scope.isEmpty())
    {
      nd = getResolvedNamespaceMutable(scope);
    }
    for (const auto &imd : *mn)
    {
      MemberDefMutable *md = toMemberDefMutable(imd.get());
      if (md &&
          ((nd==0 && md->getNamespaceDef()==0 && md->getFileDef() &&
            root->fileName==md->getFileDef()->absFilePath()
           ) // both variable names in the same file
           || (nd!=0 && md->getNamespaceDef()==nd) // both in same namespace
          )
          && !md->isDefine() // function style #define's can be "overloaded" by typedefs or variables
          && !md->isEnumerate() // in C# an enum value and enum can have the same name
         )
        // variable already in the scope
      {
        bool isPHPArray = md->getLanguage()==SrcLangExt_PHP &&
                          md->argsString()!=args &&
                          args.find('[')!=-1;
        bool staticsInDifferentFiles =
                          root->stat && md->isStatic() &&
                          root->fileName!=md->getDefFileName();

        if (md->getFileDef() &&
            !isPHPArray && // not a php array
            !staticsInDifferentFiles
           )
          // not a php array variable
        {
          Debug::print(Debug::Variables,0,
              "    variable already found: scope=%s\n",qPrint(md->getOuterScope()->name()));
          addMemberDocs(root,md,def,0,FALSE,root->spec);
          md->setRefItems(root->sli);
          // if md is a variable forward declaration and root is the definition that
          // turn md into the definition
          if (!root->explicitExternal && md->isExternal())
          {
            md->setDeclFile(md->getDefFileName(),md->getDefLine(),md->getDefColumn());
            md->setExplicitExternal(FALSE,root->fileName,root->startLine,root->startColumn);
          }
          // if md is the definition and root point at a declaration, then add the
          // declaration info
          else if (root->explicitExternal && !md->isExternal())
          {
            md->setDeclFile(root->fileName,root->startLine,root->startColumn);
          }
          return md;
        }
      }
    }
  }

  QCString fileName = root->fileName;
  if (fileName.isEmpty() && root->tagInfo())
  {
    fileName = root->tagInfo()->tagName;
  }

  Debug::print(Debug::Variables,0,
    "    new variable, nd=%s tagInfo=%p!\n",nd?qPrint(nd->name()):"<global>",root->tagInfo());
  // new global variable, enum value or typedef
  std::unique_ptr<MemberDefMutable> md { createMemberDef(
      fileName,root->startLine,root->startColumn,
      type,name,args,QCString(),
      root->protection, Normal,root->stat,Member,
      mtype,!root->tArgLists.empty() ? root->tArgLists.back() : ArgumentList(),
      root->argList, root->metaData) };
  md->setTagInfo(root->tagInfo());
  md->setMemberSpecifiers(root->spec);
  md->setDocumentation(root->doc,root->docFile,root->docLine);
  md->setBriefDescription(root->brief,root->briefFile,root->briefLine);
  md->setInbodyDocumentation(root->inbodyDocs,root->inbodyFile,root->inbodyLine);
  md->addSectionsToDefinition(root->anchors);
  md->setFromAnonymousScope(fromAnnScope);
  md->setFromAnonymousMember(fromAnnMemb);
  std::string init = root->initializer.str();
  md->setInitializer(init.c_str());
  md->setMaxInitLines(root->initLines);
  md->setMemberGroupId(root->mGrpId);
  md->setDefinition(def);
  md->setLanguage(root->lang);
  md->setId(root->id);
  md->enableCallGraph(root->callGraph);
  md->enableCallerGraph(root->callerGraph);
  md->enableReferencedByRelation(root->referencedByRelation);
  md->enableReferencesRelation(root->referencesRelation);
  md->setExplicitExternal(root->explicitExternal,fileName,root->startLine,root->startColumn);
  //md->setOuterScope(fd);
  if (!root->explicitExternal)
  {
    md->setBodySegment(root->startLine,root->bodyLine,root->endBodyLine);
    md->setBodyDef(fd);
  }
  addMemberToGroups(root,md.get());

  md->setRefItems(root->sli);
  if (nd && !nd->isAnonymous())
  {
    md->setNamespace(nd);
    nd->insertMember(md.get());
  }

  // add member to the file (we do this even if we have already inserted
  // it into the namespace.
  if (fd)
  {
    md->setFileDef(fd);
    fd->insertMember(md.get());
  }

  root->markAsProcessed();

  // add member definition to the list of globals
  MemberDef *result = md.get();
  mn = Doxygen::functionNameLinkedMap->add(name);
  mn->push_back(std::move(md));

  return result;
}

/*! See if the return type string \a type is that of a function pointer
 *  \returns -1 if this is not a function pointer variable or
 *           the index at which the closing brace of (...*name) was found.
 */
static int findFunctionPtr(const std::string &type,SrcLangExt lang, int *pLength=0)
{
  if (lang == SrcLangExt_Fortran || lang == SrcLangExt_VHDL)
  {
    return -1; // Fortran and VHDL do not have function pointers
  }

  static const reg::Ex re(R"(\([^)]*[*^][^)]*\))");
  reg::Match match;
  size_t i=std::string::npos;
  size_t l=0;
  if (reg::search(type,match,re)) // contains (...*...)
  {
    i = match.position();
    l = match.length();
  }
  size_t bb=type.find('<');
  size_t be=type.rfind('>');

  if (!type.empty()                            &&  // return type is non-empty
      i!=std::string::npos                     &&   // contains (...*...)
      type.find("operator")==std::string::npos &&   // not an operator
      (type.find(")(")==std::string::npos || type.find("typedef ")!=std::string::npos) &&
                                                    // not a function pointer return type
      !(bb<i && i<be) // bug665855: avoid treating "typedef A<void (T*)> type" as a function pointer
     )
  {
    if (pLength) *pLength=(int)l;
    //printf("findFunctionPtr=%d\n",(int)i);
    return (int)i;
  }
  else
  {
    //printf("findFunctionPtr=%d\n",-1);
    return -1;
  }
}


/*! Returns TRUE iff \a type is a class within scope \a context.
 *  Used to detect variable declarations that look like function prototypes.
 */
static bool isVarWithConstructor(const Entry *root)
{
  bool result=FALSE;
  bool typeIsClass = false;
  bool typePtrType = false;
  QCString type;
  Definition *ctx = 0;
  FileDef *fd = root->fileDef();
  int ti;
  SymbolResolver resolver(fd);

  //printf("isVarWithConstructor(%s)\n",qPrint(rootNav->name()));
  if (root->parent()->section & Entry::COMPOUND_MASK)
  { // inside a class
    result=FALSE;
    goto done;
  }
  else if ((fd != nullptr) && (fd->name().right(2)==".c" || fd->name().right(2)==".h"))
  { // inside a .c file
    result=FALSE;
    goto done;
  }
  if (root->type.isEmpty())
  {
    result=FALSE;
    goto done;
  }
  if (!root->parent()->name.isEmpty())
  {
    ctx=Doxygen::namespaceLinkedMap->find(root->parent()->name);
  }
  type = root->type;
  // remove qualifiers
  findAndRemoveWord(type,"const");
  findAndRemoveWord(type,"static");
  findAndRemoveWord(type,"volatile");
  typePtrType = type.find('*')!=-1 || type.find('&')!=-1;
  //if (type.left(6)=="const ") type=type.right(type.length()-6);
  if (!typePtrType)
  {
    typeIsClass = resolver.resolveClass(ctx,type)!=0;
    if (!typeIsClass && (ti=type.find('<'))!=-1)
    {
      typeIsClass=resolver.resolveClass(ctx,type.left(ti))!=0;
    }
  }
  if (typeIsClass) // now we still have to check if the arguments are
                   // types or values. Since we do not have complete type info
                   // we need to rely on heuristics :-(
  {
    //printf("typeIsClass\n");
    if (root->argList.empty())
    {
      result=FALSE; // empty arg list -> function prototype.
      goto done;
    }
    for (const Argument &a : root->argList)
    {
      static const reg::Ex initChars(R"([\d"'&*!^]+)");
      reg::Match match;
      if (!a.name.isEmpty() || !a.defval.isEmpty())
      {
        std::string name = a.name.str();
        if (reg::search(name,match,initChars) && match.position()==0)
        {
          result=TRUE;
        }
        else
        {
          result=FALSE; // arg has (type,name) pair -> function prototype
        }
        goto done;
      }
      if (!a.type.isEmpty() &&
          (a.type.at(a.type.length()-1)=='*' ||
           a.type.at(a.type.length()-1)=='&'))
           // type ends with * or & => pointer or reference
      {
        result=FALSE;
        goto done;
      }
      if (a.type.isEmpty() || resolver.resolveClass(ctx,a.type)!=0)
      {
        result=FALSE; // arg type is a known type
        goto done;
      }
      if (checkIfTypedef(ctx,fd,a.type))
      {
         //printf("%s:%d: false (arg is typedef)\n",__FILE__,__LINE__);
         result=FALSE; // argument is a typedef
         goto done;
      }
      std::string atype = a.type.str();
      if (reg::search(atype,match,initChars) && match.position()==0)
      {
        result=TRUE; // argument type starts with typical initializer char
        goto done;
      }
      std::string resType=resolveTypeDef(ctx,a.type).str();
      if (resType.empty()) resType=atype;
      static const reg::Ex idChars(R"(\a\w*)");
      if (reg::search(resType,match,idChars) && match.position()==0) // resType starts with identifier
      {
<<<<<<< HEAD
        resType=resType.left(len);
        //printf("resType=%s\n",resType.data());
        if (resType=="int"    || resType=="long"     ||
            resType=="float"  || resType=="double"   ||
            resType=="char"   ||
            resType=="signed" || resType=="unsigned" ||
            resType=="const"  || resType=="volatile" ||
            resType=="void")
=======
        resType=match.str();
        //printf("resType=%s\n",qPrint(resType));
        if (resType=="int"    || resType=="long" || resType=="float" ||
            resType=="double" || resType=="char" || resType=="signed" ||
            resType=="const"  || resType=="unsigned" || resType=="void")
>>>>>>> c6d77227
        {
          result=FALSE; // type keyword -> function prototype
          goto done;
        }
      }
    }
    result=TRUE;
  }

done:
  //printf("isVarWithConstructor(%s,%s)=%d\n",qPrint(rootNav->parent()->name()),
  //                                          qPrint(root->type),result);
  return result;
}

static void addVariable(const Entry *root,int isFuncPtr=-1)
{
    static bool sliceOpt = Config_getBool(OPTIMIZE_OUTPUT_SLICE);

    Debug::print(Debug::Variables,0,
                  "VARIABLE_SEC: \n"
                  "  type='%s' name='%s' args='%s' bodyLine=%d mGrpId=%d relates='%s'\n",
                   qPrint(root->type),
                   qPrint(root->name),
                   qPrint(root->args),
                   root->bodyLine,
                   root->mGrpId,
                   qPrint(root->relates)
                );
    //printf("root->parent->name=%s\n",qPrint(root->parent->name));

    QCString type = root->type;
    QCString name = root->name;
    QCString args = root->args;
    if (type.isEmpty() && name.find("operator")==-1 &&
        (name.find('*')!=-1 || name.find('&')!=-1))
    {
      // recover from parse error caused by redundant braces
      // like in "int *(var[10]);", which is parsed as
      // type="" name="int *" args="(var[10])"

      type=name;
      std::string sargs = args.str();
      static const reg::Ex reName(R"(\a\w*)");
      reg::Match match;
      if (reg::search(sargs,match,reName))
      {
        name  = match.str();           // e.g. 'var'  in '(var[10])'
        sargs = match.suffix().str();  // e.g. '[10]) in '(var[10])'
        size_t j = sargs.find(')');
        if (j!=std::string::npos) args=sargs.substr(0,j); // extract, e.g '[10]' from '[10])'
      }
      //printf("new: type='%s' name='%s' args='%s'\n",
      //    qPrint(type),qPrint(name),qPrint(args));
    }
    else
    {
      int i=isFuncPtr;
      if (i==-1 && (root->spec&Entry::Alias)==0) i=findFunctionPtr(type.str(),root->lang); // for typedefs isFuncPtr is not yet set
      Debug::print(Debug::Variables,0,"  functionPtr? %s\n",i!=-1?"yes":"no");
      if (i!=-1) // function pointer
      {
        int ai = type.find('[',i);
        if (ai>i) // function pointer array
        {
          args.prepend(type.right(type.length()-ai));
          type=type.left(ai);
        }
        else if (type.find(')',i)!=-1) // function ptr, not variable like "int (*bla)[10]"
        {
          type=type.left(type.length()-1);
          args.prepend(") ");
          //printf("type=%s args=%s\n",qPrint(type),qPrint(args));
        }
      }
    }

    QCString scope;
    name=removeRedundantWhiteSpace(name);

    // find the scope of this variable
    Entry *p = root->parent();
    while ((p->section & Entry::SCOPE_MASK))
    {
      QCString scopeName = p->name;
      if (!scopeName.isEmpty())
      {
        scope.prepend(scopeName);
        break;
      }
      p=p->parent();
    }

    MemberType mtype;
    type=type.stripWhiteSpace();
    ClassDefMutable *cd=0;
    bool isRelated=FALSE;
    bool isMemberOf=FALSE;

    QCString classScope=stripAnonymousNamespaceScope(scope);
    classScope=stripTemplateSpecifiersFromScope(classScope,FALSE);
    QCString annScopePrefix=scope.left(scope.length()-classScope.length());

    if (name.findRev("::")!=-1)
    {
      if (type=="friend class" || type=="friend struct" ||
          type=="friend union")
      {
         cd=getClassMutable(scope);
         if (cd)
         {
           addVariableToClass(root,  // entry
                              cd,    // class to add member to
                              MemberType_Friend, // type of member
                              type,   // type value as string
                              name,   // name of the member
                              args,   // arguments as string
                              FALSE,  // from Anonymous scope
                              0,      // anonymous member
                              Public, // protection
                              Member  // related to a class
                             );
         }
      }
      return;  /* skip this member, because it is a
                * static variable definition (always?), which will be
                * found in a class scope as well, but then we know the
                * correct protection level, so only then it will be
                * inserted in the correct list!
                */
    }

    if (type=="@")
      mtype=MemberType_EnumValue;
    else if (type.left(8)=="typedef ")
      mtype=MemberType_Typedef;
    else if (type.left(7)=="friend ")
      mtype=MemberType_Friend;
    else if (root->mtype==Property)
      mtype=MemberType_Property;
    else if (root->mtype==Event)
      mtype=MemberType_Event;
    else if (type.find("sequence<") != -1)
      mtype=sliceOpt ? MemberType_Sequence : MemberType_Typedef;
    else if (type.find("dictionary<") != -1)
      mtype=sliceOpt ? MemberType_Dictionary : MemberType_Typedef;
    else
      mtype=MemberType_Variable;

    if (!root->relates.isEmpty()) // related variable
    {
      isRelated=TRUE;
      isMemberOf=(root->relatesType == MemberOf);
      if (getClass(root->relates)==0 && !scope.isEmpty())
        scope=mergeScopes(scope,root->relates);
      else
        scope=root->relates;
    }

    cd=getClassMutable(scope);
    if (cd==0 && classScope!=scope) cd=getClassMutable(classScope);
    if (cd)
    {
      MemberDef *md=0;

      // if cd is an anonymous (=tag less) scope we insert the member
      // into a non-anonymous parent scope as well. This is needed to
      // be able to refer to it using \var or \fn

      //int indentDepth=0;
      int si=scope.find('@');
      //int anonyScopes = 0;
      //bool added=FALSE;

      static bool inlineSimpleStructs = Config_getBool(INLINE_SIMPLE_STRUCTS);
      if (si!=-1 && !inlineSimpleStructs) // anonymous scope or type
      {
        QCString pScope;
        ClassDefMutable *pcd=0;
        pScope = scope.left(std::max(si-2,0)); // scope without tag less parts
        if (!pScope.isEmpty())
          pScope.prepend(annScopePrefix);
        else if (annScopePrefix.length()>2)
          pScope=annScopePrefix.left(annScopePrefix.length()-2);
        if (name.at(0)!='@')
        {
          if (!pScope.isEmpty() && (pcd=getClassMutable(pScope)))
          {
            md=addVariableToClass(root,  // entry
                                  pcd,   // class to add member to
                                  mtype, // member type
                                  type,  // type value as string
                                  name,  // member name
                                  args,  // arguments as string
                                  TRUE,  // from anonymous scope
                                  0,     // from anonymous member
                                  root->protection,
                                  isMemberOf ? Foreign : isRelated ? Related : Member
                                 );
            //added=TRUE;
          }
          else // anonymous scope inside namespace or file => put variable in the global scope
          {
            if (mtype==MemberType_Variable)
            {
              md=addVariableToFile(root,mtype,pScope,type,name,args,TRUE,0);
            }
            //added=TRUE;
          }
        }
      }

      //printf("name='%s' scope=%s scope.right=%s\n",
      //                   qPrint(name),qPrint(scope),
      //                   qPrint(scope.right(scope.length()-si)));
      addVariableToClass(root,   // entry
                         cd,     // class to add member to
                         mtype,  // member type
                         type,   // type value as string
                         name,   // name of the member
                         args,   // arguments as string
                         FALSE,  // from anonymous scope
                         md,     // from anonymous member
                         root->protection,
                         isMemberOf ? Foreign : isRelated ? Related : Member);
    }
    else if (!name.isEmpty()) // global variable
    {
      //printf("Inserting member in global scope %s!\n",qPrint(scope));
      addVariableToFile(root,mtype,scope,type,name,args,FALSE,/*0,*/0);
    }

}

//----------------------------------------------------------------------
// Searches the Entry tree for typedef documentation sections.
// If found they are stored in their class or in the global list.
static void buildTypedefList(const Entry *root)
{
  //printf("buildVarList(%s)\n",qPrint(rootNav->name()));
  if (!root->name.isEmpty() &&
      root->section==Entry::VARIABLE_SEC &&
      root->type.find("typedef ")!=-1 // its a typedef
     )
  {
    addVariable(root);
  }
  for (const auto &e : root->children())
    if (e->section!=Entry::ENUM_SEC)
      buildTypedefList(e.get());
}

//----------------------------------------------------------------------
// Searches the Entry tree for sequence documentation sections.
// If found they are stored in the global list.
static void buildSequenceList(const Entry *root)
{
  if (!root->name.isEmpty() &&
      root->section==Entry::VARIABLE_SEC &&
      root->type.find("sequence<")!=-1 // it's a sequence
     )
  {
    addVariable(root);
  }
  for (const auto &e : root->children())
    if (e->section!=Entry::ENUM_SEC)
      buildSequenceList(e.get());
}

//----------------------------------------------------------------------
// Searches the Entry tree for dictionary documentation sections.
// If found they are stored in the global list.
static void buildDictionaryList(const Entry *root)
{
  if (!root->name.isEmpty() &&
      root->section==Entry::VARIABLE_SEC &&
      root->type.find("dictionary<")!=-1 // it's a dictionary
     )
  {
    addVariable(root);
  }
  for (const auto &e : root->children())
    if (e->section!=Entry::ENUM_SEC)
      buildDictionaryList(e.get());
}

//----------------------------------------------------------------------
// Searches the Entry tree for Variable documentation sections.
// If found they are stored in their class or in the global list.

static void buildVarList(const Entry *root)
{
  //printf("buildVarList(%s) section=%08x\n",qPrint(rootNav->name()),rootNav->section());
  int isFuncPtr=-1;
  if (!root->name.isEmpty() &&
      (root->type.isEmpty() || g_compoundKeywords.find(root->type.str())==g_compoundKeywords.end()) &&
      (
       (root->section==Entry::VARIABLE_SEC    // it's a variable
       ) ||
       (root->section==Entry::FUNCTION_SEC && // or maybe a function pointer variable
        (isFuncPtr=findFunctionPtr(root->type.str(),root->lang))!=-1
       ) ||
       (root->section==Entry::FUNCTION_SEC && // class variable initialized by constructor
        isVarWithConstructor(root)
       )
      )
     ) // documented variable
  {
    addVariable(root,isFuncPtr);
  }
  for (const auto &e : root->children())
    if (e->section!=Entry::ENUM_SEC)
      buildVarList(e.get());
}

//----------------------------------------------------------------------
// Searches the Entry tree for Interface sections (UNO IDL only).
// If found they are stored in their service or in the global list.
//

static void addInterfaceOrServiceToServiceOrSingleton(
        const Entry *root,
        ClassDefMutable *cd,
        QCString const& rname)
{
  FileDef *fd = root->fileDef();
  enum MemberType type = (root->section==Entry::EXPORTED_INTERFACE_SEC)
      ? MemberType_Interface
      : MemberType_Service;
  QCString fileName = root->fileName;
  if (fileName.isEmpty() && root->tagInfo())
  {
    fileName = root->tagInfo()->tagName;
  }
  std::unique_ptr<MemberDefMutable> md { createMemberDef(
      fileName, root->startLine, root->startColumn, root->type, rname,
      "", "", root->protection, root->virt, root->stat, Member,
      type, ArgumentList(), root->argList, root->metaData) };
  md->setTagInfo(root->tagInfo());
  md->setMemberClass(cd);
  md->setDocumentation(root->doc,root->docFile,root->docLine);
  md->setDocsForDefinition(false);
  md->setBriefDescription(root->brief,root->briefFile,root->briefLine);
  md->setInbodyDocumentation(root->inbodyDocs,root->inbodyFile,root->inbodyLine);
  md->setBodySegment(root->startLine,root->bodyLine,root->endBodyLine);
  md->setMemberSpecifiers(root->spec);
  md->setMemberGroupId(root->mGrpId);
  md->setTypeConstraints(root->typeConstr);
  md->setLanguage(root->lang);
  md->setBodyDef(fd);
  md->setFileDef(fd);
  md->addSectionsToDefinition(root->anchors);
  QCString const def = root->type + " " + rname;
  md->setDefinition(def);
  md->enableCallGraph(root->callGraph);
  md->enableCallerGraph(root->callerGraph);
  md->enableReferencedByRelation(root->referencedByRelation);
  md->enableReferencesRelation(root->referencesRelation);

  Debug::print(Debug::Functions,0,
      "  Interface Member:\n"
      "    '%s' '%s' proto=%d\n"
      "    def='%s'\n",
      qPrint(root->type),
      qPrint(rname),
      root->proto,
      qPrint(def)
              );


  // add member to the class cd
  cd->insertMember(md.get());
  // also add the member as a "base" (to get nicer diagrams)
  // "optional" interface/service get Protected which turns into dashed line
  BaseInfo base(rname,
          (root->spec & (Entry::Optional)) ? Protected : Public,Normal);
  TemplateNameMap templateNames;
  findClassRelation(root,cd,cd,&base,templateNames,DocumentedOnly,true) ||
       findClassRelation(root,cd,cd,&base,templateNames,Undocumented,true);
  // add file to list of used files
  cd->insertUsedFile(fd);

  addMemberToGroups(root,md.get());
  root->markAsProcessed();
  md->setRefItems(root->sli);

  // add member to the global list of all members
  MemberName *mn = Doxygen::memberNameLinkedMap->add(rname);
  mn->push_back(std::move(md));
}

static void buildInterfaceAndServiceList(const Entry *root)
{
  if (root->section==Entry::EXPORTED_INTERFACE_SEC ||
      root->section==Entry::INCLUDED_SERVICE_SEC)
  {
    Debug::print(Debug::Functions,0,
                 "EXPORTED_INTERFACE_SEC:\n"
                 "  '%s' '%s'::'%s' '%s' relates='%s' relatesType='%d' file='%s' line='%d' bodyLine='%d' #tArgLists=%d mGrpId=%d spec=%lld proto=%d docFile=%s\n",
                 qPrint(root->type),
                 qPrint(root->parent()->name),
                 qPrint(root->name),
                 qPrint(root->args),
                 qPrint(root->relates),
                 root->relatesType,
                 qPrint(root->fileName),
                 root->startLine,
                 root->bodyLine,
                 root->tArgLists.size(),
                 root->mGrpId,
                 root->spec,
                 root->proto,
                 qPrint(root->docFile)
                );

    QCString rname = removeRedundantWhiteSpace(root->name);

    if (!rname.isEmpty())
    {
      QCString scope = root->parent()->name;
      ClassDefMutable *cd = getClassMutable(scope);
      assert(cd);
      if (cd && ((ClassDef::Interface == cd->compoundType()) ||
                 (ClassDef::Service   == cd->compoundType()) ||
                 (ClassDef::Singleton == cd->compoundType())))
      {
        addInterfaceOrServiceToServiceOrSingleton(root,cd,rname);
      }
      else
      {
        assert(false); // was checked by scanner.l
      }
    }
    else if (rname.isEmpty())
    {
      warn(root->fileName,root->startLine,
           "Illegal member name found.");
    }
  }
  // can only have these in IDL anyway
  switch (root->lang)
  {
    case SrcLangExt_Unknown: // fall through (root node always is Unknown)
    case SrcLangExt_IDL:
        for (const auto &e : root->children()) buildInterfaceAndServiceList(e.get());
        break;
    default:
        return; // nothing to do here
  }
}


//----------------------------------------------------------------------
// Searches the Entry tree for Function sections.
// If found they are stored in their class or in the global list.

static void addMethodToClass(const Entry *root,ClassDefMutable *cd,
                  const QCString &rtype,const QCString &rname,const QCString &rargs,
                  bool isFriend,
                  Protection protection,bool stat,Specifier virt,uint64 spec,
                  const QCString &relates
                  )
{
  FileDef *fd=root->fileDef();

  QCString type = rtype;
  QCString args = rargs;

  QCString name=removeRedundantWhiteSpace(rname);
  if (name.left(2)=="::") name=name.right(name.length()-2);

  MemberType mtype;
  if (isFriend)                 mtype=MemberType_Friend;
  else if (root->mtype==Signal) mtype=MemberType_Signal;
  else if (root->mtype==Slot)   mtype=MemberType_Slot;
  else if (root->mtype==DCOP)   mtype=MemberType_DCOP;
  else                          mtype=MemberType_Function;

  // strip redundant template specifier for constructors
  int i = -1;
  int j = -1;
  if ((fd==0 || fd->getLanguage()==SrcLangExt_Cpp) &&
      name.left(9)!="operator " &&   // not operator
      (i=name.find('<'))!=-1    &&   // containing <
      (j=name.find('>'))!=-1    &&   // or >
      (j!=i+2 || name.at(i+1)!='=')  // but not the C++20 spaceship operator <=>
     )
  {
    name=name.left(i);
  }

  QCString fileName = root->fileName;
  if (fileName.isEmpty() && root->tagInfo())
  {
    fileName = root->tagInfo()->tagName;
  }

  //printf("root->name='%s; args='%s' root->argList='%s'\n",
  //    qPrint(root->name),qPrint(args),qPrint(argListToString(root->argList))
  //   );

  // adding class member
  std::unique_ptr<MemberDefMutable> md { createMemberDef(
      fileName,root->startLine,root->startColumn,
      type,name,args,root->exception,
      protection,virt,
      stat && root->relatesType != MemberOf,
      relates.isEmpty() ? Member :
          root->relatesType == MemberOf ? Foreign : Related,
      mtype,!root->tArgLists.empty() ? root->tArgLists.back() : ArgumentList(),
      root->argList, root->metaData) };
  md->setTagInfo(root->tagInfo());
  md->setMemberClass(cd);
  md->setDocumentation(root->doc,root->docFile,root->docLine);
  md->setDocsForDefinition(!root->proto);
  md->setBriefDescription(root->brief,root->briefFile,root->briefLine);
  md->setInbodyDocumentation(root->inbodyDocs,root->inbodyFile,root->inbodyLine);
  md->setBodySegment(root->startLine,root->bodyLine,root->endBodyLine);
  md->setMemberSpecifiers(spec);
  md->setMemberGroupId(root->mGrpId);
  md->setTypeConstraints(root->typeConstr);
  md->setLanguage(root->lang);
  md->setRequiresClause(root->req);
  md->setId(root->id);
  md->setBodyDef(fd);
  md->setFileDef(fd);
  md->addSectionsToDefinition(root->anchors);
  QCString def;
  QCString qualScope = cd->qualifiedNameWithTemplateParameters();
  SrcLangExt lang = cd->getLanguage();
  QCString scopeSeparator=getLanguageSpecificSeparator(lang);
  if (scopeSeparator!="::")
  {
    qualScope = substitute(qualScope,"::",scopeSeparator);
  }
  if (lang==SrcLangExt_PHP)
  {
    // for PHP we use Class::method and Namespace\method
    scopeSeparator="::";
  }
//  QCString optArgs = root->argList.empty() ? args : QCString();
  if (!relates.isEmpty() || isFriend || Config_getBool(HIDE_SCOPE_NAMES))
  {
    if (!type.isEmpty())
    {
      def=type+" "+name; //+optArgs;
    }
    else
    {
      def=name; //+optArgs;
    }
  }
  else
  {
    if (!type.isEmpty())
    {
      def=type+" "+qualScope+scopeSeparator+name; //+optArgs;
    }
    else
    {
      def=qualScope+scopeSeparator+name; //+optArgs;
    }
  }
  if (def.left(7)=="friend ") def=def.right(def.length()-7);
  md->setDefinition(def);
  md->enableCallGraph(root->callGraph);
  md->enableCallerGraph(root->callerGraph);
  md->enableReferencedByRelation(root->referencedByRelation);
  md->enableReferencesRelation(root->referencesRelation);

  Debug::print(Debug::Functions,0,
      "  Func Member:\n"
      "    '%s' '%s'::'%s' '%s' proto=%d\n"
      "    def='%s'\n",
      qPrint(type),
      qPrint(qualScope),
      qPrint(rname),
      qPrint(args),
      root->proto,
      qPrint(def)
              );

  // add member to the class cd
  cd->insertMember(md.get());
  // add file to list of used files
  cd->insertUsedFile(fd);

  addMemberToGroups(root,md.get());
  root->markAsProcessed();
  md->setRefItems(root->sli);

  // add member to the global list of all members
  //printf("Adding member=%s class=%s\n",qPrint(md->name()),qPrint(cd->name()));
  MemberName *mn = Doxygen::memberNameLinkedMap->add(name);
  mn->push_back(std::move(md));
}

//------------------------------------------------------------------------------------------

static void addGlobalFunction(const Entry *root,const QCString &rname,const QCString &sc)
{
  QCString scope = sc;
  Debug::print(Debug::Functions,0,"  --> new function %s found!\n",qPrint(rname));
  //printf("New function type='%s' name='%s' args='%s' bodyLine=%d\n",
  //       qPrint(root->type),qPrint(rname),qPrint(root->args),root->bodyLine);

  // new global function
  QCString name=removeRedundantWhiteSpace(rname);
  std::unique_ptr<MemberDefMutable> md { createMemberDef(
      root->fileName,root->startLine,root->startColumn,
      root->type,name,root->args,root->exception,
      root->protection,root->virt,root->stat,Member,
      MemberType_Function,
      !root->tArgLists.empty() ? root->tArgLists.back() : ArgumentList(),
      root->argList,root->metaData) };

  md->setTagInfo(root->tagInfo());
  md->setLanguage(root->lang);
  md->setId(root->id);
  md->setDocumentation(root->doc,root->docFile,root->docLine);
  md->setBriefDescription(root->brief,root->briefFile,root->briefLine);
  md->setInbodyDocumentation(root->inbodyDocs,root->inbodyFile,root->inbodyLine);
  md->setPrototype(root->proto,root->fileName,root->startLine,root->startColumn);
  md->setDocsForDefinition(!root->proto);
  md->setTypeConstraints(root->typeConstr);
  //md->setBody(root->body);
  md->setBodySegment(root->startLine,root->bodyLine,root->endBodyLine);
  FileDef *fd=root->fileDef();
  md->setBodyDef(fd);
  md->addSectionsToDefinition(root->anchors);
  md->setMemberSpecifiers(root->spec);
  md->setMemberGroupId(root->mGrpId);
  md->setRequiresClause(root->req);

  NamespaceDefMutable *nd = 0;
  // see if the function is inside a namespace that was not part of
  // the name already (in that case nd should be non-zero already)
  if (root->parent()->section == Entry::NAMESPACE_SEC )
  {
    //QCString nscope=removeAnonymousScopes(root->parent()->name);
    QCString nscope=root->parent()->name;
    if (!nscope.isEmpty())
    {
      nd = getResolvedNamespaceMutable(nscope);
    }
  }

  if (!scope.isEmpty())
  {
    QCString sep = getLanguageSpecificSeparator(root->lang);
    if (sep!="::")
    {
      scope = substitute(scope,"::",sep);
    }
    scope+=sep;
  }

  QCString def;
  //QCString optArgs = root->argList.empty() ? QCString() : root->args;
  if (!root->type.isEmpty())
  {
    def=root->type+" "+scope+name; //+optArgs;
  }
  else
  {
    def=scope+name; //+optArgs;
  }
  Debug::print(Debug::Functions,0,
      "  Global Function:\n"
      "    '%s' '%s'::'%s' '%s' proto=%d\n"
      "    def='%s'\n",
      qPrint(root->type),
      qPrint(root->parent()->name),
      qPrint(rname),
      qPrint(root->args),
      root->proto,
      qPrint(def)
      );
  md->setDefinition(def);
  md->enableCallGraph(root->callGraph);
  md->enableCallerGraph(root->callerGraph);
  md->enableReferencedByRelation(root->referencedByRelation);
  md->enableReferencesRelation(root->referencesRelation);
  //if (root->mGrpId!=-1)
  //{
  //  md->setMemberGroup(memberGroupDict[root->mGrpId]);
  //}

  md->setRefItems(root->sli);
  if (nd && !nd->name().isEmpty() && nd->name().at(0)!='@')
  {
    // add member to namespace
    md->setNamespace(nd);
    nd->insertMember(md.get());
  }
  if (fd)
  {
    // add member to the file (we do this even if we have already
    // inserted it into the namespace)
    md->setFileDef(fd);
    fd->insertMember(md.get());
  }

  addMemberToGroups(root,md.get());
  if (root->relatesType == Simple) // if this is a relatesalso command,
                                   // allow find Member to pick it up
  {
    root->markAsProcessed(); // Otherwise we have finished with this entry.
  }

  // add member to the list of file members
  //printf("Adding member=%s\n",qPrint(md->name()));
  MemberName *mn = Doxygen::functionNameLinkedMap->add(name);
  mn->push_back(std::move(md));
}

//------------------------------------------------------------------------------------------

static void buildFunctionList(const Entry *root)
{
  if (root->section==Entry::FUNCTION_SEC)
  {
    Debug::print(Debug::Functions,0,
                 "FUNCTION_SEC:\n"
                 "  '%s' '%s'::'%s' '%s' relates='%s' relatesType='%d' file='%s' line='%d' bodyLine='%d' #tArgLists=%d mGrpId=%d spec=%lld proto=%d docFile=%s\n",
                 qPrint(root->type),
                 qPrint(root->parent()->name),
                 qPrint(root->name),
                 qPrint(root->args),
                 qPrint(root->relates),
                 root->relatesType,
                 qPrint(root->fileName),
                 root->startLine,
                 root->bodyLine,
                 root->tArgLists.size(),
                 root->mGrpId,
                 root->spec,
                 root->proto,
                 qPrint(root->docFile)
                );

    bool isFriend=root->type.find("friend ")!=-1;
    QCString rname = removeRedundantWhiteSpace(root->name);
    //printf("rname=%s\n",qPrint(rname));

    QCString scope=root->parent()->name; //stripAnonymousNamespaceScope(root->parent->name);
    if (!rname.isEmpty() && scope.find('@')==-1)
    {
      ClassDefMutable *cd=0;
      // check if this function's parent is a class
      scope=stripTemplateSpecifiersFromScope(scope,FALSE);

      FileDef *rfd=root->fileDef();

      int memIndex=rname.findRev("::");

      cd=getClassMutable(scope);
      if (cd && scope+"::"==rname.left(scope.length()+2)) // found A::f inside A
      {
        // strip scope from name
        rname=rname.right(rname.length()-root->parent()->name.length()-2);
      }

      bool isMember=FALSE;
      if (memIndex!=-1)
      {
        int ts=rname.find('<');
        int te=rname.find('>');
        if (memIndex>0 && (ts==-1 || te==-1))
        {
          // note: the following code was replaced by inMember=TRUE to deal with a
          // function rname='X::foo' of class X inside a namespace also called X...
          // bug id 548175
          //nd = Doxygen::namespaceLinkedMap->find(rname.left(memIndex));
          //isMember = nd==0;
          //if (nd)
          //{
          //  // strip namespace scope from name
          //  scope=rname.left(memIndex);
          //  rname=rname.right(rname.length()-memIndex-2);
          //}
          isMember = TRUE;
        }
        else
        {
          isMember=memIndex<ts || memIndex>te;
        }
      }

      if (!root->parent()->name.isEmpty() &&
          (root->parent()->section & Entry::COMPOUND_MASK) &&
          cd
         )
      {
        Debug::print(Debug::Functions,0,"  --> member %s of class %s!\n",
            qPrint(rname),qPrint(cd->name()));
        addMethodToClass(root,cd,root->type,rname,root->args,isFriend,
                         root->protection,root->stat,root->virt,root->spec,root->relates);
      }
      else if (!((root->parent()->section & Entry::COMPOUND_MASK)
                 || root->parent()->section==Entry::OBJCIMPL_SEC
                ) &&
               !isMember &&
               (root->relates.isEmpty() || root->relatesType == Duplicate) &&
               root->type.left(7)!="extern " && root->type.left(8)!="typedef "
              )
      // no member => unrelated function
      {
        /* check the uniqueness of the function name in the file.
         * A file could contain a function prototype and a function definition
         * or even multiple function prototypes.
         */
        bool found=FALSE;
        MemberName *mn;
        MemberDef *md_found=0;
        if ((mn=Doxygen::functionNameLinkedMap->find(rname)))
        {
          Debug::print(Debug::Functions,0,"  --> function %s already found!\n",qPrint(rname));
          for (const auto &imd : *mn)
          {
            MemberDefMutable *md = toMemberDefMutable(imd.get());
            if (md)
            {
              const NamespaceDef *mnd = md->getNamespaceDef();
              NamespaceDef *rnd = 0;
              //printf("root namespace=%s\n",qPrint(rootNav->parent()->name()));
              QCString fullScope = scope;
              QCString parentScope = root->parent()->name;
              if (!parentScope.isEmpty() && !leftScopeMatch(parentScope,scope))
              {
                if (!scope.isEmpty()) fullScope.prepend("::");
                fullScope.prepend(parentScope);
              }
              //printf("fullScope=%s\n",qPrint(fullScope));
              rnd = getResolvedNamespace(fullScope);
              const FileDef *mfd = md->getFileDef();
              QCString nsName,rnsName;
              if (mnd)  nsName = mnd->name();
              if (rnd) rnsName = rnd->name();
              //printf("matching arguments for %s%s %s%s\n",
              //    qPrint(md->name()),md->argsString(),qPrint(rname),qPrint(argListToString(root->argList)));
              const ArgumentList &mdAl = md->argumentList();
              const ArgumentList &mdTempl = md->templateArguments();

              // in case of template functions, we need to check if the
              // functions have the same number of template parameters
              bool sameNumTemplateArgs = TRUE;
              bool matchingReturnTypes = TRUE;
              bool sameRequiresClause = TRUE;
              if (!mdTempl.empty() && !root->tArgLists.empty())
              {
                if (mdTempl.size()!=root->tArgLists.back().size())
                {
                  sameNumTemplateArgs = FALSE;
                }
                if (md->typeString()!=removeRedundantWhiteSpace(root->type))
                {
                  matchingReturnTypes = FALSE;
                }
                if (md->requiresClause()!=root->req)
                {
                  sameRequiresClause = FALSE;
                }
              }

              bool staticsInDifferentFiles =
                root->stat && md->isStatic() && root->fileName!=md->getDefFileName();

              if (
                  matchArguments2(md->getOuterScope(),mfd,&mdAl,
                    rnd ? rnd : Doxygen::globalScope,rfd,&root->argList,
                    FALSE) &&
                  sameNumTemplateArgs &&
                  matchingReturnTypes &&
                  sameRequiresClause &&
                  !staticsInDifferentFiles
                 )
              {
                GroupDef *gd=0;
                if (!root->groups.empty() && !root->groups.front().groupname.isEmpty())
                {
                  gd = Doxygen::groupLinkedMap->find(root->groups.front().groupname);
                }
                //printf("match!\n");
                //printf("mnd=%p rnd=%p nsName=%s rnsName=%s\n",mnd,rnd,qPrint(nsName),qPrint(rnsName));
                // see if we need to create a new member
                found=(mnd && rnd && nsName==rnsName) ||   // members are in the same namespace
                  ((mnd==0 && rnd==0 && mfd!=0 &&       // no external reference and
                    mfd->absFilePath()==root->fileName // prototype in the same file
                   )
                  );
                // otherwise, allow a duplicate global member with the same argument list
                if (!found && gd && gd==md->getGroupDef() && nsName==rnsName)
                {
                  // member is already in the group, so we don't want to add it again.
                  found=TRUE;
                }

                //printf("combining function with prototype found=%d in namespace %s\n",
                //    found,qPrint(nsName));

                if (found)
                {
                  // merge argument lists
                  ArgumentList mergedArgList = root->argList;
                  mergeArguments(const_cast<ArgumentList&>(mdAl),mergedArgList,!root->doc.isEmpty());
                  // merge documentation
                  if (md->documentation().isEmpty() && !root->doc.isEmpty())
                  {
                    if (root->proto)
                    {
                      //printf("setDeclArgumentList to %p\n",argList);
                      md->moveDeclArgumentList(stringToArgumentList(root->lang,root->args));
                    }
                    else
                    {
                      md->moveArgumentList(stringToArgumentList(root->lang,root->args));
                    }
                  }

                  md->setDocumentation(root->doc,root->docFile,root->docLine);
                  md->setInbodyDocumentation(root->inbodyDocs,root->inbodyFile,root->inbodyLine);
                  md->setDocsForDefinition(!root->proto);
                  if (md->getStartBodyLine()==-1 && root->bodyLine!=-1)
                  {
                    md->setBodySegment(root->startLine,root->bodyLine,root->endBodyLine);
                    md->setBodyDef(rfd);
                  }

                  if (md->briefDescription().isEmpty() && !root->brief.isEmpty())
                  {
                    md->setArgsString(root->args);
                  }
                  md->setBriefDescription(root->brief,root->briefFile,root->briefLine);

                  md->addSectionsToDefinition(root->anchors);

                  md->enableCallGraph(md->hasCallGraph() || root->callGraph);
                  md->enableCallerGraph(md->hasCallerGraph() || root->callerGraph);
                  md->enableReferencedByRelation(md->hasReferencedByRelation() || root->referencedByRelation);
                  md->enableReferencesRelation(md->hasReferencesRelation() || root->referencesRelation);

                  // merge ingroup specifiers
                  if (md->getGroupDef()==0 && !root->groups.empty())
                  {
                    addMemberToGroups(root,md);
                  }
                  else if (md->getGroupDef()!=0 && root->groups.empty())
                  {
                    //printf("existing member is grouped, new member not\n");
                  }
                  else if (md->getGroupDef()!=0 && !root->groups.empty())
                  {
                    //printf("both members are grouped\n");
                  }

                  // if md is a declaration and root is the corresponding
                  // definition, then turn md into a definition.
                  if (md->isPrototype() && !root->proto)
                  {
                    md->setDeclFile(md->getDefFileName(),md->getDefLine(),md->getDefColumn());
                    md->setPrototype(FALSE,root->fileName,root->startLine,root->startColumn);
                  }
                  // if md is already the definition, then add the declaration info
                  else if (!md->isPrototype() && root->proto)
                  {
                    md->setDeclFile(root->fileName,root->startLine,root->startColumn);
                  }
                }
              }
            }
            if (found)
            {
              md_found = md;
              break;
            }
          }
        }
        if (!found) /* global function is unique with respect to the file */
        {
          addGlobalFunction(root,rname,scope);
        }
        else
        {
          FileDef *fd=root->fileDef();
          if (fd)
          {
            // add member to the file (we do this even if we have already
            // inserted it into the namespace)
            fd->insertMember(md_found);
          }
        }

        //printf("unrelated function %d '%s' '%s' '%s'\n",
        //    root->parent->section,qPrint(root->type),qPrint(rname),qPrint(root->args));
      }
      else
      {
          Debug::print(Debug::Functions,0,"  --> %s not processed!\n",qPrint(rname));
      }
    }
    else if (rname.isEmpty())
    {
        warn(root->fileName,root->startLine,
             "Illegal member name found."
            );
    }
  }
  for (const auto &e : root->children()) buildFunctionList(e.get());
}

//----------------------------------------------------------------------

static void findFriends()
{
  //printf("findFriends()\n");
  for (const auto &fn : *Doxygen::functionNameLinkedMap) // for each global function name
  {
    //printf("Function name='%s'\n",fn->memberName());
    MemberName *mn;
    if ((mn=Doxygen::memberNameLinkedMap->find(fn->memberName())))
    { // there are members with the same name
      //printf("Function name is also a member name\n");
      // for each function with that name
      for (const auto &ifmd : *fn)
      {
        MemberDefMutable *fmd = toMemberDefMutable(ifmd.get());
        // for each member with that name
        for (const auto &immd : *mn)
        {
           MemberDefMutable *mmd = toMemberDefMutable(immd.get());
          //printf("Checking for matching arguments
          //        mmd->isRelated()=%d mmd->isFriend()=%d mmd->isFunction()=%d\n",
          //    mmd->isRelated(),mmd->isFriend(),mmd->isFunction());
          if (fmd && mmd &&
              (mmd->isFriend() || (mmd->isRelated() && mmd->isFunction())) &&
              matchArguments2(mmd->getOuterScope(), mmd->getFileDef(), &mmd->argumentList(),
                              fmd->getOuterScope(), fmd->getFileDef(), &fmd->argumentList(),
                              TRUE
                             )

             ) // if the member is related and the arguments match then the
               // function is actually a friend.
          {
            const ArgumentList &mmdAl = mmd->argumentList();
            const ArgumentList &fmdAl = fmd->argumentList();
            mergeArguments(const_cast<ArgumentList&>(mmdAl),const_cast<ArgumentList&>(fmdAl));
            if (!fmd->documentation().isEmpty())
            {
              mmd->setDocumentation(fmd->documentation(),fmd->docFile(),fmd->docLine());
            }
            else if (!mmd->documentation().isEmpty())
            {
              fmd->setDocumentation(mmd->documentation(),mmd->docFile(),mmd->docLine());
            }
            if (mmd->briefDescription().isEmpty() && !fmd->briefDescription().isEmpty())
            {
              mmd->setBriefDescription(fmd->briefDescription(),fmd->briefFile(),fmd->briefLine());
            }
            else if (!mmd->briefDescription().isEmpty() && !fmd->briefDescription().isEmpty())
            {
              fmd->setBriefDescription(mmd->briefDescription(),mmd->briefFile(),mmd->briefLine());
            }
            if (!fmd->inbodyDocumentation().isEmpty())
            {
              mmd->setInbodyDocumentation(fmd->inbodyDocumentation(),fmd->inbodyFile(),fmd->inbodyLine());
            }
            else if (!mmd->inbodyDocumentation().isEmpty())
            {
              fmd->setInbodyDocumentation(mmd->inbodyDocumentation(),mmd->inbodyFile(),mmd->inbodyLine());
            }
            //printf("body mmd %d fmd %d\n",mmd->getStartBodyLine(),fmd->getStartBodyLine());
            if (mmd->getStartBodyLine()==-1 && fmd->getStartBodyLine()!=-1)
            {
              mmd->setBodySegment(fmd->getDefLine(),fmd->getStartBodyLine(),fmd->getEndBodyLine());
              mmd->setBodyDef(fmd->getBodyDef());
              //mmd->setBodyMember(fmd);
            }
            else if (mmd->getStartBodyLine()!=-1 && fmd->getStartBodyLine()==-1)
            {
              fmd->setBodySegment(mmd->getDefLine(),mmd->getStartBodyLine(),mmd->getEndBodyLine());
              fmd->setBodyDef(mmd->getBodyDef());
              //fmd->setBodyMember(mmd);
            }
            mmd->setDocsForDefinition(fmd->isDocsForDefinition());

            mmd->enableCallGraph(mmd->hasCallGraph() || fmd->hasCallGraph());
            mmd->enableCallerGraph(mmd->hasCallerGraph() || fmd->hasCallerGraph());
            mmd->enableReferencedByRelation(mmd->hasReferencedByRelation() || fmd->hasReferencedByRelation());
            mmd->enableReferencesRelation(mmd->hasReferencesRelation() || fmd->hasReferencesRelation());

            fmd->enableCallGraph(mmd->hasCallGraph() || fmd->hasCallGraph());
            fmd->enableCallerGraph(mmd->hasCallerGraph() || fmd->hasCallerGraph());
            fmd->enableReferencedByRelation(mmd->hasReferencedByRelation() || fmd->hasReferencedByRelation());
            fmd->enableReferencesRelation(mmd->hasReferencesRelation() || fmd->hasReferencesRelation());
          }
        }
      }
    }
  }
}

//----------------------------------------------------------------------

static void transferFunctionDocumentation()
{
  //printf("---- transferFunctionDocumentation()\n");

  // find matching function declaration and definitions.
  for (const auto &mn : *Doxygen::functionNameLinkedMap)
  {
    //printf("memberName=%s count=%d\n",mn->memberName(),mn->count());
    /* find a matching function declaration and definition for this function */
    for (const auto &imdec : *mn)
    {
      MemberDefMutable *mdec = toMemberDefMutable(imdec.get());
      if (mdec &&
          (mdec->isPrototype() ||
           (mdec->isVariable() && mdec->isExternal())
         ))
      {
        for (const auto &imdef : *mn)
        {
          MemberDefMutable *mdef = toMemberDefMutable(imdef.get());
          if (mdef && mdec!=mdef &&
              mdec->getNamespaceDef()==mdef->getNamespaceDef())
          {
            combineDeclarationAndDefinition(mdec,mdef);
          }
        }
      }
    }
  }
}

//----------------------------------------------------------------------

static void transferFunctionReferences()
{
  for (const auto &mn : *Doxygen::functionNameLinkedMap)
  {
    MemberDefMutable *mdef=0,*mdec=0;
    /* find a matching function declaration and definition for this function */
    for (const auto &imd : *mn)
    {
      MemberDefMutable *md = toMemberDefMutable(imd.get());
      if (md)
      {
        if (md->isPrototype())
          mdec=md;
        else if (md->isVariable() && md->isExternal())
          mdec=md;

        if (md->isFunction() && !md->isStatic() && !md->isPrototype())
          mdef=md;
        else if (md->isVariable() && !md->isExternal() && !md->isStatic())
          mdef=md;
      }

      if (mdef && mdec) break;
    }
    if (mdef && mdec)
    {
      const ArgumentList &mdefAl = mdef->argumentList();
      const ArgumentList &mdecAl = mdec->argumentList();
      if (
          matchArguments2(mdef->getOuterScope(),mdef->getFileDef(),const_cast<ArgumentList*>(&mdefAl),
                          mdec->getOuterScope(),mdec->getFileDef(),const_cast<ArgumentList*>(&mdecAl),
                          TRUE
            )
         ) /* match found */
      {
        mdef->mergeReferences(mdec);
        mdec->mergeReferences(mdef);
        mdef->mergeReferencedBy(mdec);
        mdec->mergeReferencedBy(mdef);
      }
    }
  }
}

//----------------------------------------------------------------------

static void transferRelatedFunctionDocumentation()
{
  // find match between function declaration and definition for
  // related functions
  for (const auto &mn : *Doxygen::functionNameLinkedMap)
  {
    /* find a matching function declaration and definition for this function */
    // for each global function
    for (const auto &imd : *mn)
    {
      MemberDefMutable *md = toMemberDefMutable(imd.get());
      if (md)
      {
        //printf("  Function '%s'\n",qPrint(md->name()));
        MemberName *rmn;
        if ((rmn=Doxygen::memberNameLinkedMap->find(md->name()))) // check if there is a member with the same name
        {
          //printf("  Member name found\n");
          // for each member with the same name
          for (const auto &irmd : *rmn)
          {
            MemberDefMutable *rmd = toMemberDefMutable(irmd.get());
            //printf("  Member found: related='%d'\n",rmd->isRelated());
            if (rmd &&
                (rmd->isRelated() || rmd->isForeign()) && // related function
                matchArguments2( md->getOuterScope(), md->getFileDef(), &md->argumentList(),
                  rmd->getOuterScope(),rmd->getFileDef(),&rmd->argumentList(),
                  TRUE
                  )
               )
            {
              //printf("  Found related member '%s'\n",qPrint(md->name()));
              if (rmd->relatedAlso())
                md->setRelatedAlso(rmd->relatedAlso());
              else if (rmd->isForeign())
                md->makeForeign();
              else
                md->makeRelated();
            }
          }
        }
      }
    }
  }
}

//----------------------------------------------------------------------

/*! make a dictionary of all template arguments of class cd
 * that are part of the base class name.
 * Example: A template class A with template arguments <R,S,T>
 * that inherits from B<T,T,S> will have T and S in the dictionary.
 */
static TemplateNameMap getTemplateArgumentsInName(const ArgumentList &templateArguments,const std::string &name)
{
  std::map<std::string,int> templateNames;
  int count=0;
  for (const Argument &arg : templateArguments)
  {
    static const reg::Ex re(R"(\a[\w:]*)");
    reg::Iterator it(name,re);
    reg::Iterator end;
    for (; it!=end ; ++it)
    {
      const auto &match = *it;
      std::string n = match.str();
      if (n==arg.name.str())
      {
        if (templateNames.find(n)==templateNames.end())
        {
          templateNames.insert(std::make_pair(n,count));
        }
      }
    }
  }
  return templateNames;
}

/*! Searches a class from within \a context and \a cd and returns its
 *  definition if found (otherwise 0 is returned).
 */
static ClassDef *findClassWithinClassContext(Definition *context,ClassDef *cd,const QCString &name)
{
  ClassDef *result=0;
  if (cd==0)
  {
    return result;
  }
  FileDef *fd=cd->getFileDef();
  SymbolResolver resolver(fd);
  if (context && cd!=context)
  {
    result = const_cast<ClassDef*>(resolver.resolveClass(context,name,true,true));
  }
  //printf("1. result=%p\n",result);
  if (result==0)
  {
    result = const_cast<ClassDef*>(resolver.resolveClass(cd,name,true,true));
  }
  //printf("2. result=%p\n",result);
  if (result==0) // try direct class, needed for namespaced classes imported via tag files (see bug624095)
  {
    result = getClass(name);
  }
  //printf("3. result=%p\n",result);
  //printf("** Trying to find %s within context %s class %s result=%s lookup=%p\n",
  //       qPrint(name),
  //       context ? qPrint(context->name()) : "<none>",
  //       cd      ? qPrint(cd->name())      : "<none>",
  //       result  ? qPrint(result->name())  : "<none>",
  //       Doxygen::classLinkedMap->find(name)
  //      );
  return result;
}


static void findUsedClassesForClass(const Entry *root,
                           Definition *context,
                           ClassDefMutable *masterCd,
                           ClassDefMutable *instanceCd,
                           bool isArtificial,
                           const std::unique_ptr<ArgumentList> &actualArgs = std::unique_ptr<ArgumentList>(),
                           const TemplateNameMap &templateNames = TemplateNameMap()
                           )
{
  const ArgumentList &formalArgs = masterCd->templateArguments();
  for (auto &mni : masterCd->memberNameInfoLinkedMap())
  {
    for (auto &mi : *mni)
    {
      const MemberDef *md=mi->memberDef();
      if (md->isVariable() || md->isObjCProperty()) // for each member variable in this class
      {
        //printf("    Found variable %s in class %s\n",qPrint(md->name()),qPrint(masterCd->name()));
        QCString type = normalizeNonTemplateArgumentsInString(md->typeString(),masterCd,formalArgs);
        QCString typedefValue = resolveTypeDef(masterCd,type);
        if (!typedefValue.isEmpty())
        {
          type = typedefValue;
        }
        int pos=0;
        QCString usedClassName;
        QCString templSpec;
        bool found=FALSE;
        // the type can contain template variables, replace them if present
        type = substituteTemplateArgumentsInString(type,formalArgs,actualArgs);

        //printf("      template substitution gives=%s\n",qPrint(type));
        while (!found && extractClassNameFromType(type,pos,usedClassName,templSpec,root->lang)!=-1)
        {
          // find the type (if any) that matches usedClassName
          SymbolResolver resolver(masterCd->getFileDef());
          const ClassDefMutable *typeCd = resolver.resolveClassMutable(masterCd,usedClassName,false,true);
          //printf("====>  usedClassName=%s -> typeCd=%s\n",
          //     qPrint(usedClassName),typeCd?qPrint(typeCd->name()):"<none>");
          if (typeCd)
          {
            usedClassName = typeCd->name();
          }

          int sp=usedClassName.find('<');
          if (sp==-1) sp=0;
          int si=usedClassName.findRev("::",sp);
          if (si!=-1)
          {
            // replace any namespace aliases
            replaceNamespaceAliases(usedClassName,si);
          }
          // add any template arguments to the class
          QCString usedName = removeRedundantWhiteSpace(usedClassName+templSpec);
          //printf("    usedName=%s\n",qPrint(usedName));

          TemplateNameMap formTemplateNames;
          if (templateNames.empty())
          {
            formTemplateNames = getTemplateArgumentsInName(formalArgs,usedName.str());
          }
          BaseInfo bi(usedName,Public,Normal);
          findClassRelation(root,context,instanceCd,&bi,formTemplateNames,TemplateInstances,isArtificial);

          for (const Argument &arg : masterCd->templateArguments())
          {
            if (arg.name==usedName) // type is a template argument
            {
              Debug::print(Debug::Classes,0,"    New used class '%s'\n", qPrint(usedName));

              ClassDef *usedCd = Doxygen::hiddenClassLinkedMap->find(usedName);
              ClassDefMutable *usedCdm = toClassDefMutable(usedCd);
              if (usedCd==0)
              {
                usedCdm = toClassDefMutable(
                    Doxygen::hiddenClassLinkedMap->add(usedName,
                      std::unique_ptr<ClassDef>(
                        createClassDef(
                          masterCd->getDefFileName(),masterCd->getDefLine(),
                          masterCd->getDefColumn(),
                          usedName,
                          ClassDef::Class))));
                if (usedCdm)
                {
                  //printf("making %s a template argument!!!\n",qPrint(usedCd->name()));
                  usedCdm->makeTemplateArgument();
                  usedCdm->setUsedOnly(TRUE);
                  usedCdm->setLanguage(masterCd->getLanguage());
                  usedCd = usedCdm;
                }
              }
              if (usedCd)
              {
                found=TRUE;
                Debug::print(Debug::Classes,0,"      Adding used class '%s' (1)\n", qPrint(usedCd->name()));
                instanceCd->addUsedClass(usedCd,md->name(),md->protection());
                if (usedCdm)
                {
                  if (isArtificial) usedCdm->setArtificial(TRUE);
                  usedCdm->addUsedByClass(instanceCd,md->name(),md->protection());
                }
              }
            }
          }

          if (!found)
          {
            ClassDef *usedCd=findClassWithinClassContext(context,masterCd,usedName);
            //printf("Looking for used class %s: result=%s master=%s\n",
            //    qPrint(usedName),usedCd?qPrint(usedCd->name()):"<none>",masterCd?qPrint(masterCd->name()):"<none>");

            if (usedCd)
            {
              found=TRUE;
              Debug::print(Debug::Classes,0,"    Adding used class '%s' (2)\n", qPrint(usedCd->name()));
              instanceCd->addUsedClass(usedCd,md->name(),md->protection()); // class exists
              ClassDefMutable *usedCdm = toClassDefMutable(usedCd);
              if (usedCdm)
              {
                usedCdm->addUsedByClass(instanceCd,md->name(),md->protection());
              }
            }
          }
        }
        if (!found && !type.isEmpty()) // used class is not documented in any scope
        {
          ClassDef *usedCd = Doxygen::hiddenClassLinkedMap->find(type);
          ClassDefMutable *usedCdm = toClassDefMutable(usedCd);
          if (usedCd==0 && !Config_getBool(HIDE_UNDOC_RELATIONS))
          {
            if (type.right(2)=="(*" || type.right(2)=="(^") // type is a function pointer
            {
              type+=md->argsString();
            }
            Debug::print(Debug::Classes,0,"  New undocumented used class '%s'\n", qPrint(type));
            usedCdm = toClassDefMutable(
                       Doxygen::hiddenClassLinkedMap->add(type,
                         std::unique_ptr<ClassDef>(
                           createClassDef(
                             masterCd->getDefFileName(),masterCd->getDefLine(),
                             masterCd->getDefColumn(),
                             type,ClassDef::Class))));
            if (usedCdm)
            {
              usedCdm->setUsedOnly(TRUE);
              usedCdm->setLanguage(masterCd->getLanguage());
              usedCd = usedCdm;
            }
          }
          if (usedCd)
          {
            Debug::print(Debug::Classes,0,"    Adding used class '%s' (3)\n", qPrint(usedCd->name()));
            instanceCd->addUsedClass(usedCd,md->name(),md->protection());
            if (usedCdm)
            {
              if (isArtificial) usedCdm->setArtificial(TRUE);
              usedCdm->addUsedByClass(instanceCd,md->name(),md->protection());
            }
          }
        }
      }
    }
  }
}

static void findBaseClassesForClass(
      const Entry *root,
      Definition *context,
      ClassDefMutable *masterCd,
      ClassDefMutable *instanceCd,
      FindBaseClassRelation_Mode mode,
      bool isArtificial,
      const std::unique_ptr<ArgumentList> &actualArgs = std::unique_ptr<ArgumentList>(),
      const TemplateNameMap &templateNames=TemplateNameMap()
    )
{
  // The base class could ofcouse also be a non-nested class
  const ArgumentList &formalArgs = masterCd->templateArguments();
  for (const BaseInfo &bi : root->extends)
  {
    //printf("masterCd=%s bi.name='%s' #actualArgs=%d\n",
    //    qPrint(masterCd->localName()),qPrint(bi.name),actualArgs ? (int)actualArgs->size() : -1);
    TemplateNameMap formTemplateNames;
    if (templateNames.empty())
    {
      formTemplateNames = getTemplateArgumentsInName(formalArgs,bi.name.str());
    }
    BaseInfo tbi = bi;
    tbi.name = substituteTemplateArgumentsInString(bi.name,formalArgs,actualArgs);
    //printf("bi->name=%s tbi.name=%s\n",qPrint(bi->name),qPrint(tbi.name));

    if (mode==DocumentedOnly)
    {
      // find a documented base class in the correct scope
      if (!findClassRelation(root,context,instanceCd,&tbi,formTemplateNames,DocumentedOnly,isArtificial))
      {
        // 1.8.2: decided to show inheritance relations even if not documented,
        //        we do make them artificial, so they do not appear in the index
        //if (!Config_getBool(HIDE_UNDOC_RELATIONS))
        bool b = Config_getBool(HIDE_UNDOC_RELATIONS) ? TRUE : isArtificial;
        //{
          // no documented base class -> try to find an undocumented one
          findClassRelation(root,context,instanceCd,&tbi,formTemplateNames,Undocumented,b);
        //}
      }
    }
    else if (mode==TemplateInstances)
    {
      findClassRelation(root,context,instanceCd,&tbi,formTemplateNames,TemplateInstances,isArtificial);
    }
  }
}

//----------------------------------------------------------------------

static void findTemplateInstanceRelation(const Entry *root,
            Definition *context,
            ClassDefMutable *templateClass,const QCString &templSpec,
            const TemplateNameMap &templateNames,
            bool isArtificial)
{
  Debug::print(Debug::Classes,0,"    derived from template %s with parameters %s isArtificial=%d\n",
         qPrint(templateClass->name()),qPrint(templSpec),isArtificial);
  //printf("findTemplateInstanceRelation(base=%s templSpec=%s templateNames=",
  //    qPrint(templateClass->name()),qPrint(templSpec));
  //for (const auto &kv : templNames)
  //{
  //  printf("(%s->%d) ",kv.first.c_str(),kv.second);
  //}
  //printf("\n");

  bool existingClass = (templSpec ==
                        tempArgListToString(templateClass->templateArguments(),root->lang,false)
                       );
  if (existingClass) return;

  bool freshInstance=FALSE;
  ClassDefMutable *instanceClass = toClassDefMutable(
                     templateClass->insertTemplateInstance(
                     root->fileName,root->startLine,root->startColumn,templSpec,freshInstance));
  if (instanceClass)
  {
    instanceClass->setArtificial(TRUE);
    instanceClass->setLanguage(root->lang);

    if (freshInstance)
    {
      Debug::print(Debug::Classes,0,"      found fresh instance '%s'!\n",qPrint(instanceClass->name()));
      instanceClass->setTemplateBaseClassNames(templateNames);

      // search for new template instances caused by base classes of
      // instanceClass
      auto it_pair = g_classEntries.equal_range(templateClass->name().str());
      for (auto it=it_pair.first ; it!=it_pair.second ; ++it)
      {
        const Entry *templateRoot = it->second;
        Debug::print(Debug::Classes,0,"        template root found %s templSpec=%s!\n",
            qPrint(templateRoot->name),qPrint(templSpec));
        std::unique_ptr<ArgumentList> templArgs = stringToArgumentList(root->lang,templSpec);
        findBaseClassesForClass(templateRoot,context,templateClass,instanceClass,
            TemplateInstances,isArtificial,templArgs,templateNames);

        findUsedClassesForClass(templateRoot,context,templateClass,instanceClass,
            isArtificial,templArgs,templateNames);
      }

      //Debug::print(Debug::Classes,0,"    Template instance %s : \n",qPrint(instanceClass->name()));
      //ArgumentList *tl = templateClass->templateArguments();
    }
    else
    {
      Debug::print(Debug::Classes,0,"      instance already exists!\n");
    }
  }
}

static bool isRecursiveBaseClass(const QCString &scope,const QCString &name)
{
  QCString n=name;
  int index=n.find('<');
  if (index!=-1)
  {
    n=n.left(index);
  }
  bool result = rightScopeMatch(scope,n);
  return result;
}

/*! Searches for the end of a template in prototype \a s starting from
 *  character position \a startPos. If the end was found the position
 *  of the closing \> is returned, otherwise -1 is returned.
 *
 *  Handles exotic cases such as
 *  \code
 *    Class<(id<0)>
 *    Class<bits<<2>
 *    Class<"<">
 *    Class<'<'>
 *    Class<(")<")>
 *  \endcode
 */
static int findEndOfTemplate(const QCString &s,int startPos)
{
  // locate end of template
  int e=startPos;
  int brCount=1;
  int roundCount=0;
  int len = s.length();
  bool insideString=FALSE;
  bool insideChar=FALSE;
  char pc = 0;
  while (e<len && brCount!=0)
  {
    char c=s.at(e);
    switch(c)
    {
      case '<':
        if (!insideString && !insideChar)
        {
          if (e<len-1 && s.at(e+1)=='<')
            e++;
          else if (roundCount==0)
            brCount++;
        }
        break;
      case '>':
        if (!insideString && !insideChar)
        {
          if (e<len-1 && s.at(e+1)=='>')
            e++;
          else if (roundCount==0)
            brCount--;
        }
        break;
      case '(':
        if (!insideString && !insideChar)
          roundCount++;
        break;
      case ')':
        if (!insideString && !insideChar)
          roundCount--;
        break;
      case '"':
        if (!insideChar)
        {
          if (insideString && pc!='\\')
            insideString=FALSE;
          else
            insideString=TRUE;
        }
        break;
      case '\'':
        if (!insideString)
        {
          if (insideChar && pc!='\\')
            insideChar=FALSE;
          else
            insideChar=TRUE;
        }
        break;
    }
    pc = c;
    e++;
  }
  return brCount==0 ? e : -1;
}

static int findTemplateSpecializationPosition(const QCString &name)
{
  if (name.isEmpty()) return 0;
  int l = static_cast<int>(name.length());
  if (name[l-1]=='>') // search backward to find the matching <, allowing nested <...> and strings.
  {
    int count=1;
    int i=l-2;
    char insideQuote=0;
    while (count>0 && i>=0)
    {
      char c = name[i--];
      switch (c)
      {
        case '>':  if (!insideQuote) count++; break;
        case '<':  if (!insideQuote) count--; break;
        case '\'': if (!insideQuote) insideQuote=c;
                   else if (insideQuote==c && (i<0 || name[i]!='\\')) insideQuote=0;
                   break;
        case '"':  if (!insideQuote) insideQuote=c;
                   else if (insideQuote==c && (i<0 || name[i]!='\\')) insideQuote=0;
                   break;
        default: break;
      }
    }
    if (i>=0) l=i+1;
  }
  return l;
}

static bool findClassRelation(
                           const Entry *root,
                           Definition *context,
                           ClassDefMutable *cd,
                           const BaseInfo *bi,
                           const TemplateNameMap &templateNames,
                           FindBaseClassRelation_Mode mode,
                           bool isArtificial
                          )
{
  //printf("findClassRelation(class=%s base=%s templateNames=",
  //    qPrint(cd->name()),qPrint(bi->name));
  //for (const auto &kv : templateNames)
  //{
  //  printf("(%s->%d) ",kv.first.c_str(),kv.second);
  //}
  //printf("\n");

  QCString biName=bi->name;
  bool explicitGlobalScope=FALSE;
  //printf("findClassRelation: biName='%s'\n",qPrint(biName));
  if (biName.left(2)=="::") // explicit global scope
  {
     biName=biName.right(biName.length()-2);
     explicitGlobalScope=TRUE;
  }

  Entry *parentNode=root->parent();
  bool lastParent=FALSE;
  do // for each parent scope, starting with the largest scope
     // (in case of nested classes)
  {
    QCString scopeName= parentNode ? parentNode->name : QCString();
    int scopeOffset=explicitGlobalScope ? 0 : scopeName.length();
    do // try all parent scope prefixes, starting with the largest scope
    {
      //printf("scopePrefix='%s' biName='%s'\n",
      //    qPrint(scopeName.left(scopeOffset)),qPrint(biName));

      QCString baseClassName=biName;
      if (scopeOffset>0)
      {
        baseClassName.prepend(scopeName.left(scopeOffset)+"::");
      }
      //QCString stripped;
      //baseClassName=stripTemplateSpecifiersFromScope
      //                    (removeRedundantWhiteSpace(baseClassName),TRUE,
      //                    &stripped);
      SymbolResolver resolver(cd->getFileDef());
      ClassDefMutable *baseClass = resolver.resolveClassMutable(explicitGlobalScope ? Doxygen::globalScope : context,
                                           baseClassName,
                                           mode==Undocumented,
                                           true
                                          );
      const MemberDef *baseClassTypeDef = resolver.getTypedef();
      QCString templSpec = resolver.getTemplateSpec();
      //printf("baseClassName=%s baseClass=%p cd=%p explicitGlobalScope=%d\n",
      //    qPrint(baseClassName),baseClass,cd,explicitGlobalScope);
      //printf("    scope='%s' baseClassName='%s' baseClass=%s templSpec=%s\n",
      //                    cd ? qPrint(cd->name()):"<none>",
      //                    qPrint(baseClassName),
      //                    baseClass?qPrint(baseClass->name()):"<none>",
      //                    qPrint(templSpec)
      //      );
      //if (baseClassName.left(root->name.length())!=root->name ||
      //    baseClassName.at(root->name.length())!='<'
      //   ) // Check for base class with the same name.
      //     // If found then look in the outer scope for a match
      //     // and prevent recursion.
      if (!isRecursiveBaseClass(root->name,baseClassName)
          || explicitGlobalScope
          // sadly isRecursiveBaseClass always true for UNO IDL ifc/svc members
          // (i.e. this is needed for addInterfaceOrServiceToServiceOrSingleton)
          || (root->lang==SrcLangExt_IDL &&
              (root->section==Entry::EXPORTED_INTERFACE_SEC ||
               root->section==Entry::INCLUDED_SERVICE_SEC)))
      {
        Debug::print(
            Debug::Classes,0,"    class relation %s inherited/used by %s found (%s and %s) templSpec='%s'\n",
            qPrint(baseClassName),
            qPrint(root->name),
            (bi->prot==Private)?"private":((bi->prot==Protected)?"protected":"public"),
            (bi->virt==Normal)?"normal":"virtual",
            qPrint(templSpec)
           );

        int i=findTemplateSpecializationPosition(baseClassName);
        int si=baseClassName.findRev("::",i);
        if (si==-1) si=0;
        if (baseClass==0 && static_cast<uint>(i)!=baseClassName.length())
          // base class has template specifiers
        {
          // TODO: here we should try to find the correct template specialization
          // but for now, we only look for the unspecialized base class.
          int e=findEndOfTemplate(baseClassName,i+1);
          //printf("baseClass==0 i=%d e=%d\n",i,e);
          if (e!=-1) // end of template was found at e
          {
            templSpec = removeRedundantWhiteSpace(baseClassName.mid(i,e-i));
            baseClassName = baseClassName.left(i)+baseClassName.right(baseClassName.length()-e);
            baseClass = resolver.resolveClassMutable(explicitGlobalScope ? Doxygen::globalScope : context,
                  baseClassName,
                  mode==Undocumented,
                  true
                  );
            baseClassTypeDef = resolver.getTypedef();
            //printf("baseClass=%p -> baseClass=%s templSpec=%s\n",
            //      baseClass,qPrint(baseClassName),qPrint(templSpec));
          }
        }
        else if (baseClass && !templSpec.isEmpty()) // we have a known class, but also
                                                    // know it is a template, so see if
                                                    // we can also link to the explicit
                                                    // instance (for instance if a class
                                                    // derived from a template argument)
        {
          //printf("baseClass=%s templSpec=%s\n",qPrint(baseClass->name()),qPrint(templSpec));
          ClassDefMutable *templClass=getClassMutable(baseClass->name()+templSpec);
          if (templClass)
          {
            // use the template instance instead of the template base.
            baseClass = templClass;
            templSpec.resize(0);
          }
        }

        //printf("cd=%p baseClass=%p\n",cd,baseClass);
        bool found=baseClass!=0 && (baseClass!=cd || mode==TemplateInstances);
        //printf("1. found=%d\n",found);
        if (!found && si!=-1)
        {
          // replace any namespace aliases
          replaceNamespaceAliases(baseClassName,si);
          baseClass = resolver.resolveClassMutable(explicitGlobalScope ? Doxygen::globalScope : context,
                                     baseClassName,
                                     mode==Undocumented,
                                     true
                                    );
          baseClassTypeDef = resolver.getTypedef();
          QCString tmpTemplSpec = resolver.getTemplateSpec();
          found=baseClass!=0 && baseClass!=cd;
          if (found) templSpec = tmpTemplSpec;
        }
        //printf("2. found=%d\n",found);

        if (!found)
        {
          baseClass=toClassDefMutable(findClassWithinClassContext(context,cd,baseClassName));
          //printf("findClassWithinClassContext(%s,%s)=%p\n",
          //    qPrint(cd->name()),qPrint(baseClassName),baseClass);
          found = baseClass!=0 && baseClass!=cd;

        }
        //printf("3. found=%d\n",found);
        if (!found)
        {
          // for PHP the "use A\B as C" construct map class C to A::B, so we lookup
          // the class name also in the alias mapping.
          auto it = Doxygen::namespaceAliasMap.find(baseClassName.str());
          if (it!=Doxygen::namespaceAliasMap.end()) // see if it is indeed a class.
          {
            baseClass=getClassMutable(it->second.c_str());
            found = baseClass!=0 && baseClass!=cd;
          }
        }
        bool isATemplateArgument = templateNames.find(biName.str())!=templateNames.end();
        // make templSpec canonical
        // warning: the following line doesn't work for Mixin classes (see bug 560623)
        // templSpec = getCanonicalTemplateSpec(cd, cd->getFileDef(), templSpec);

        //printf("4. found=%d\n",found);
        if (found)
        {
          Debug::print(Debug::Classes,0,"    Documented base class '%s' templSpec=%s\n",qPrint(biName),qPrint(templSpec));
          // add base class to this class

          // if templSpec is not empty then we should "instantiate"
          // the template baseClass. A new ClassDef should be created
          // to represent the instance. To be able to add the (instantiated)
          // members and documentation of a template class
          // (inserted in that template class at a later stage),
          // the template should know about its instances.
          // the instantiation process, should be done in a recursive way,
          // since instantiating a template may introduce new inheritance
          // relations.
          if (!templSpec.isEmpty() && mode==TemplateInstances)
          {
            // if baseClass is actually a typedef then we should not
            // instantiate it, since typedefs are in a different namespace
            // see bug531637 for an example where this would otherwise hang
            // doxygen
            if (baseClassTypeDef==0)
            {
              //printf("       => findTemplateInstanceRelation: %p\n",baseClassTypeDef);
              findTemplateInstanceRelation(root,context,baseClass,templSpec,templateNames,baseClass->isArtificial());
            }
          }
          else if (mode==DocumentedOnly || mode==Undocumented)
          {
            //printf("       => insert base class\n");
            QCString usedName;
            if (baseClassTypeDef || cd->isCSharp())
            {
              usedName=biName;
              //printf("***** usedName=%s templSpec=%s\n",qPrint(usedName),qPrint(templSpec));
            }
            Protection prot = bi->prot;
            if (Config_getBool(SIP_SUPPORT)) prot=Public;
            if (!cd->isSubClass(baseClass)) // check for recursion, see bug690787
            {
              cd->insertBaseClass(baseClass,usedName,prot,bi->virt,templSpec);
              // add this class as super class to the base class
              baseClass->insertSubClass(cd,prot,bi->virt,templSpec);
            }
            else
            {
              warn(root->fileName,root->startLine,
                  "Detected potential recursive class relation "
                  "between class %s and base class %s!",
                  qPrint(cd->name()),qPrint(baseClass->name())
                  );
            }
          }
          return TRUE;
        }
        else if (mode==Undocumented && (scopeOffset==0 || isATemplateArgument))
        {
          Debug::print(Debug::Classes,0,
                       "    New undocumented base class '%s' baseClassName=%s templSpec=%s isArtificial=%d\n",
                       qPrint(biName),qPrint(baseClassName),qPrint(templSpec),isArtificial
                      );
          baseClass=0;
          if (isATemplateArgument)
          {
            baseClass = toClassDefMutable(Doxygen::hiddenClassLinkedMap->find(baseClassName));
            if (baseClass==0) // not found (or alias)
            {
              baseClass= toClassDefMutable(
                Doxygen::hiddenClassLinkedMap->add(baseClassName,
                  std::unique_ptr<ClassDef>(
                    createClassDef(root->fileName,root->startLine,root->startColumn,
                                 baseClassName,
                                 ClassDef::Class))));
              if (baseClass) // really added (not alias)
              {
                if (isArtificial) baseClass->setArtificial(TRUE);
                baseClass->setLanguage(root->lang);
              }
            }
          }
          else
          {
            baseClass = toClassDefMutable(Doxygen::classLinkedMap->find(baseClassName));
            //printf("*** classDDict->find(%s)=%p biName=%s templSpec=%s\n",
            //    qPrint(baseClassName),baseClass,qPrint(biName),qPrint(templSpec));
            if (baseClass==0) // not found (or alias)
            {
              baseClass = toClassDefMutable(
                  Doxygen::classLinkedMap->add(baseClassName,
                    std::unique_ptr<ClassDef>(
                      createClassDef(root->fileName,root->startLine,root->startColumn,
                        baseClassName,
                        ClassDef::Class))));
              if (baseClass) // really added (not alias)
              {
                if (isArtificial) baseClass->setArtificial(TRUE);
                baseClass->setLanguage(root->lang);
                si = baseClassName.findRev("::");
                if (si!=-1) // class is nested
                {
                  Definition *sd = findScopeFromQualifiedName(Doxygen::globalScope,baseClassName.left(si),0,root->tagInfo());
                  if (sd==0 || sd==Doxygen::globalScope) // outer scope not found
                  {
                    baseClass->setArtificial(TRUE); // see bug678139
                  }
                }
              }
            }
          }
          if (baseClass)
          {
            if (biName.right(2)=="-p")
            {
              biName="<"+biName.left(biName.length()-2)+">";
            }
            // add base class to this class
            cd->insertBaseClass(baseClass,biName,bi->prot,bi->virt,templSpec);
            // add this class as super class to the base class
            baseClass->insertSubClass(cd,bi->prot,bi->virt,templSpec);
            // the undocumented base was found in this file
            baseClass->insertUsedFile(root->fileDef());

            Definition *scope = buildScopeFromQualifiedName(baseClass->name(),root->lang,0);
            if (scope!=baseClass)
            {
              baseClass->setOuterScope(scope);
            }

            if (baseClassName.right(2)=="-p")
            {
              baseClass->setCompoundType(ClassDef::Protocol);
            }
            return TRUE;
          }
          else
          {
            Debug::print(Debug::Classes,0,"    Base class '%s' not created (alias?)\n",qPrint(biName));
          }
        }
        else
        {
          Debug::print(Debug::Classes,0,"    Base class '%s' not found\n",qPrint(biName));
        }
      }
      else
      {
        if (mode!=TemplateInstances)
        {
          warn(root->fileName,root->startLine,
              "Detected potential recursive class relation "
              "between class %s and base class %s!\n",
              qPrint(root->name),qPrint(baseClassName)
              );
        }
        // for mode==TemplateInstance this case is quite common and
        // indicates a relation between a template class and a template
        // instance with the same name.
      }
      if (scopeOffset==0)
      {
        scopeOffset=-1;
      }
      else if ((scopeOffset=scopeName.findRev("::",scopeOffset-1))==-1)
      {
        scopeOffset=0;
      }
      //printf("new scopeOffset='%d'",scopeOffset);
    } while (scopeOffset>=0);

    if (parentNode==0)
    {
      lastParent=TRUE;
    }
    else
    {
      parentNode=parentNode->parent();
    }
  } while (lastParent);

  return FALSE;
}

//----------------------------------------------------------------------
// Computes the base and super classes for each class in the tree

static bool isClassSection(const Entry *root)
{
  if ( !root->name.isEmpty() )
  {
    if (root->section & Entry::COMPOUND_MASK)
         // is it a compound (class, struct, union, interface ...)
    {
      return TRUE;
    }
    else if (root->section & Entry::COMPOUNDDOC_MASK)
         // is it a documentation block with inheritance info.
    {
      bool hasExtends = !root->extends.empty();
      if (hasExtends) return TRUE;
    }
  }
  return FALSE;
}


/*! Builds a dictionary of all entry nodes in the tree starting with \a root
 */
static void findClassEntries(const Entry *root)
{
  if (isClassSection(root))
  {
    g_classEntries.insert({root->name.str(),root});
  }
  for (const auto &e : root->children()) findClassEntries(e.get());
}

static QCString extractClassName(const Entry *root)
{
  // strip any anonymous scopes first
  QCString bName=stripAnonymousNamespaceScope(root->name);
  bName=stripTemplateSpecifiersFromScope(bName);
  int i;
  if ((root->lang==SrcLangExt_CSharp || root->lang==SrcLangExt_Java) &&
      (i=bName.find('<'))!=-1)
  {
    // a Java/C# generic class looks like a C++ specialization, so we need to strip the
    // template part before looking for matches
    bName=bName.left(i);
  }
  return bName;
}

/*! Using the dictionary build by findClassEntries(), this
 *  function will look for additional template specialization that
 *  exists as inheritance relations only. These instances will be
 *  added to the template they are derived from.
 */
static void findInheritedTemplateInstances()
{
  ClassDefSet visitedClasses;
  for (const auto &kv : g_classEntries)
  {
    const Entry *root = kv.second;
    ClassDef *cd;
    QCString bName = extractClassName(root);
    Debug::print(Debug::Classes,0,"  Inheritance: Class %s : \n",qPrint(bName));
    if ((cd=getClass(bName)))
    {
      ClassDefMutable *cdm = toClassDefMutable(cd);
      if (cdm)
      {
        //printf("Class %s %zu\n",qPrint(cd->name()),root->extends.size());
        findBaseClassesForClass(root,cd,cdm,cdm,TemplateInstances,FALSE);
      }
    }
  }
}

static void findUsedTemplateInstances()
{
  for (const auto &kv : g_classEntries)
  {
    const Entry *root = kv.second;
    ClassDef *cd;
    QCString bName = extractClassName(root);
    Debug::print(Debug::Classes,0,"  Usage: Class %s : \n",qPrint(bName));
    if ((cd=getClass(bName)))
    {
      ClassDefMutable *cdm = toClassDefMutable(cd);
      if (cdm)
      {
        findUsedClassesForClass(root,cd,cdm,cdm,TRUE);
        cdm->addTypeConstraints();
      }
    }
  }
}

static void computeClassRelations()
{
  for (const auto &kv : g_classEntries)
  {
    const Entry *root = kv.second;
    ClassDefMutable *cd;

    QCString bName = extractClassName(root);
    Debug::print(Debug::Classes,0,"  Relations: Class %s : \n",qPrint(bName));
    if ((cd=getClassMutable(bName)))
    {
      findBaseClassesForClass(root,cd,cd,cd,DocumentedOnly,FALSE);
    }
    size_t numMembers = cd ? cd->memberNameInfoLinkedMap().size() : 0;
    if ((cd==0 || (!cd->hasDocumentation() && !cd->isReference())) && numMembers>0 &&
        bName.right(2)!="::")
    {
      if (!root->name.isEmpty() && root->name.find('@')==-1 && // normal name
          (guessSection(root->fileName)==Entry::HEADER_SEC ||
           Config_getBool(EXTRACT_LOCAL_CLASSES)) && // not defined in source file
           protectionLevelVisible(root->protection) && // hidden by protection
           !Config_getBool(HIDE_UNDOC_CLASSES) // undocumented class are visible
         )
        warn_undoc(
                   root->fileName,root->startLine,
                   "Compound %s is not documented.",
                   qPrint(root->name)
             );
    }
  }
}

static void computeTemplateClassRelations()
{
  for (const auto &kv : g_classEntries)
  {
    const Entry *root = kv.second;
    QCString bName=stripAnonymousNamespaceScope(root->name);
    bName=stripTemplateSpecifiersFromScope(bName);
    ClassDefMutable *cd=getClassMutable(bName);
    // strip any anonymous scopes first
    if (cd && !cd->getTemplateInstances().empty())
    {
      Debug::print(Debug::Classes,0,"  Template class %s : \n",qPrint(cd->name()));
      for (const auto &ti : cd->getTemplateInstances()) // for each template instance
      {
        ClassDefMutable *tcd=toClassDefMutable(ti.classDef);
        if (tcd)
        {
          Debug::print(Debug::Classes,0,"    Template instance %s : \n",qPrint(tcd->name()));
          QCString templSpec = ti.templSpec;
          std::unique_ptr<ArgumentList> templArgs = stringToArgumentList(tcd->getLanguage(),templSpec);
          for (const BaseInfo &bi : root->extends)
          {
            // check if the base class is a template argument
            BaseInfo tbi = bi;
            const ArgumentList &tl = cd->templateArguments();
            if (!tl.empty())
            {
              TemplateNameMap baseClassNames = tcd->getTemplateBaseClassNames();
              TemplateNameMap templateNames = getTemplateArgumentsInName(tl,bi.name.str());
              // for each template name that we inherit from we need to
              // substitute the formal with the actual arguments
              TemplateNameMap actualTemplateNames;
              for (const auto &tn_kv : templateNames)
              {
                int templIndex = tn_kv.second;
                Argument actArg;
                bool hasActArg=FALSE;
                if (templIndex<(int)templArgs->size())
                {
                  actArg=templArgs->at(templIndex);
                  hasActArg=TRUE;
                }
                if (hasActArg &&
                    baseClassNames.find(actArg.type.str())!=baseClassNames.end() &&
                    actualTemplateNames.find(actArg.type.str())==actualTemplateNames.end()
                   )
                {
                  actualTemplateNames.insert(std::make_pair(actArg.type.str(),templIndex));
                }
              }

              tbi.name = substituteTemplateArgumentsInString(bi.name,tl,templArgs);
              // find a documented base class in the correct scope
              if (!findClassRelation(root,cd,tcd,&tbi,actualTemplateNames,DocumentedOnly,FALSE))
              {
                // no documented base class -> try to find an undocumented one
                findClassRelation(root,cd,tcd,&tbi,actualTemplateNames,Undocumented,TRUE);
              }
            }
          }
        }
      }
    }
  }
}

//-----------------------------------------------------------------------
// compute the references (anchors in HTML) for each function in the file

static void computeMemberReferences()
{
  for (const auto &cd : *Doxygen::classLinkedMap)
  {
    ClassDefMutable *cdm = toClassDefMutable(cd.get());
    if (cdm)
    {
      cdm->computeAnchors();
    }
  }
  for (const auto &fn : *Doxygen::inputNameLinkedMap)
  {
    for (const auto &fd : *fn)
    {
      fd->computeAnchors();
    }
  }
  for (const auto &nd : *Doxygen::namespaceLinkedMap)
  {
    NamespaceDefMutable *ndm = toNamespaceDefMutable(nd.get());
    if (ndm)
    {
      ndm->computeAnchors();
    }
  }
  for (const auto &gd : *Doxygen::groupLinkedMap)
  {
    gd->computeAnchors();
  }
}

//----------------------------------------------------------------------

static void addListReferences()
{
  for (const auto &cd : *Doxygen::classLinkedMap)
  {
    ClassDefMutable *cdm = toClassDefMutable(cd.get());
    if (cdm)
    {
      cdm->addListReferences();
    }
  }

  for (const auto &fn : *Doxygen::inputNameLinkedMap)
  {
    for (const auto &fd : *fn)
    {
      fd->addListReferences();
    }
  }

  for (const auto &nd : *Doxygen::namespaceLinkedMap)
  {
    NamespaceDefMutable *ndm = toNamespaceDefMutable(nd.get());
    if (ndm)
    {
      ndm->addListReferences();
    }
  }

  for (const auto &gd : *Doxygen::groupLinkedMap)
  {
    gd->addListReferences();
  }

  for (const auto &pd : *Doxygen::pageLinkedMap)
  {
    QCString name = pd->getOutputFileBase();
    if (pd->getGroupDef())
    {
      name = pd->getGroupDef()->getOutputFileBase();
    }
    {
      const RefItemVector &xrefItems = pd->xrefListItems();
      addRefItem(xrefItems,
          name,
          theTranslator->trPage(TRUE,TRUE),
          name,pd->title(),QCString(),0);
    }
  }

  for (const auto &dd : *Doxygen::dirLinkedMap)
  {
    QCString name = dd->getOutputFileBase();
    //if (dd->getGroupDef())
    //{
    //  name = dd->getGroupDef()->getOutputFileBase();
    //}
    const RefItemVector &xrefItems = dd->xrefListItems();
    addRefItem(xrefItems,
        name,
        theTranslator->trDir(TRUE,TRUE),
        name,dd->displayName(),QCString(),0);
  }
}

//----------------------------------------------------------------------

static void generateXRefPages()
{
  for (RefListManager::Ptr &rl : RefListManager::instance())
  {
    rl->generatePage();
  }
}

//----------------------------------------------------------------------
// Copy the documentation in entry 'root' to member definition 'md' and
// set the function declaration of the member to 'funcDecl'. If the boolean
// over_load is set the standard overload text is added.

static void addMemberDocs(const Entry *root,
                   MemberDefMutable *md, const QCString &funcDecl,
                   const ArgumentList *al,
                   bool over_load,
                   uint64 spec
                  )
{
  if (md==0) return;
  //printf("addMemberDocs: '%s'::'%s' '%s' funcDecl='%s' mSpec=%lld\n",
  //     qPrint(root->parent()->name),qPrint(md->name()),md->argsString(),funcDecl,spec);
  QCString fDecl=funcDecl;
  // strip extern specifier
  fDecl.stripPrefix("extern ");
  md->setDefinition(fDecl);
  md->enableCallGraph(root->callGraph);
  md->enableCallerGraph(root->callerGraph);
  md->enableReferencedByRelation(root->referencedByRelation);
  md->enableReferencesRelation(root->referencesRelation);
  ClassDefMutable *cd=md->getClassDefMutable();
  const NamespaceDef *nd=md->getNamespaceDef();
  QCString fullName;
  if (cd)
    fullName = cd->name();
  else if (nd)
    fullName = nd->name();

  if (!fullName.isEmpty()) fullName+="::";
  fullName+=md->name();
  FileDef *rfd=root->fileDef();

  // TODO determine scope based on root not md
  Definition *rscope = md->getOuterScope();

  const ArgumentList &mdAl = md->argumentList();
  if (al)
  {
    ArgumentList mergedAl = *al;
    //printf("merging arguments (1) docs=%d\n",root->doc.isEmpty());
    mergeArguments(const_cast<ArgumentList&>(mdAl),mergedAl,!root->doc.isEmpty());
  }
  else
  {
    if (
          matchArguments2( md->getOuterScope(), md->getFileDef(),const_cast<ArgumentList*>(&mdAl),
                           rscope,rfd,&root->argList,
                           TRUE
                         )
       )
    {
      //printf("merging arguments (2)\n");
      ArgumentList mergedArgList = root->argList;
      mergeArguments(const_cast<ArgumentList&>(mdAl),mergedArgList,!root->doc.isEmpty());
    }
  }
  if (over_load)  // the \overload keyword was used
  {
    QCString doc=getOverloadDocs();
    if (!root->doc.isEmpty())
    {
      doc+="<p>";
      doc+=root->doc;
    }
    md->setDocumentation(doc,root->docFile,root->docLine);
    md->setInbodyDocumentation(root->inbodyDocs,root->inbodyFile,root->inbodyLine);
    md->setDocsForDefinition(!root->proto);
  }
  else
  {
    //printf("overwrite!\n");
    md->setDocumentation(root->doc,root->docFile,root->docLine);
    md->setDocsForDefinition(!root->proto);

    //printf("overwrite!\n");
    md->setBriefDescription(root->brief,root->briefFile,root->briefLine);

    if (
        (md->inbodyDocumentation().isEmpty() ||
         !root->parent()->name.isEmpty()
        ) && !root->inbodyDocs.isEmpty()
       )
    {
      md->setInbodyDocumentation(root->inbodyDocs,root->inbodyFile,root->inbodyLine);
    }
  }

  //printf("initializer: '%s'(isEmpty=%d) '%s'(isEmpty=%d)\n",
  //    qPrint(md->initializer()),md->initializer().isEmpty(),
  //    qPrint(root->initializer),root->initializer.isEmpty()
  //   );
  std::string rootInit = root->initializer.str();
  if (md->initializer().isEmpty() && !rootInit.empty())
  {
    //printf("setInitializer\n");
    md->setInitializer(rootInit.c_str());
  }
  if (md->requiresClause().isEmpty() && !root->req.isEmpty())
  {
    md->setRequiresClause(root->req);
  }

  md->setMaxInitLines(root->initLines);

  if (rfd)
  {
    if ((md->getStartBodyLine()==-1 && root->bodyLine!=-1)
       )
    {
      //printf("Setting new body segment [%d,%d]\n",root->bodyLine,root->endBodyLine);
      md->setBodySegment(root->startLine,root->bodyLine,root->endBodyLine);
      md->setBodyDef(rfd);
    }

    md->setRefItems(root->sli);
  }

  md->enableCallGraph(md->hasCallGraph() || root->callGraph);
  md->enableCallerGraph(md->hasCallerGraph() || root->callerGraph);
  md->enableReferencedByRelation(md->hasReferencedByRelation() || root->referencedByRelation);
  md->enableReferencesRelation(md->hasReferencesRelation() || root->referencesRelation);

  md->mergeMemberSpecifiers(spec);
  md->addSectionsToDefinition(root->anchors);
  addMemberToGroups(root,md);
  if (cd) cd->insertUsedFile(rfd);
  //printf("root->mGrpId=%d\n",root->mGrpId);
  if (root->mGrpId!=-1)
  {
    if (md->getMemberGroupId()!=-1)
    {
      if (md->getMemberGroupId()!=root->mGrpId)
      {
        warn(
             root->fileName,root->startLine,
             "member %s belongs to two different groups. The second "
             "one found here will be ignored.",
             qPrint(md->name())
            );
      }
    }
    else // set group id
    {
      //printf("setMemberGroupId=%d md=%s\n",root->mGrpId,qPrint(md->name()));
      md->setMemberGroupId(root->mGrpId);
    }
  }
}

//----------------------------------------------------------------------
// find a class definition given the scope name and (optionally) a
// template list specifier

static const ClassDef *findClassDefinition(FileDef *fd,NamespaceDef *nd,
                         const QCString &scopeName)
{
  SymbolResolver resolver(fd);
  const ClassDef *tcd = resolver.resolveClass(nd,scopeName,true,true);
  return tcd;
}


//----------------------------------------------------------------------
// Adds the documentation contained in 'root' to a global function
// with name 'name' and argument list 'args' (for overloading) and
// function declaration 'decl' to the corresponding member definition.

static bool findGlobalMember(const Entry *root,
                           const QCString &namespaceName,
                           const QCString &type,
                           const QCString &name,
                           const QCString &tempArg,
                           const QCString &,
                           const QCString &decl,
                           uint64 spec)
{
  Debug::print(Debug::FindMembers,0,
       "2. findGlobalMember(namespace=%s,type=%s,name=%s,tempArg=%s,decl=%s)\n",
          qPrint(namespaceName),qPrint(type),qPrint(name),qPrint(tempArg),qPrint(decl));
  QCString n=name;
  if (n.isEmpty()) return FALSE;
  if (n.find("::")!=-1) return FALSE; // skip undefined class members
  MemberName *mn=Doxygen::functionNameLinkedMap->find(n+tempArg); // look in function dictionary
  if (mn==0)
  {
    mn=Doxygen::functionNameLinkedMap->find(n); // try without template arguments
  }
  if (mn) // function name defined
  {
    Debug::print(Debug::FindMembers,0,"3. Found symbol scope\n");
    //int count=0;
    bool found=FALSE;
    for (const auto &md : *mn)
    {
      const NamespaceDef *nd=0;
      if (md->isAlias() && md->getOuterScope() &&
          md->getOuterScope()->definitionType()==Definition::TypeNamespace)
      {
        nd = toNamespaceDef(md->getOuterScope());
      }
      else
      {
        nd = md->getNamespaceDef();
      }

      // special case for strong enums
      int enumNamePos=0;
      if (nd && md->isEnumValue() && (enumNamePos=namespaceName.findRev("::"))!=-1)
      { // md part of a strong enum in a namespace?
        QCString enumName = namespaceName.mid(enumNamePos+2);
        if (namespaceName.left(enumNamePos)==nd->name())
        {
          MemberName *enumMn=Doxygen::functionNameLinkedMap->find(enumName);
          if (enumMn)
          {
            for (const auto &emd : *enumMn)
            {
              found = emd->isStrong() && md->getEnumScope()==emd.get();
              if (found)
              {
                addMemberDocs(root,toMemberDefMutable(md->resolveAlias()),decl,0,FALSE,root->spec);
                break;
              }
            }
          }
        }
        if (found)
        {
          break;
        }
      }
      else if (nd==0 && md->isEnumValue()) // md part of global strong enum?
      {
        MemberName *enumMn=Doxygen::functionNameLinkedMap->find(namespaceName);
        if (enumMn)
        {
          for (const auto &emd : *enumMn)
          {
            found = emd->isStrong() && md->getEnumScope()==emd.get();
            if (found)
            {
              addMemberDocs(root,toMemberDefMutable(md->resolveAlias()),decl,0,FALSE,root->spec);
              break;
            }
          }
        }
      }

      const FileDef *fd=root->fileDef();
      //printf("File %s\n",fd ? qPrint(fd->name()) : "<none>");
      LinkedRefMap<const NamespaceDef> nl;
      if (fd)
      {
        nl = fd->getUsedNamespaces();
      }
      //printf("NamespaceList %p\n",nl);

      // search in the list of namespaces that are imported via a
      // using declaration
      bool viaUsingDirective = nd && nl.find(nd->qualifiedName())!=0;

      if ((namespaceName.isEmpty() && nd==0) ||  // not in a namespace
          (nd && nd->name()==namespaceName) ||   // or in the same namespace
          viaUsingDirective                      // member in 'using' namespace
         )
      {
        Debug::print(Debug::FindMembers,0,"4. Try to add member '%s' to scope '%s'\n",
            qPrint(md->name()),qPrint(namespaceName));

        NamespaceDef *rnd = 0;
        if (!namespaceName.isEmpty()) rnd = Doxygen::namespaceLinkedMap->find(namespaceName);

        const ArgumentList &mdAl = const_cast<const MemberDef *>(md.get())->argumentList();
        bool matching=
          (mdAl.empty() && root->argList.empty()) ||
          md->isVariable() || md->isTypedef() || /* in case of function pointers */
          matchArguments2(md->getOuterScope(),const_cast<const MemberDef *>(md.get())->getFileDef(),&mdAl,
                          rnd ? rnd : Doxygen::globalScope,fd,&root->argList,
                          FALSE);

        // for template members we need to check if the number of
        // template arguments is the same, otherwise we are dealing with
        // different functions.
        if (matching && !root->tArgLists.empty())
        {
          const ArgumentList &mdTempl = md->templateArguments();
          if (root->tArgLists.back().size()!=mdTempl.size())
          {
            matching=FALSE;
          }
        }

        //printf("%s<->%s\n",
        //    qPrint(argListToString(md->argumentList())),
        //    qPrint(argListToString(root->argList)));

        // for static members we also check if the comment block was found in
        // the same file. This is needed because static members with the same
        // name can be in different files. Thus it would be wrong to just
        // put the comment block at the first syntactically matching member.
        if (matching && md->isStatic() &&
            md->getDefFileName()!=root->fileName &&
            mn->size()>1)
        {
          matching = FALSE;
        }

        // for template member we also need to check the return type and requires
        if (!md->templateArguments().empty() && !root->tArgLists.empty())
        {
          //printf("Comparing return types '%s'<->'%s'\n",
          //    md->typeString(),type);
          if (md->templateArguments().size()!=root->tArgLists.back().size() ||
              md->typeString()!=type ||
              md->requiresClause()!=root->req)
          {
            //printf(" ---> no matching\n");
            matching = FALSE;
          }
        }

        if (matching) // add docs to the member
        {
          Debug::print(Debug::FindMembers,0,"5. Match found\n");
          addMemberDocs(root,toMemberDefMutable(md->resolveAlias()),decl,&root->argList,FALSE,root->spec);
          found=TRUE;
          break;
        }
      }
    }
    if (!found && root->relatesType != Duplicate && root->section==Entry::FUNCTION_SEC) // no match
    {
      QCString fullFuncDecl=decl;
      if (!root->argList.empty()) fullFuncDecl+=argListToString(root->argList,TRUE);
      QCString warnMsg =
         QCString("no matching file member found for \n")+substitute(fullFuncDecl,"%","%%");
      if (mn->size()>0)
      {
        warnMsg+="\nPossible candidates:\n";
        for (const auto &md : *mn)
        {
          warnMsg+=" '";
          warnMsg+=substitute(md->declaration(),"%","%%");
          warnMsg+="' at line "+QCString().setNum(md->getDefLine())+
                   " of file "+md->getDefFileName()+"\n";
        }
      }
      warn(root->fileName,root->startLine, "%s", qPrint(warnMsg));
    }
  }
  else // got docs for an undefined member!
  {
    if (root->type!="friend class" &&
        root->type!="friend struct" &&
        root->type!="friend union" &&
        root->type!="friend" &&
        (!Config_getBool(TYPEDEF_HIDES_STRUCT) ||
         root->type.find("typedef ")==-1)
       )
    {
      warn(root->fileName,root->startLine,
           "documented symbol '%s' was not declared or defined.",qPrint(decl)
          );
    }
  }
  return TRUE;
}

static bool isSpecialization(
                  const ArgumentLists &srcTempArgLists,
                  const ArgumentLists &dstTempArgLists
    )
{
    auto srcIt = srcTempArgLists.begin();
    auto dstIt = dstTempArgLists.begin();
    while (srcIt!=srcTempArgLists.end() && dstIt!=dstTempArgLists.end())
    {
      if ((*srcIt).size()!=(*dstIt).size()) return TRUE;
      ++srcIt;
      ++dstIt;
    }
    return FALSE;
}

static bool scopeIsTemplate(const Definition *d)
{
  bool result=FALSE;
  if (d && d->definitionType()==Definition::TypeClass)
  {
    result = !(toClassDef(d))->templateArguments().empty() ||
             scopeIsTemplate(d->getOuterScope());
  }
  return result;
}

static QCString substituteTemplatesInString(
    const ArgumentLists &srcTempArgLists,
    const ArgumentLists &dstTempArgLists,
    const std::string &src
    )
{
  std::string dst;
  static const reg::Ex re(R"(\a\w*)");
  reg::Iterator it(src,re);
  reg::Iterator end;
  //printf("type=%s\n",qPrint(sa->type));
  size_t p=0;
  for (; it!=end ; ++it) // for each word in srcType
  {
    const auto &match = *it;
    size_t i = match.position();
    size_t l = match.length();
    bool found=FALSE;
    dst+=src.substr(p,i-p);
    std::string name=match.str();

    auto srcIt = srcTempArgLists.begin();
    auto dstIt = dstTempArgLists.begin();
    while (srcIt!=srcTempArgLists.end() && !found)
    {
      const ArgumentList *tdAli = 0;
      std::vector<Argument>::const_iterator tdaIt;
      if (dstIt!=dstTempArgLists.end())
      {
        tdAli = &(*dstIt);
        tdaIt = tdAli->begin();
        ++dstIt;
      }

      const ArgumentList &tsaLi = *srcIt;
      for (auto tsaIt = tsaLi.begin(); tsaIt!=tsaLi.end() && !found; ++tsaIt)
      {
        Argument tsa = *tsaIt;
        const Argument *tda = 0;
        if (tdAli && tdaIt!=tdAli->end())
        {
          tda = &(*tdaIt);
          ++tdaIt;
        }
        //if (tda) printf("tsa=%s|%s tda=%s|%s\n",
        //    qPrint(tsa.type),qPrint(tsa.name),
        //    qPrint(tda->type),qPrint(tda->name));
        if (name==tsa.name.str())
        {
          if (tda && tda->name.isEmpty())
          {
            QCString tdaName = tda->name;
            QCString tdaType = tda->type;
            int vc=0;
            if (tdaType.left(6)=="class ") vc=6;
            else if (tdaType.left(9)=="typename ") vc=9;
            if (vc>0) // convert type=="class T" to type=="class" name=="T"
            {
              tdaName = tdaType.mid(vc);
            }
            if (!tdaName.isEmpty())
            {
              name=tdaName.str(); // substitute
              found=TRUE;
            }
          }
        }
      }

      //printf("   srcList='%s' dstList='%s faList='%s'\n",
      //  qPrint(argListToString(srclali.current())),
      //  qPrint(argListToString(dstlali.current())),
      //  funcTempArgList ? qPrint(argListToString(funcTempArgList)) : "<none>");
      ++srcIt;
    }
    dst+=name;
    p=i+l;
  }
  dst+=src.substr(p);
  //printf("  substituteTemplatesInString(%s)=%s\n",
  //    qPrint(src),qPrint(dst));
  return dst;
}

static void substituteTemplatesInArgList(
                  const ArgumentLists &srcTempArgLists,
                  const ArgumentLists &dstTempArgLists,
                  const ArgumentList &src,
                  ArgumentList &dst
                 )
{
  auto dstIt = dst.begin();
  for (const Argument &sa : src)
  {
    QCString dstType =  substituteTemplatesInString(srcTempArgLists,dstTempArgLists,sa.type.str());
    QCString dstArray = substituteTemplatesInString(srcTempArgLists,dstTempArgLists,sa.array.str());
    if (dstIt == dst.end())
    {
      Argument da = sa;
      da.type  = dstType;
      da.array = dstArray;
      dst.push_back(da);
      dstIt = dst.end();
    }
    else
    {
      Argument da = *dstIt;
      da.type  = dstType;
      da.array = dstArray;
      ++dstIt;
    }
  }
  dst.setConstSpecifier(src.constSpecifier());
  dst.setVolatileSpecifier(src.volatileSpecifier());
  dst.setPureSpecifier(src.pureSpecifier());
  dst.setTrailingReturnType(substituteTemplatesInString(
                             srcTempArgLists,dstTempArgLists,
                             src.trailingReturnType().str()));
  //printf("substituteTemplatesInArgList: replacing %s with %s\n",
  //    qPrint(argListToString(src)),qPrint(argListToString(dst))
  //    );
}

//-------------------------------------------------------------------------------------------

static void addLocalObjCMethod(const Entry *root,
                        const QCString &scopeName,
                        const QCString &funcType,const QCString &funcName,const QCString &funcArgs,
                        const QCString &exceptions,const QCString &funcDecl,
                        uint64 spec)
{
  //printf("scopeName='%s' className='%s'\n",qPrint(scopeName),qPrint(className));
  ClassDefMutable *cd=0;
  if (Config_getBool(EXTRACT_LOCAL_METHODS) && (cd=getClassMutable(scopeName)))
  {
    Debug::print(Debug::FindMembers,0,"4. Local objective C method %s\n"
        "  scopeName=%s\n",qPrint(root->name),qPrint(scopeName));
    //printf("Local objective C method '%s' of class '%s' found\n",qPrint(root->name),qPrint(cd->name()));
    std::unique_ptr<MemberDefMutable> md { createMemberDef(
        root->fileName,root->startLine,root->startColumn,
        funcType,funcName,funcArgs,exceptions,
        root->protection,root->virt,root->stat,Member,
        MemberType_Function,ArgumentList(),root->argList,root->metaData) };
    md->setTagInfo(root->tagInfo());
    md->setLanguage(root->lang);
    md->setId(root->id);
    md->makeImplementationDetail();
    md->setMemberClass(cd);
    md->setDefinition(funcDecl);
    md->enableCallGraph(root->callGraph);
    md->enableCallerGraph(root->callerGraph);
    md->enableReferencedByRelation(root->referencedByRelation);
    md->enableReferencesRelation(root->referencesRelation);
    md->setDocumentation(root->doc,root->docFile,root->docLine);
    md->setBriefDescription(root->brief,root->briefFile,root->briefLine);
    md->setInbodyDocumentation(root->inbodyDocs,root->inbodyFile,root->inbodyLine);
    md->setDocsForDefinition(!root->proto);
    md->setPrototype(root->proto,root->fileName,root->startLine,root->startColumn);
    md->addSectionsToDefinition(root->anchors);
    md->setBodySegment(root->startLine,root->bodyLine,root->endBodyLine);
    FileDef *fd=root->fileDef();
    md->setBodyDef(fd);
    md->setMemberSpecifiers(spec);
    md->setMemberGroupId(root->mGrpId);
    cd->insertMember(md.get());
    cd->insertUsedFile(fd);
    md->setRefItems(root->sli);

    MemberName *mn = Doxygen::memberNameLinkedMap->add(root->name);
    mn->push_back(std::move(md));
  }
  else
  {
    // local objective C method found for class without interface
  }
}

//-------------------------------------------------------------------------------------------

static void addMemberFunction(const Entry *root,
                       MemberName *mn,
                       const QCString &scopeName,
                       const QCString &namespaceName,
                       const QCString &className,
                       const QCString &funcTyp,
                       const QCString &funcName,
                       const QCString &funcArgs,
                       const QCString &funcTempList,
                       const QCString &exceptions,
                       const QCString &type,
                       const QCString &args,
                       bool isFriend,
                       uint64 spec,
                       const QCString &relates,
                       const QCString &funcDecl,
                       bool overloaded,
                       bool isFunc)
{
  QCString funcType = funcTyp;
  int count=0;
  int noMatchCount=0;
  bool memFound=FALSE;
  for (const auto &imd : *mn)
  {
    MemberDefMutable *md = toMemberDefMutable(imd.get());
    if (md==0) continue;
    ClassDefMutable *cd=md->getClassDefMutable();
    if (cd==0) continue;
    Debug::print(Debug::FindMembers,0,
        "3. member definition found, "
        "scope needed='%s' scope='%s' args='%s' fileName=%s\n",
        qPrint(scopeName),qPrint(cd->name()),
        qPrint(md->argsString()),
        qPrint(root->fileName));
    //printf("Member %s (member scopeName=%s) (this scopeName=%s) isEnumValue()=%d\n",
    //    qPrint(md->name()),qPrint(cd->name()),qPrint(scopeName),md->isEnumValue());
    FileDef *fd=root->fileDef();
    NamespaceDef *nd=0;
    if (!namespaceName.isEmpty()) nd=getResolvedNamespace(namespaceName);

    //printf("scopeName %s->%s\n",qPrint(scopeName),
    //       qPrint(stripTemplateSpecifiersFromScope(scopeName,FALSE)));

    // if the member we are searching for is an enum value that is part of
    // a "strong" enum, we need to look into the fields of the enum for a match
    int enumNamePos=0;
    if (md->isEnumValue() && (enumNamePos=className.findRev("::"))!=-1)
    {
      QCString enumName = className.mid(enumNamePos+2);
      if (className.left(enumNamePos)==cd->name())
      {
        MemberName *enumMn=Doxygen::memberNameLinkedMap->find(enumName);
        //printf("enumMn(%s)=%p\n",qPrint(className),enumMn);
        if (enumMn)
        {
          for (const auto &emd : *enumMn)
          {
            memFound = emd->isStrong() && md->getEnumScope()==emd.get();
            if (memFound)
            {
              addMemberDocs(root,md,funcDecl,0,overloaded,spec);
              count++;
            }
            if (memFound) break;
          }
        }
      }
    }
    if (memFound) break;

    const ClassDef *tcd=findClassDefinition(fd,nd,scopeName);
    if (tcd==0 && cd && stripAnonymousNamespaceScope(cd->name())==scopeName)
    {
      // don't be fooled by anonymous scopes
      tcd=cd;
    }
    //printf("Looking for %s inside nd=%s result=%p (%s) cd=%p\n",
    //    qPrint(scopeName),nd?qPrint(nd->name()):"<none>",tcd,tcd?qPrint(tcd->name()):"",cd);

    if (cd && tcd==cd) // member's classes match
    {
      Debug::print(Debug::FindMembers,0,
          "4. class definition %s found\n",qPrint(cd->name()));

      // get the template parameter lists found at the member declaration
      ArgumentLists declTemplArgs = cd->getTemplateParameterLists();
      const ArgumentList &templAl = md->templateArguments();
      if (!templAl.empty())
      {
        declTemplArgs.push_back(templAl);
      }

      // get the template parameter lists found at the member definition
      const ArgumentLists &defTemplArgs = root->tArgLists;
      //printf("defTemplArgs=%p\n",defTemplArgs);

      // do we replace the decl argument lists with the def argument lists?
      bool substDone=FALSE;
      ArgumentList argList;

      /* substitute the occurrences of class template names in the
       * argument list before matching
       */
      const ArgumentList &mdAl = md->argumentList();
      if (declTemplArgs.size()>0 && declTemplArgs.size()==defTemplArgs.size())
      {
        /* the function definition has template arguments
         * and the class definition also has template arguments, so
         * we must substitute the template names of the class by that
         * of the function definition before matching.
         */
        substituteTemplatesInArgList(declTemplArgs,defTemplArgs,mdAl,argList);

        substDone=TRUE;
      }
      else /* no template arguments, compare argument lists directly */
      {
        argList = mdAl;
      }

      Debug::print(Debug::FindMembers,0,
          "5. matching '%s'<=>'%s' className=%s namespaceName=%s\n",
          qPrint(argListToString(argList,TRUE)),qPrint(argListToString(root->argList,TRUE)),
          qPrint(className),qPrint(namespaceName)
          );

      bool matching=
        md->isVariable() || md->isTypedef() || // needed for function pointers
        matchArguments2(
            md->getClassDef(),md->getFileDef(),&argList,
            cd,fd,&root->argList,
            TRUE);

      if (md->getLanguage()==SrcLangExt_ObjC && md->isVariable() && (root->section&Entry::FUNCTION_SEC))
      {
        matching = FALSE; // don't match methods and attributes with the same name
      }

      // for template member we also need to check the return type
      if (!md->templateArguments().empty() && !root->tArgLists.empty())
      {
        QCString memType = md->typeString();
        memType.stripPrefix("static "); // see bug700696
        funcType=substitute(stripTemplateSpecifiersFromScope(funcType,TRUE),
            className+"::",""); // see bug700693 & bug732594
        memType=substitute(stripTemplateSpecifiersFromScope(memType,TRUE),
            className+"::",""); // see bug758900
        Debug::print(Debug::FindMembers,0,
            "5b. Comparing return types '%s'<->'%s' #args %d<->%d\n",
            qPrint(md->typeString()),qPrint(funcType),
            md->templateArguments().size(),root->tArgLists.back().size());
        if (md->templateArguments().size()!=root->tArgLists.back().size() || memType!=funcType)
        {
          //printf(" ---> no matching\n");
          matching = FALSE;
        }
      }
      bool rootIsUserDoc = (root->section&Entry::MEMBERDOC_SEC)!=0;
      bool classIsTemplate = scopeIsTemplate(md->getClassDef());
      bool mdIsTemplate    = md->templateArguments().hasParameters();
      bool classOrMdIsTemplate = mdIsTemplate || classIsTemplate;
      bool rootIsTemplate  = !root->tArgLists.empty();
      //printf("classIsTemplate=%d mdIsTemplate=%d rootIsTemplate=%d\n",classIsTemplate,mdIsTemplate,rootIsTemplate);
      if (!rootIsUserDoc && // don't check out-of-line @fn references, see bug722457
          (mdIsTemplate || rootIsTemplate) && // either md or root is a template
          ((classOrMdIsTemplate && !rootIsTemplate) || (!classOrMdIsTemplate && rootIsTemplate))
         )
      {
        // Method with template return type does not match method without return type
        // even if the parameters are the same. See also bug709052
        Debug::print(Debug::FindMembers,0,
            "5b. Comparing return types: template v.s. non-template\n");
        matching = FALSE;
      }


      Debug::print(Debug::FindMembers,0,
          "6. match results of matchArguments2 = %d substDone=%d\n",matching,substDone);

      if (substDone) // found a new argument list
      {
        if (matching) // replace member's argument list
        {
          md->setDefinitionTemplateParameterLists(root->tArgLists);
          md->moveArgumentList(std::make_unique<ArgumentList>(argList));
        }
        else // no match
        {
          if (!funcTempList.isEmpty() &&
              isSpecialization(declTemplArgs,defTemplArgs))
          {
            // check if we are dealing with a partial template
            // specialization. In this case we add it to the class
            // even though the member arguments do not match.

            addMethodToClass(root,cd,type,md->name(),args,isFriend,
                md->protection(),md->isStatic(),md->virtualness(),spec,relates);
            return;
          }
        }
      }
      if (matching)
      {
        addMemberDocs(root,md,funcDecl,0,overloaded,spec);
        count++;
        memFound=TRUE;
      }
    }
    else if (cd && cd!=tcd) // we did find a class with the same name as cd
      // but in a different namespace
    {
      noMatchCount++;
    }

    if (memFound) break;
  }
  if (count==0 && root->parent() &&
      root->parent()->section==Entry::OBJCIMPL_SEC)
  {
    addLocalObjCMethod(root,scopeName,funcType,funcName,funcArgs,exceptions,funcDecl,spec);
    return;
  }
  if (count==0 && !(isFriend && funcType=="class"))
  {
    int candidates=0;
    const ClassDef *ecd = 0, *ucd = 0;
    MemberDef *emd = 0, *umd = 0;
    //printf("Assume template class\n");
    for (const auto &md : *mn)
    {
      ClassDefMutable *ccd=md->getClassDefMutable();
      MemberDef *cmd=md.get();
      //printf("ccd->name()==%s className=%s\n",qPrint(ccd->name()),qPrint(className));
      if (ccd!=0 && rightScopeMatch(ccd->name(),className))
      {
        const ArgumentList &templAl = md->templateArguments();
        if (!root->tArgLists.empty() && !templAl.empty() &&
            root->tArgLists.back().size()<=templAl.size())
        {
          Debug::print(Debug::FindMembers,0,"7. add template specialization\n");
          addMethodToClass(root,ccd,type,md->name(),args,isFriend,
              root->protection,root->stat,root->virt,spec,relates);
          return;
        }
        if (md->argsString()==argListToString(root->argList,FALSE,FALSE))
        { // exact argument list match -> remember
          ucd = ecd = ccd;
          umd = emd = cmd;
          Debug::print(Debug::FindMembers,0,
              "7. new candidate className=%s scope=%s args=%s exact match\n",
              qPrint(className),qPrint(ccd->name()),qPrint(md->argsString()));
        }
        else // arguments do not match, but member name and scope do -> remember
        {
          ucd = ccd;
          umd = cmd;
          Debug::print(Debug::FindMembers,0,
              "7. new candidate className=%s scope=%s args=%s no match\n",
              qPrint(className),qPrint(ccd->name()),qPrint(md->argsString()));
        }
        candidates++;
      }
    }
    static bool strictProtoMatching = Config_getBool(STRICT_PROTO_MATCHING);
    if (!strictProtoMatching)
    {
      if (candidates==1 && ucd && umd)
      {
        // we didn't find an actual match on argument lists, but there is only 1 member with this
        // name in the same scope, so that has to be the one.
        addMemberDocs(root,toMemberDefMutable(umd),funcDecl,0,overloaded,spec);
        return;
      }
      else if (candidates>1 && ecd && emd)
      {
        // we didn't find a unique match using type resolution,
        // but one of the matches has the exact same signature so
        // we take that one.
        addMemberDocs(root,toMemberDefMutable(emd),funcDecl,0,overloaded,spec);
        return;
      }
    }

    QCString warnMsg = "no ";
    if (noMatchCount>1) warnMsg+="uniquely ";
    warnMsg+="matching class member found for \n";

    for (const ArgumentList &al : root->tArgLists)
    {
      warnMsg+="  template ";
      warnMsg+=tempArgListToString(al,root->lang);
      warnMsg+='\n';
    }

    QCString fullFuncDecl=funcDecl;
    if (isFunc) fullFuncDecl+=argListToString(root->argList,TRUE);

    warnMsg+="  ";
    warnMsg+=fullFuncDecl;
    warnMsg+='\n';

    if (candidates>0)
    {
      warnMsg+="Possible candidates:\n";
      for (const auto &md : *mn)
      {
        const ClassDef *cd=md->getClassDef();
        if (cd!=0 && rightScopeMatch(cd->name(),className))
        {
          const ArgumentList &templAl = md->templateArguments();
          warnMsg+="  '";
          if (templAl.hasParameters())
          {
            warnMsg+="template ";
            warnMsg+=tempArgListToString(templAl,root->lang);
            warnMsg+='\n';
            warnMsg+="  ";
          }
          if (!md->typeString().isEmpty())
          {
            warnMsg+=md->typeString();
            warnMsg+=' ';
          }
          QCString qScope = cd->qualifiedNameWithTemplateParameters();
          if (!qScope.isEmpty())
            warnMsg+=qScope+"::"+md->name();
          warnMsg+=md->argsString();
          if (noMatchCount>1)
          {
            warnMsg+="' at line "+QCString().setNum(md->getDefLine()) +
              " of file "+md->getDefFileName();
          }
          else
            warnMsg += "'";

          warnMsg+='\n';
        }
      }
    }
    warn_simple(root->fileName,root->startLine,qPrint(warnMsg));
  }
}

//-------------------------------------------------------------------------------------------

static void addMemberSpecialization(const Entry *root,
                             MemberName *mn,
                             ClassDefMutable *cd,
                             const QCString &funcType,
                             const QCString &funcName,
                             const QCString &funcArgs,
                             const QCString &funcDecl,
                             const QCString &exceptions,
                             uint64 spec
                            )
{
  MemberDef *declMd=0;
  for (const auto &md : *mn)
  {
    if (md->getClassDef()==cd)
    {
      // TODO: we should probably also check for matching arguments
      declMd = md.get();
      break;
    }
  }
  MemberType mtype=MemberType_Function;
  ArgumentList tArgList;
  //  getTemplateArgumentsFromName(cd->name()+"::"+funcName,root->tArgLists);
  std::unique_ptr<MemberDefMutable> md { createMemberDef(
      root->fileName,root->startLine,root->startColumn,
      funcType,funcName,funcArgs,exceptions,
      declMd ? declMd->protection() : root->protection,
      root->virt,root->stat,Member,
      mtype,tArgList,root->argList,root->metaData) };
  //printf("new specialized member %s args='%s'\n",qPrint(md->name()),qPrint(funcArgs));
  md->setTagInfo(root->tagInfo());
  md->setLanguage(root->lang);
  md->setId(root->id);
  md->setMemberClass(cd);
  md->setTemplateSpecialization(TRUE);
  md->setTypeConstraints(root->typeConstr);
  md->setDefinition(funcDecl);
  md->enableCallGraph(root->callGraph);
  md->enableCallerGraph(root->callerGraph);
  md->enableReferencedByRelation(root->referencedByRelation);
  md->enableReferencesRelation(root->referencesRelation);
  md->setDocumentation(root->doc,root->docFile,root->docLine);
  md->setBriefDescription(root->brief,root->briefFile,root->briefLine);
  md->setInbodyDocumentation(root->inbodyDocs,root->inbodyFile,root->inbodyLine);
  md->setDocsForDefinition(!root->proto);
  md->setPrototype(root->proto,root->fileName,root->startLine,root->startColumn);
  md->addSectionsToDefinition(root->anchors);
  md->setBodySegment(root->startLine,root->bodyLine,root->endBodyLine);
  FileDef *fd=root->fileDef();
  md->setBodyDef(fd);
  md->setMemberSpecifiers(spec);
  md->setMemberGroupId(root->mGrpId);
  cd->insertMember(md.get());
  md->setRefItems(root->sli);

  mn->push_back(std::move(md));
}

//-------------------------------------------------------------------------------------------

static void addOverloaded(const Entry *root,MemberName *mn,
                          const QCString &funcType,const QCString &funcName,const QCString &funcArgs,
                          const QCString &funcDecl,const QCString &exceptions,uint64 spec)
{
  // for unique overloaded member we allow the class to be
  // omitted, this is to be Qt compatible. Using this should
  // however be avoided, because it is error prone
  bool sameClass=false;
  if (mn->size()>0)
  {
    // check if all members with the same name are also in the same class
    sameClass = std::equal(mn->begin()+1,mn->end(),mn->begin(),
                  [](const auto &md1,const auto &md2)
                  { return md1->getClassDef()->name()==md2->getClassDef()->name(); });
  }
  if (sameClass)
  {
    ClassDefMutable *cd = mn->front()->getClassDefMutable();
    MemberType mtype;
    if      (root->mtype==Signal)  mtype=MemberType_Signal;
    else if (root->mtype==Slot)    mtype=MemberType_Slot;
    else if (root->mtype==DCOP)    mtype=MemberType_DCOP;
    else                           mtype=MemberType_Function;

    // new overloaded member function
    std::unique_ptr<ArgumentList> tArgList =
      getTemplateArgumentsFromName(cd->name()+"::"+funcName,root->tArgLists);
    //printf("new related member %s args='%s'\n",qPrint(md->name()),qPrint(funcArgs));
    std::unique_ptr<MemberDefMutable> md { createMemberDef(
        root->fileName,root->startLine,root->startColumn,
        funcType,funcName,funcArgs,exceptions,
        root->protection,root->virt,root->stat,Related,
        mtype,tArgList ? *tArgList : ArgumentList(),root->argList,root->metaData) };
    md->setTagInfo(root->tagInfo());
    md->setLanguage(root->lang);
    md->setId(root->id);
    md->setTypeConstraints(root->typeConstr);
    md->setMemberClass(cd);
    md->setDefinition(funcDecl);
    md->enableCallGraph(root->callGraph);
    md->enableCallerGraph(root->callerGraph);
    md->enableReferencedByRelation(root->referencedByRelation);
    md->enableReferencesRelation(root->referencesRelation);
    QCString doc=getOverloadDocs();
    doc+="<p>";
    doc+=root->doc;
    md->setDocumentation(doc,root->docFile,root->docLine);
    md->setBriefDescription(root->brief,root->briefFile,root->briefLine);
    md->setInbodyDocumentation(root->inbodyDocs,root->inbodyFile,root->inbodyLine);
    md->setDocsForDefinition(!root->proto);
    md->setPrototype(root->proto,root->fileName,root->startLine,root->startColumn);
    md->addSectionsToDefinition(root->anchors);
    md->setBodySegment(root->startLine,root->bodyLine,root->endBodyLine);
    FileDef *fd=root->fileDef();
    md->setBodyDef(fd);
    md->setMemberSpecifiers(spec);
    md->setMemberGroupId(root->mGrpId);
    cd->insertMember(md.get());
    cd->insertUsedFile(fd);
    md->setRefItems(root->sli);

    mn->push_back(std::move(md));
  }
}

//-------------------------------------------------------------------------------------------

/*! This function tries to find a member (in a documented class/file/namespace)
 * that corresponds to the function/variable declaration given in \a funcDecl.
 *
 * The boolean \a overloaded is used to specify whether or not a standard
 * overload documentation line should be generated.
 *
 * The boolean \a isFunc is a hint that indicates that this is a function
 * instead of a variable or typedef.
 */
static void findMember(const Entry *root,
                       const QCString &relates,
                       const QCString &type,
                       const QCString &args,
                       QCString funcDecl,
                       bool overloaded,
                       bool isFunc
                      )
{
  Debug::print(Debug::FindMembers,0,
               "findMember(root=%p,funcDecl='%s',related='%s',overload=%d,"
               "isFunc=%d mGrpId=%d #tArgList=%d "
               "spec=%lld lang=%x\n",
               root,qPrint(funcDecl),qPrint(relates),overloaded,isFunc,root->mGrpId,
               root->tArgLists.size(),
               root->spec,root->lang
              );

  QCString scopeName;
  QCString className;
  QCString namespaceName;
  QCString funcType;
  QCString funcName;
  QCString funcArgs;
  QCString funcTempList;
  QCString exceptions;
  QCString funcSpec;
  bool isRelated=FALSE;
  bool isMemberOf=FALSE;
  bool isFriend=FALSE;
  bool done;
  uint64 spec = root->spec;
  do
  {
    done=TRUE;
    if (funcDecl.stripPrefix("friend ")) // treat friends as related members
    {
      isFriend=TRUE;
      done=FALSE;
    }
    if (funcDecl.stripPrefix("inline "))
    {
      spec|=Entry::Inline;
      done=FALSE;
    }
    if (funcDecl.stripPrefix("explicit "))
    {
      spec|=Entry::Explicit;
      done=FALSE;
    }
    if (funcDecl.stripPrefix("mutable "))
    {
      spec|=Entry::Mutable;
      done=FALSE;
    }
    if (funcDecl.stripPrefix("virtual "))
    {
      done=FALSE;
    }
  } while (!done);

  // delete any ; from the function declaration
  int sep;
  while ((sep=funcDecl.find(';'))!=-1)
  {
    funcDecl=(funcDecl.left(sep)+funcDecl.right(funcDecl.length()-sep-1)).stripWhiteSpace();
  }

  // make sure the first character is a space to simplify searching.
  if (!funcDecl.isEmpty() && funcDecl[0]!=' ') funcDecl.prepend(" ");

  // remove some superfluous spaces
  funcDecl= substitute(
              substitute(
                substitute(funcDecl,"~ ","~"),
                ":: ","::"
              ),
              " ::","::"
            ).stripWhiteSpace();

  //printf("funcDecl='%s'\n",qPrint(funcDecl));
  if (isFriend && funcDecl.left(6)=="class ")
  {
    //printf("friend class\n");
    funcDecl=funcDecl.right(funcDecl.length()-6);
    funcName = funcDecl;
  }
  else if (isFriend && funcDecl.left(7)=="struct ")
  {
    funcDecl=funcDecl.right(funcDecl.length()-7);
    funcName = funcDecl;
  }
  else
  {
    // extract information from the declarations
    parseFuncDecl(funcDecl,root->lang,scopeName,funcType,funcName,
                funcArgs,funcTempList,exceptions
               );
  }
  //printf("scopeName='%s' funcType='%s' funcName='%s' funcArgs='%s'\n",
  //    qPrint(scopeName),qPrint(funcType),qPrint(funcName),qPrint(funcArgs));

  // the class name can also be a namespace name, we decide this later.
  // if a related class name is specified and the class name could
  // not be derived from the function declaration, then use the
  // related field.
  //printf("scopeName='%s' className='%s' namespaceName='%s'\n",
  //    qPrint(scopeName),qPrint(className),qPrint(namespaceName));
  if (!relates.isEmpty())
  {                             // related member, prefix user specified scope
    isRelated=TRUE;
    isMemberOf=(root->relatesType == MemberOf);
    if (getClass(relates)==0 && !scopeName.isEmpty())
    {
      scopeName= mergeScopes(scopeName,relates);
    }
    else
    {
      scopeName = relates;
    }
  }

  if (relates.isEmpty() && root->parent() &&
      ((root->parent()->section&Entry::SCOPE_MASK) ||
       (root->parent()->section==Entry::OBJCIMPL_SEC)
      ) &&
      !root->parent()->name.isEmpty()) // see if we can combine scopeName
                                     // with the scope in which it was found
  {
    QCString joinedName = root->parent()->name+"::"+scopeName;
    if (!scopeName.isEmpty() &&
        (getClass(joinedName) || Doxygen::namespaceLinkedMap->find(joinedName)))
    {
      scopeName = joinedName;
    }
    else
    {
      scopeName = mergeScopes(root->parent()->name,scopeName);
    }
  }
  else // see if we can prefix a namespace or class that is used from the file
  {
     FileDef *fd=root->fileDef();
     if (fd)
     {
       for (const auto &fnd : fd->getUsedNamespaces())
       {
         QCString joinedName = fnd->name()+"::"+scopeName;
         if (Doxygen::namespaceLinkedMap->find(joinedName))
         {
           scopeName=joinedName;
           break;
         }
       }
     }
  }
  scopeName=stripTemplateSpecifiersFromScope(
      removeRedundantWhiteSpace(scopeName),FALSE,&funcSpec);

  // funcSpec contains the last template specifiers of the given scope.
  // If this method does not have any template arguments or they are
  // empty while funcSpec is not empty we assume this is a
  // specialization of a method. If not, we clear the funcSpec and treat
  // this as a normal method of a template class.
  if (!(root->tArgLists.size()>0 &&
        root->tArgLists.front().size()==0
       )
     )
  {
    funcSpec.resize(0);
  }

  // split scope into a namespace and a class part
  extractNamespaceName(scopeName,className,namespaceName,TRUE);
  //printf("scopeName='%s' className='%s' namespaceName='%s'\n",
  //       qPrint(scopeName),qPrint(className),qPrint(namespaceName));

  //namespaceName=removeAnonymousScopes(namespaceName);
  if (namespaceName.find('@')!=-1) return; // skip stuff in anonymous namespace...

  //printf("namespaceName='%s' className='%s'\n",qPrint(namespaceName),qPrint(className));
  // merge class and namespace scopes again
  scopeName.resize(0);
  if (!namespaceName.isEmpty())
  {
    if (className.isEmpty())
    {
      scopeName=namespaceName;
    }
    else if (!relates.isEmpty() || // relates command with explicit scope
             !getClass(className)) // class name only exists in a namespace
    {
      scopeName=namespaceName+"::"+className;
    }
    else
    {
      scopeName=className;
    }
  }
  else if (!className.isEmpty())
  {
    scopeName=className;
  }
  //printf("new scope='%s'\n",qPrint(scopeName));

  QCString tempScopeName=scopeName;
  ClassDefMutable *cd=getClassMutable(scopeName);
  if (cd)
  {
    if (funcSpec.isEmpty())
    {
      uint argListIndex=0;
      tempScopeName=cd->qualifiedNameWithTemplateParameters(&root->tArgLists,&argListIndex);
    }
    else
    {
      tempScopeName=scopeName+funcSpec;
    }
  }
  //printf("scopeName=%s cd=%p root->tArgLists=%p result=%s\n",
  //    qPrint(scopeName),cd,root->tArgLists,qPrint(tempScopeName));

  //printf("scopeName='%s' className='%s'\n",qPrint(scopeName),qPrint(className));
  // rebuild the function declaration (needed to get the scope right).
  if (!scopeName.isEmpty() && !isRelated && !isFriend && !Config_getBool(HIDE_SCOPE_NAMES))
  {
    if (!funcType.isEmpty())
    {
      if (isFunc) // a function -> we use argList for the arguments
      {
        funcDecl=funcType+" "+tempScopeName+"::"+funcName+funcTempList;
      }
      else
      {
        funcDecl=funcType+" "+tempScopeName+"::"+funcName+funcArgs;
      }
    }
    else
    {
      if (isFunc) // a function => we use argList for the arguments
      {
        funcDecl=tempScopeName+"::"+funcName+funcTempList;
      }
      else // variable => add 'argument' list
      {
        funcDecl=tempScopeName+"::"+funcName+funcArgs;
      }
    }
  }
  else // build declaration without scope
  {
    if (!funcType.isEmpty()) // but with a type
    {
      if (isFunc) // function => omit argument list
      {
        funcDecl=funcType+" "+funcName+funcTempList;
      }
      else // variable => add 'argument' list
      {
        funcDecl=funcType+" "+funcName+funcArgs;
      }
    }
    else // no type
    {
      if (isFunc)
      {
        funcDecl=funcName+funcTempList;
      }
      else
      {
        funcDecl=funcName+funcArgs;
      }
    }
  }

  if (funcType=="template class" && !funcTempList.isEmpty())
    return;   // ignore explicit template instantiations

  Debug::print(Debug::FindMembers,0,
           "findMember() Parse results:\n"
           "  namespaceName='%s'\n"
           "  className=`%s`\n"
           "  funcType='%s'\n"
           "  funcSpec='%s'\n"
           "  funcName='%s'\n"
           "  funcArgs='%s'\n"
           "  funcTempList='%s'\n"
           "  funcDecl='%s'\n"
           "  related='%s'\n"
           "  exceptions='%s'\n"
           "  isRelated=%d\n"
           "  isMemberOf=%d\n"
           "  isFriend=%d\n"
           "  isFunc=%d\n\n",
           qPrint(namespaceName),qPrint(className),
           qPrint(funcType),qPrint(funcSpec),qPrint(funcName),qPrint(funcArgs),qPrint(funcTempList),
           qPrint(funcDecl),qPrint(relates),qPrint(exceptions),isRelated,isMemberOf,isFriend,
           isFunc
          );

  if (!funcName.isEmpty()) // function name is valid
  {
    Debug::print(Debug::FindMembers,0,
                 "1. funcName='%s'\n",qPrint(funcName));

    // check if 'className' is actually a scoped enum, in which case we need to
    // process it as a global, see issue #6471
    bool strongEnum = false;
    MemberName *mn=0;
    if (!className.isEmpty() && (mn=Doxygen::functionNameLinkedMap->find(className)))
    {
      for (const auto &imd : *mn)
      {
        MemberDefMutable *md = toMemberDefMutable(imd.get());
        if (md && md->isEnumerate() && md->isStrong())
        {
          Debug::print(Debug::FindMembers,0,"%s is a strong enum!\n",qPrint(md->name()));
          strongEnum = true;
          // pass the scope name name as a 'namespace' to the findGlobalMember function
          if (!namespaceName.isEmpty())
          {
            namespaceName+="::"+className;
          }
          else
          {
            namespaceName=className;
          }
        }
      }
    }

    if (funcName.left(9)=="operator ") // strip class scope from cast operator
    {
      funcName = substitute(funcName,className+"::","");
    }
    mn = 0;
    if (!funcTempList.isEmpty()) // try with member specialization
    {
      mn=Doxygen::memberNameLinkedMap->find(funcName+funcTempList);
    }
    if (mn==0) // try without specialization
    {
      mn=Doxygen::memberNameLinkedMap->find(funcName);
    }
    if (!isRelated && !strongEnum && mn) // function name already found
    {
      Debug::print(Debug::FindMembers,0,
                   "2. member name exists (%d members with this name)\n",mn->size());
      if (!className.isEmpty()) // class name is valid
      {
        if (funcSpec.isEmpty()) // not a member specialization
        {
          addMemberFunction(root,mn,scopeName,namespaceName,className,funcType,funcName,
                            funcArgs,funcTempList,exceptions,
                            type,args,isFriend,spec,relates,funcDecl,overloaded,isFunc);
        }
        else if (cd) // member specialization
        {
          addMemberSpecialization(root,mn,cd,funcType,funcName,funcArgs,funcDecl,exceptions,spec);
        }
        else
        {
          //printf("*** Specialized member %s of unknown scope %s%s found!\n",
          //        qPrint(scopeName),qPrint(funcName),qPrint(funcArgs));
        }
      }
      else if (overloaded) // check if the function belongs to only one class
      {
        addOverloaded(root,mn,funcType,funcName,funcArgs,funcDecl,exceptions,spec);
      }
      else // unrelated function with the same name as a member
      {
        if (!findGlobalMember(root,namespaceName,funcType,funcName,funcTempList,funcArgs,funcDecl,spec))
        {
          QCString fullFuncDecl=funcDecl;
          if (isFunc) fullFuncDecl+=argListToString(root->argList,TRUE);
          warn(root->fileName,root->startLine,
               "Cannot determine class for function\n%s",
               qPrint(fullFuncDecl)
              );
        }
      }
    }
    else if (isRelated && !relates.isEmpty())
    {
      Debug::print(Debug::FindMembers,0,"2. related function\n"
              "  scopeName=%s className=%s\n",qPrint(scopeName),qPrint(className));
      if (className.isEmpty()) className=relates;
      //printf("scopeName='%s' className='%s'\n",qPrint(scopeName),qPrint(className));
      if ((cd=getClassMutable(scopeName)))
      {
        bool newMember=TRUE; // assume we have a new member
        MemberDefMutable *mdDefine=0;
        {
          mn = Doxygen::functionNameLinkedMap->find(funcName);
          if (mn)
          {
            for (const auto &imd : *mn)
            {
              MemberDefMutable *md = toMemberDefMutable(imd.get());
              if (md && md->isDefine())
              {
                mdDefine = md;
                break;
              }
            }
          }
        }

        FileDef *fd=root->fileDef();

        if ((mn=Doxygen::memberNameLinkedMap->find(funcName))==0)
        {
          mn=Doxygen::memberNameLinkedMap->add(funcName);
        }
        else
        {
          // see if we got another member with matching arguments
          MemberDefMutable *rmd_found = 0;
          for (const auto &irmd : *mn)
          {
            MemberDefMutable *rmd = toMemberDefMutable(irmd.get());
            if (rmd)
            {
              const ArgumentList &rmdAl = rmd->argumentList();

              newMember=
                className!=rmd->getOuterScope()->name() ||
                !matchArguments2(rmd->getOuterScope(),rmd->getFileDef(),&rmdAl,
                    cd,fd,&root->argList,
                    TRUE);
              if (!newMember)
              {
                rmd_found = rmd;
              }
            }
          }
          if (rmd_found) // member already exists as rmd -> add docs
          {
            //printf("addMemberDocs for related member %s\n",qPrint(root->name));
            //rmd->setMemberDefTemplateArguments(root->mtArgList);
            addMemberDocs(root,rmd_found,funcDecl,0,overloaded,spec);
          }
        }

        if (newMember) // need to create a new member
        {
          MemberType mtype;
          if (mdDefine)
            mtype=MemberType_Define;
          else if (root->mtype==Signal)
            mtype=MemberType_Signal;
          else if (root->mtype==Slot)
            mtype=MemberType_Slot;
          else if (root->mtype==DCOP)
            mtype=MemberType_DCOP;
          else
            mtype=MemberType_Function;

          if (mdDefine)
          {
            mdDefine->setHidden(TRUE);
            funcType="#define";
            funcArgs=mdDefine->argsString();
            funcDecl=funcType + " " + funcName;
          }

          //printf("New related name '%s' '%d'\n",qPrint(funcName),
          //    root->argList ? (int)root->argList->count() : -1);

          // first note that we pass:
          //   (root->tArgLists ? root->tArgLists->last() : 0)
          // for the template arguments for the new "member."
          // this accurately reflects the template arguments of
          // the related function, which don't have to do with
          // those of the related class.
          std::unique_ptr<MemberDefMutable> md { createMemberDef(
              root->fileName,root->startLine,root->startColumn,
              funcType,funcName,funcArgs,exceptions,
              root->protection,root->virt,
              root->stat && !isMemberOf,
              isMemberOf ? Foreign : Related,
              mtype,
              (!root->tArgLists.empty() ? root->tArgLists.back() : ArgumentList()),
              funcArgs.isEmpty() ? ArgumentList() : root->argList,
              root->metaData) };

          if (mdDefine)
          {
            md->setInitializer(mdDefine->initializer());
          }

          //
          // we still have the problem that
          // MemberDef::writeDocumentation() in memberdef.cpp
          // writes the template argument list for the class,
          // as if this member is a member of the class.
          // fortunately, MemberDef::writeDocumentation() has
          // a special mechanism that allows us to totally
          // override the set of template argument lists that
          // are printed.  We use that and set it to the
          // template argument lists of the related function.
          //
          md->setDefinitionTemplateParameterLists(root->tArgLists);

          md->setTagInfo(root->tagInfo());

          //printf("Related member name='%s' decl='%s' bodyLine='%d'\n",
          //       qPrint(funcName),qPrint(funcDecl),root->bodyLine);

          // try to find the matching line number of the body from the
          // global function list
          bool found=FALSE;
          if (root->bodyLine==-1)
          {
            MemberName *rmn=Doxygen::functionNameLinkedMap->find(funcName);
            if (rmn)
            {
              const MemberDefMutable *rmd_found=0;
              for (const auto &irmd : *rmn)
              {
                MemberDefMutable *rmd = toMemberDefMutable(irmd.get());
                if (rmd)
                {
                  const ArgumentList &rmdAl = rmd->argumentList();
                  // check for matching argument lists
                  if (
                      matchArguments2(rmd->getOuterScope(),rmd->getFileDef(),&rmdAl,
                        cd,fd,&root->argList,
                        TRUE)
                     )
                  {
                    found=TRUE;
                    rmd_found = rmd;
                    break;
                  }
                }
              }
              if (rmd_found) // member found -> copy line number info
              {
                md->setBodySegment(rmd_found->getDefLine(),rmd_found->getStartBodyLine(),rmd_found->getEndBodyLine());
                md->setBodyDef(rmd_found->getBodyDef());
                //md->setBodyMember(rmd);
              }
            }
          }
          if (!found) // line number could not be found or is available in this
                      // entry
          {
            md->setBodySegment(root->startLine,root->bodyLine,root->endBodyLine);
            md->setBodyDef(fd);
          }

          //if (root->mGrpId!=-1)
          //{
          //  md->setMemberGroup(memberGroupDict[root->mGrpId]);
          //}
          md->setMemberClass(cd);
          md->setMemberSpecifiers(spec);
          md->setDefinition(funcDecl);
          md->enableCallGraph(root->callGraph);
          md->enableCallerGraph(root->callerGraph);
          md->enableReferencedByRelation(root->referencedByRelation);
          md->enableReferencesRelation(root->referencesRelation);
          md->setDocumentation(root->doc,root->docFile,root->docLine);
          md->setInbodyDocumentation(root->inbodyDocs,root->inbodyFile,root->inbodyLine);
          md->setDocsForDefinition(!root->proto);
          md->setPrototype(root->proto,root->fileName,root->startLine,root->startColumn);
          md->setBriefDescription(root->brief,root->briefFile,root->briefLine);
          md->addSectionsToDefinition(root->anchors);
          md->setMemberGroupId(root->mGrpId);
          md->setLanguage(root->lang);
          md->setId(root->id);
          //md->setMemberDefTemplateArguments(root->mtArgList);
          cd->insertMember(md.get());
          cd->insertUsedFile(fd);
          md->setRefItems(root->sli);
          if (root->relatesType == Duplicate) md->setRelatedAlso(cd);
          if (!mdDefine)
          {
            addMemberToGroups(root,md.get());
          }
          //printf("Adding member=%s\n",qPrint(md->name()));
          mn->push_back(std::move(md));
        }
        if (root->relatesType == Duplicate)
        {
          if (!findGlobalMember(root,namespaceName,funcType,funcName,funcTempList,funcArgs,funcDecl,spec))
          {
            QCString fullFuncDecl=funcDecl;
            if (isFunc) fullFuncDecl+=argListToString(root->argList,TRUE);
            warn(root->fileName,root->startLine,
               "Cannot determine file/namespace for relatedalso function\n%s",
               qPrint(fullFuncDecl)
              );
          }
        }
      }
      else
      {
        warn_undoc(root->fileName,root->startLine,
                   "class '%s' for related function '%s' is not "
                   "documented.",
                   qPrint(className),qPrint(funcName)
                  );
      }
    }
    else if (root->parent() && root->parent()->section==Entry::OBJCIMPL_SEC)
    {
      addLocalObjCMethod(root,scopeName,funcType,funcName,funcArgs,exceptions,funcDecl,spec);
    }
    else // unrelated not overloaded member found
    {
      bool globMem = findGlobalMember(root,namespaceName,funcType,funcName,funcTempList,funcArgs,funcDecl,spec);
      if (className.isEmpty() && !globMem)
      {
        warn(root->fileName,root->startLine,
             "class for member '%s' cannot "
             "be found.", qPrint(funcName)
            );
      }
      else if (!className.isEmpty() && !globMem)
      {
        warn(root->fileName,root->startLine,
             "member '%s' of class '%s' cannot be found",
             qPrint(funcName),qPrint(className));
      }
    }
  }
  else
  {
    // this should not be called
    warn(root->fileName,root->startLine,
         "member with no name found.");
  }
  return;
}

//----------------------------------------------------------------------
// find the members corresponding to the different documentation blocks
// that are extracted from the sources.

static void filterMemberDocumentation(const Entry *root,const QCString &relates)
{
  int i=-1,l;
  Debug::print(Debug::FindMembers,0,
      "findMemberDocumentation(): root->type='%s' root->inside='%s' root->name='%s' root->args='%s' section=%x root->spec=%lld root->mGrpId=%d\n",
      qPrint(root->type),qPrint(root->inside),qPrint(root->name),qPrint(root->args),root->section,root->spec,root->mGrpId
      );
  //printf("root->parent()->name=%s\n",qPrint(root->parent()->name));
  bool isFunc=TRUE;

  QCString type = root->type;
  QCString args = root->args;
  if ( // detect func variable/typedef to func ptr
      (i=findFunctionPtr(type.str(),root->lang,&l))!=-1
     )
  {
    //printf("Fixing function pointer!\n");
    // fix type and argument
    args.prepend(type.right(type.length()-i-l));
    type=type.left(i+l);
    //printf("Results type=%s,name=%s,args=%s\n",qPrint(type),qPrint(root->name),qPrint(args));
    isFunc=FALSE;
  }
  else if ((type.left(8)=="typedef " && args.find('(')!=-1))
    // detect function types marked as functions
  {
    isFunc=FALSE;
  }

  //printf("Member %s isFunc=%d\n",qPrint(root->name),isFunc);
  if (root->section==Entry::MEMBERDOC_SEC)
  {
    //printf("Documentation for inline member '%s' found args='%s'\n",
    //    qPrint(root->name),qPrint(args));
    //if (relates.length()) printf("  Relates %s\n",qPrint(relates));
    if (type.isEmpty())
    {
      findMember(root,
                 relates,
                 type,
                 args,
                 root->name + args + root->exception,
                 FALSE,
                 isFunc);
    }
    else
    {
      findMember(root,
                 relates,
                 type,
                 args,
                 type + " " + root->name + args + root->exception,
                 FALSE,
                 isFunc);
    }
  }
  else if (root->section==Entry::OVERLOADDOC_SEC)
  {
    //printf("Overloaded member %s found\n",qPrint(root->name));
    findMember(root,
               relates,
               type,
               args,
               root->name,
               TRUE,
               isFunc);
  }
  else if
    ((root->section==Entry::FUNCTION_SEC      // function
      ||
      (root->section==Entry::VARIABLE_SEC &&  // variable
       !type.isEmpty() &&                // with a type
       g_compoundKeywords.find(type.str())==g_compoundKeywords.end() // that is not a keyword
       // (to skip forward declaration of class etc.)
      )
     )
    )
    {
      //printf("Documentation for member '%s' found args='%s' excp='%s'\n",
      //    qPrint(root->name),qPrint(args),qPrint(root->exception));
      //if (relates.length()) printf("  Relates %s\n",qPrint(relates));
      //printf("Inside=%s\n Relates=%s\n",qPrint(root->inside),qPrint(relates));
      if (type=="friend class" || type=="friend struct" ||
          type=="friend union")
      {
        findMember(root,
            relates,
            type,
            args,
            type+" "+root->name,
            FALSE,FALSE);

      }
      else if (!type.isEmpty())
      {
        findMember(root,
            relates,
            type,
            args,
            type+" "+ root->inside + root->name + args + root->exception,
            FALSE,isFunc);
      }
      else
      {
        findMember(root,
            relates,
            type,
            args,
            root->inside + root->name + args + root->exception,
            FALSE,isFunc);
      }
    }
  else if (root->section==Entry::DEFINE_SEC && !relates.isEmpty())
  {
    findMember(root,
               relates,
               type,
               args,
               root->name + args,
               FALSE,
               !args.isEmpty());
  }
  else if (root->section==Entry::VARIABLEDOC_SEC)
  {
    //printf("Documentation for variable %s found\n",qPrint(root->name));
    //if (!relates.isEmpty()) printf("  Relates %s\n",qPrint(relates));
    findMember(root,
               relates,
               type,
               args,
               root->name,
               FALSE,
               FALSE);
  }
  else if (root->section==Entry::EXPORTED_INTERFACE_SEC ||
           root->section==Entry::INCLUDED_SERVICE_SEC)
  {
    findMember(root,
               relates,
               type,
               args,
               type + " " + root->name,
               FALSE,
               FALSE);
  }
  else
  {
    // skip section
    //printf("skip section\n");
  }
}

static void findMemberDocumentation(const Entry *root)
{
  if (root->section==Entry::MEMBERDOC_SEC ||
      root->section==Entry::OVERLOADDOC_SEC ||
      root->section==Entry::FUNCTION_SEC ||
      root->section==Entry::VARIABLE_SEC ||
      root->section==Entry::VARIABLEDOC_SEC ||
      root->section==Entry::DEFINE_SEC ||
      root->section==Entry::INCLUDED_SERVICE_SEC ||
      root->section==Entry::EXPORTED_INTERFACE_SEC
     )
  {
    if (root->relatesType == Duplicate && !root->relates.isEmpty())
    {
      filterMemberDocumentation(root,"");
    }
    filterMemberDocumentation(root,root->relates);
  }
  for (const auto &e : root->children())
  {
    if (e->section!=Entry::ENUM_SEC)
    {
      findMemberDocumentation(e.get());
    }
  }
}

//----------------------------------------------------------------------

static void findObjCMethodDefinitions(const Entry *root)
{
  for (const auto &objCImpl : root->children())
  {
    if (objCImpl->section==Entry::OBJCIMPL_SEC)
    {
      for (const auto &objCMethod : objCImpl->children())
      {
        if (objCMethod->section==Entry::FUNCTION_SEC)
        {
          //Printf("  Found ObjC method definition %s\n",qPrint(objCMethod->name));
          findMember(objCMethod.get(),
                     objCMethod->relates,
                     objCMethod->type,
                     objCMethod->args,
                     objCMethod->type+" "+objCImpl->name+"::"+objCMethod->name+" "+objCMethod->args,
                     FALSE,TRUE);
          objCMethod->section=Entry::EMPTY_SEC;
        }
      }
    }
  }
}

//----------------------------------------------------------------------
// find and add the enumeration to their classes, namespaces or files

static void findEnums(const Entry *root)
{
  if (root->section==Entry::ENUM_SEC)
  {
    ClassDefMutable *cd=0;
    FileDef         *fd=0;
    NamespaceDefMutable *nd=0;
    MemberNameLinkedMap *mnsd=0;
    bool isGlobal;
    bool isRelated=FALSE;
    bool isMemberOf=FALSE;
    //printf("Found enum with name '%s' relates=%s\n",qPrint(root->name),qPrint(root->relates));
    int i;

    QCString name;
    QCString scope;

    if ((i=root->name.findRev("::"))!=-1) // scope is specified
    {
      scope=root->name.left(i); // extract scope
      name=root->name.right(root->name.length()-i-2); // extract name
      if ((cd=getClassMutable(scope))==0) nd=getResolvedNamespaceMutable(scope);
    }
    else // no scope, check the scope in which the docs where found
    {
      if (( root->parent()->section & Entry::SCOPE_MASK )
          && !root->parent()->name.isEmpty()
         ) // found enum docs inside a compound
      {
        scope=root->parent()->name;
        if ((cd=getClassMutable(scope))==0) nd=getResolvedNamespaceMutable(scope);
      }
      name=root->name;
    }

    if (!root->relates.isEmpty())
    {   // related member, prefix user specified scope
      isRelated=TRUE;
      isMemberOf=(root->relatesType == MemberOf);
      if (getClass(root->relates)==0 && !scope.isEmpty())
        scope=mergeScopes(scope,root->relates);
      else
        scope=root->relates;
      if ((cd=getClassMutable(scope))==0) nd=getResolvedNamespaceMutable(scope);
    }

    if (cd && !name.isEmpty()) // found a enum inside a compound
    {
      //printf("Enum '%s'::'%s'\n",qPrint(cd->name()),qPrint(name));
      fd=0;
      mnsd=Doxygen::memberNameLinkedMap;
      isGlobal=FALSE;
    }
    else if (nd) // found enum inside namespace
    {
      mnsd=Doxygen::functionNameLinkedMap;
      isGlobal=TRUE;
    }
    else // found a global enum
    {
      fd=root->fileDef();
      mnsd=Doxygen::functionNameLinkedMap;
      isGlobal=TRUE;
    }

    if (!name.isEmpty())
    {
      // new enum type
      std::unique_ptr<MemberDefMutable> md { createMemberDef(
          root->fileName,root->startLine,root->startColumn,
          QCString(),name,QCString(),QCString(),
          root->protection,Normal,FALSE,
          isMemberOf ? Foreign : isRelated ? Related : Member,
          MemberType_Enumeration,
          ArgumentList(),ArgumentList(),root->metaData) };
      md->setTagInfo(root->tagInfo());
      md->setLanguage(root->lang);
      md->setId(root->id);
      if (!isGlobal) md->setMemberClass(cd); else md->setFileDef(fd);
      md->setBodySegment(root->startLine,root->bodyLine,root->endBodyLine);
      md->setBodyDef(root->fileDef());
      md->setMemberSpecifiers(root->spec);
      md->setEnumBaseType(root->args);
      //printf("Enum %s definition at line %d of %s: protection=%d scope=%s\n",
      //    qPrint(root->name),root->bodyLine,qPrint(root->fileName),root->protection,cd?qPrint(cd->name()):"<none>");
      md->addSectionsToDefinition(root->anchors);
      md->setMemberGroupId(root->mGrpId);
      md->enableCallGraph(root->callGraph);
      md->enableCallerGraph(root->callerGraph);
      md->enableReferencedByRelation(root->referencedByRelation);
      md->enableReferencesRelation(root->referencesRelation);
      //printf("%s::setRefItems(%zu)\n",qPrint(md->name()),root->sli.size());
      md->setRefItems(root->sli);
      //printf("found enum %s nd=%p\n",qPrint(md->name()),nd);
      bool defSet=FALSE;

      QCString baseType = root->args;
      if (!baseType.isEmpty())
      {
        baseType.prepend(" : ");
      }

      if (nd)
      {
        if (isRelated || Config_getBool(HIDE_SCOPE_NAMES))
        {
          md->setDefinition(name+baseType);
        }
        else
        {
          md->setDefinition(nd->name()+"::"+name+baseType);
        }
        //printf("definition=%s\n",md->definition());
        defSet=TRUE;
        md->setNamespace(nd);
        nd->insertMember(md.get());
      }

      // even if we have already added the enum to a namespace, we still
      // also want to add it to other appropriate places such as file
      // or class.
      if (isGlobal && (nd==0 || !nd->isAnonymous()))
      {
        if (!defSet) md->setDefinition(name+baseType);
        if (fd==0 && root->parent())
        {
          fd=root->parent()->fileDef();
        }
        if (fd)
        {
          md->setFileDef(fd);
          fd->insertMember(md.get());
        }
      }
      else if (cd)
      {
        if (isRelated || Config_getBool(HIDE_SCOPE_NAMES))
        {
          md->setDefinition(name+baseType);
        }
        else
        {
          md->setDefinition(cd->name()+"::"+name+baseType);
        }
        cd->insertMember(md.get());
        cd->insertUsedFile(fd);
      }
      md->setDocumentation(root->doc,root->docFile,root->docLine);
      md->setDocsForDefinition(!root->proto);
      md->setBriefDescription(root->brief,root->briefFile,root->briefLine);
      md->setInbodyDocumentation(root->inbodyDocs,root->inbodyFile,root->inbodyLine);

      //printf("Adding member=%s\n",qPrint(md->name()));
      addMemberToGroups(root,md.get());

      MemberName *mn = mnsd->add(name);
      mn->push_back(std::move(md));
    }
  }
  else
  {
    for (const auto &e : root->children()) findEnums(e.get());
  }
}

//----------------------------------------------------------------------

static void addEnumValuesToEnums(const Entry *root)
{
  if (root->section==Entry::ENUM_SEC)
    // non anonymous enumeration
  {
    ClassDefMutable     *cd=0;
    FileDef             *fd=0;
    NamespaceDefMutable *nd=0;
    MemberNameLinkedMap *mnsd=0;
    bool isGlobal;
    bool isRelated=FALSE;
    //printf("Found enum with name '%s' relates=%s\n",qPrint(root->name),qPrint(root->relates));
    int i;

    QCString name;
    QCString scope;

    if ((i=root->name.findRev("::"))!=-1) // scope is specified
    {
      scope=root->name.left(i); // extract scope
      name=root->name.right(root->name.length()-i-2); // extract name
      if ((cd=getClassMutable(scope))==0) nd=getResolvedNamespaceMutable(scope);
    }
    else // no scope, check the scope in which the docs where found
    {
      if (( root->parent()->section & Entry::SCOPE_MASK )
          && !root->parent()->name.isEmpty()
         ) // found enum docs inside a compound
      {
        scope=root->parent()->name;
        if ((cd=getClassMutable(scope))==0) nd=getResolvedNamespaceMutable(scope);
      }
      name=root->name;
    }

    if (!root->relates.isEmpty())
    {   // related member, prefix user specified scope
      isRelated=TRUE;
      if (getClassMutable(root->relates)==0 && !scope.isEmpty())
        scope=mergeScopes(scope,root->relates);
      else
        scope=root->relates;
      if ((cd=getClassMutable(scope))==0) nd=getResolvedNamespaceMutable(scope);
    }

    if (cd && !name.isEmpty()) // found a enum inside a compound
    {
      //printf("Enum in class '%s'::'%s'\n",qPrint(cd->name()),qPrint(name));
      fd=0;
      mnsd=Doxygen::memberNameLinkedMap;
      isGlobal=FALSE;
    }
    else if (nd && !nd->isAnonymous()) // found enum inside namespace
    {
      //printf("Enum in namespace '%s'::'%s'\n",qPrint(nd->name()),qPrint(name));
      mnsd=Doxygen::functionNameLinkedMap;
      isGlobal=TRUE;
    }
    else // found a global enum
    {
      fd=root->fileDef();
      //printf("Enum in file '%s': '%s'\n",qPrint(fd->name()),qPrint(name));
      mnsd=Doxygen::functionNameLinkedMap;
      isGlobal=TRUE;
    }

    if (!name.isEmpty())
    {
      //printf("** name=%s\n",qPrint(name));
      MemberName *mn = mnsd->find(name); // for all members with this name
      if (mn)
      {
        struct EnumValueInfo
        {
          EnumValueInfo(const QCString &n,std::unique_ptr<MemberDefMutable> &md) :
            name(n), member(std::move(md)) {}
          QCString name;
          std::unique_ptr<MemberDefMutable> member;
        };
        std::vector< EnumValueInfo > extraMembers;
        // for each enum in this list
        for (const auto &imd : *mn)
        {
          MemberDefMutable *md = toMemberDefMutable(imd.get());
          // use raw pointer in this loop, since we modify mn and can then invalidate mdp.
          if (md && md->isEnumerate() && !root->children().empty())
          {
            //printf("   enum with %d children\n",root->children()->count());
            for (const auto &e : root->children())
            {
              SrcLangExt sle;
              if (
                   (sle=root->lang)==SrcLangExt_CSharp ||
                   sle==SrcLangExt_Java ||
                   sle==SrcLangExt_XML ||
                   (root->spec&Entry::Strong)
                 )
              {
                // Unlike classic C/C++ enums, for C++11, C# & Java enum
                // values are only visible inside the enum scope, so we must create
                // them here and only add them to the enum
                //printf("md->qualifiedName()=%s e->name=%s tagInfo=%p name=%s\n",
                //    qPrint(md->qualifiedName()),qPrint(e->name),e->tagInfo,qPrint(e->name));
                QCString qualifiedName = substitute(root->name,"::",".");
                if (!scope.isEmpty() && root->tagInfo())
                {
                  qualifiedName=substitute(scope,"::",".")+"."+qualifiedName;
                }
                if (substitute(md->qualifiedName(),"::",".")== // TODO: add function to get canonical representation
                    qualifiedName       // enum value scope matches that of the enum
                   )
                {
                  QCString fileName = e->fileName;
                  if (fileName.isEmpty() && e->tagInfo())
                  {
                    fileName = e->tagInfo()->tagName;
                  }
                  std::unique_ptr<MemberDefMutable> fmd { createMemberDef(
                      fileName,e->startLine,e->startColumn,
                      e->type,e->name,e->args,QCString(),
                      e->protection, Normal,e->stat,Member,
                      MemberType_EnumValue,ArgumentList(),ArgumentList(),e->metaData) };
                  const NamespaceDef *mnd = md->getNamespaceDef();
                  if      (md->getClassDef())
                    fmd->setMemberClass(md->getClassDef());
                  else if (mnd && (mnd->isLinkable() || mnd->isAnonymous()))
                    fmd->setNamespace(mnd);
                  else if (md->getFileDef())
                    fmd->setFileDef(md->getFileDef());
                  fmd->setOuterScope(md->getOuterScope());
                  fmd->setTagInfo(e->tagInfo());
                  fmd->setLanguage(e->lang);
                  fmd->setId(e->id);
                  fmd->setDocumentation(e->doc,e->docFile,e->docLine);
                  fmd->setBriefDescription(e->brief,e->briefFile,e->briefLine);
                  fmd->addSectionsToDefinition(e->anchors);
                  std::string init = e->initializer.str();
                  fmd->setInitializer(init.c_str());
                  fmd->setMaxInitLines(e->initLines);
                  fmd->setMemberGroupId(e->mGrpId);
                  fmd->setExplicitExternal(e->explicitExternal,fileName,e->startLine,e->startColumn);
                  fmd->setRefItems(e->sli);
                  fmd->setAnchor();
                  md->insertEnumField(fmd.get());
                  fmd->setEnumScope(md,TRUE);
                  extraMembers.push_back(EnumValueInfo(e->name,fmd));
                }
              }
              else
              {
                //printf("e->name=%s isRelated=%d\n",qPrint(e->name),isRelated);
                MemberName *fmn=0;
                MemberNameLinkedMap *emnsd = isRelated ? Doxygen::functionNameLinkedMap : mnsd;
                if (!e->name.isEmpty() && (fmn=emnsd->find(e->name)))
                  // get list of members with the same name as the field
                {
                  for (const auto &ifmd : *fmn)
                  {
                    MemberDefMutable *fmd = toMemberDefMutable(ifmd.get());
                    if (fmd && fmd->isEnumValue() && fmd->getOuterScope()==md->getOuterScope()) // in same scope
                    {
                      //printf("found enum value with same name %s in scope %s\n",
                      //    qPrint(fmd->name()),qPrint(fmd->getOuterScope()->name()));
                      if (nd && !nd->isAnonymous())
                      {
                        const NamespaceDef *fnd=fmd->getNamespaceDef();
                        if (fnd==nd) // enum value is inside a namespace
                        {
                          md->insertEnumField(fmd);
                          fmd->setEnumScope(md);
                        }
                      }
                      else if (isGlobal)
                      {
                        const FileDef *ffd=fmd->getFileDef();
                        if (ffd==fd) // enum value has file scope
                        {
                          md->insertEnumField(fmd);
                          fmd->setEnumScope(md);
                        }
                      }
                      else if (isRelated && cd) // reparent enum value to
                                                // match the enum's scope
                      {
                        md->insertEnumField(fmd);   // add field def to list
                        fmd->setEnumScope(md);      // cross ref with enum name
                        fmd->setEnumClassScope(cd); // cross ref with enum name
                        fmd->setOuterScope(cd);
                        fmd->makeRelated();
                        cd->insertMember(fmd);
                      }
                      else
                      {
                        const ClassDef *fcd=fmd->getClassDef();
                        if (fcd==cd) // enum value is inside a class
                        {
                          //printf("Inserting enum field %s in enum scope %s\n",
                          //    qPrint(fmd->name()),qPrint(md->name()));
                          md->insertEnumField(fmd); // add field def to list
                          fmd->setEnumScope(md);    // cross ref with enum name
                        }
                      }
                    }
                  }
                }
              }
            }
          }
        }
        // move the newly added members into mn
        for (auto &e : extraMembers)
        {
          MemberName *emn=mnsd->add(e.name);
          emn->push_back(std::move(e.member));
        }
      }
    }
  }
  else
  {
    for (const auto &e : root->children()) addEnumValuesToEnums(e.get());
  }
}

//----------------------------------------------------------------------

static void addEnumDocs(const Entry *root,MemberDefMutable *md)
{
  // documentation outside a compound overrides the documentation inside it
  {
    md->setDocumentation(root->doc,root->docFile,root->docLine);
    md->setDocsForDefinition(!root->proto);
  }

  // brief descriptions inside a compound override the documentation
  // outside it
  {
    md->setBriefDescription(root->brief,root->briefFile,root->briefLine);
  }

  if (md->inbodyDocumentation().isEmpty() || !root->parent()->name.isEmpty())
  {
    md->setInbodyDocumentation(root->inbodyDocs,root->inbodyFile,root->inbodyLine);
  }

  if (root->mGrpId!=-1 && md->getMemberGroupId()==-1)
  {
    md->setMemberGroupId(root->mGrpId);
  }

  md->addSectionsToDefinition(root->anchors);
  md->setRefItems(root->sli);

  const GroupDef *gd=md->getGroupDef();
  if (gd==0 && !root->groups.empty()) // member not grouped but out-of-line documentation is
  {
    addMemberToGroups(root,md);
  }
}


//----------------------------------------------------------------------
// find the documentation blocks for the enumerations

static void findEnumDocumentation(const Entry *root)
{
  if (root->section==Entry::ENUMDOC_SEC
      && !root->name.isEmpty()
      && root->name.at(0)!='@'        // skip anonymous enums
     )
  {
    int i;
    QCString name;
    QCString scope;
    if ((i=root->name.findRev("::"))!=-1) // scope is specified as part of the name
    {
      name=root->name.right(root->name.length()-i-2); // extract name
      scope=root->name.left(i); // extract scope
      //printf("Scope='%s' Name='%s'\n",qPrint(scope),qPrint(name));
    }
    else // just the name
    {
      name=root->name;
    }
    if (( root->parent()->section & Entry::SCOPE_MASK )
        && !root->parent()->name.isEmpty()
       ) // found enum docs inside a compound
    {
      if (!scope.isEmpty()) scope.prepend("::");
      scope.prepend(root->parent()->name);
    }
    const ClassDef *cd = getClass(scope);
    const NamespaceDef *nd=Doxygen::namespaceLinkedMap->find(scope);
    const FileDef *fd = root->fileDef();
    Debug::print(Debug::FindMembers,0,"1. Found docs for enum with name '%s' and scope '%s' in context %s cd=%s, nd=%s fd=%s\n",
                 qPrint(name),qPrint(scope),qPrint(root->parent()->name),
                 cd?qPrint(cd->name()):"<none>",
                 nd?qPrint(nd->name()):"<none>",
                 fd?qPrint(fd->name()):"<none>");

    if (!name.isEmpty())
    {
      bool found=FALSE;
      MemberName *mn;
      if (cd)
      {
        mn = Doxygen::memberNameLinkedMap->find(name);
      }
      else
      {
        mn = Doxygen::functionNameLinkedMap->find(name);
      }
      if (mn)
      {
        for (const auto &imd : *mn)
        {
          MemberDefMutable *md = toMemberDefMutable(imd.get());
          if (md && md->isEnumerate())
          {
            const ClassDef *mcd = md->getClassDef();
            const NamespaceDef *mnd = md->getNamespaceDef();
            const FileDef *mfd = md->getFileDef();
            if (cd && mcd==cd)
            {
              Debug::print(Debug::FindMembers,0,"2. Match found for class scope\n");
              addEnumDocs(root,md);
              found=TRUE;
              break;
            }
            else if (cd==0 && mcd==0 && nd!=0 && mnd==nd)
            {
              Debug::print(Debug::FindMembers,0,"2. Match found for namespace scope\n");
              addEnumDocs(root,md);
              found=TRUE;
              break;
            }
            else if (cd==0 && nd==0 && mcd==0 && mnd==0 && fd==mfd)
            {
              Debug::print(Debug::FindMembers,0,"2. Match found for global scope\n");
              addEnumDocs(root,md);
              found=TRUE;
              break;
            }
          }
        }
      }
      if (!found)
      {
        warn(root->fileName,root->startLine,
             "Documentation for undefined enum '%s' found.",
             qPrint(name)
            );
      }
    }
  }
  for (const auto &e : root->children()) findEnumDocumentation(e.get());
}

// search for each enum (member or function) in mnl if it has documented
// enum values.
static void findDEV(const MemberNameLinkedMap &mnsd)
{
  // for each member name
  for (const auto &mn : mnsd)
  {
    // for each member definition
    for (const auto &imd : *mn)
    {
      MemberDefMutable *md = toMemberDefMutable(imd.get());
      if (md && md->isEnumerate()) // member is an enum
      {
        int documentedEnumValues=0;
        // for each enum value
        for (const auto &fmd : md->enumFieldList())
        {
          if (fmd->isLinkableInProject()) documentedEnumValues++;
        }
        // at least one enum value is documented
        if (documentedEnumValues>0) md->setDocumentedEnumValues(TRUE);
      }
    }
  }
}

// search for each enum (member or function) if it has documented enum
// values.
static void findDocumentedEnumValues()
{
  findDEV(*Doxygen::memberNameLinkedMap);
  findDEV(*Doxygen::functionNameLinkedMap);
}

//----------------------------------------------------------------------

static void addMembersToIndex()
{
  // for each member name
  for (const auto &mn : *Doxygen::memberNameLinkedMap)
  {
    // for each member definition
    for (const auto &md : *mn)
    {
      addClassMemberNameToIndex(md.get());
    }
  }
  // for each member name
  for (const auto &mn : *Doxygen::functionNameLinkedMap)
  {
    // for each member definition
    for (const auto &md : *mn)
    {
      if (md->getNamespaceDef())
      {
        addNamespaceMemberNameToIndex(md.get());
      }
      else
      {
        addFileMemberNameToIndex(md.get());
      }
    }
  }
  sortMemberIndexLists();
}

//----------------------------------------------------------------------

static void vhdlCorrectMemberProperties()
{
  // for each member name
  for (const auto &mn : *Doxygen::memberNameLinkedMap)
  {
    // for each member definition
    for (const auto &imd : *mn)
    {
      MemberDefMutable *md = toMemberDefMutable(imd.get());
      if (md)
      {
        VhdlDocGen::correctMemberProperties(md);
      }
    }
  }
  // for each member name
  for (const auto &mn : *Doxygen::functionNameLinkedMap)
  {
    // for each member definition
    for (const auto &imd : *mn)
    {
      MemberDefMutable *md = toMemberDefMutable(imd.get());
      if (md)
      {
        VhdlDocGen::correctMemberProperties(md);
      }
    }
  }
}


//----------------------------------------------------------------------
// computes the relation between all members. For each member 'm'
// the members that override the implementation of 'm' are searched and
// the member that 'm' overrides is searched.

static void computeMemberRelations()
{
  for (const auto &mn : *Doxygen::memberNameLinkedMap)
  {
    // for each member with a specific name
    for (const auto &imd : *mn)
    {
      MemberDefMutable *md = toMemberDefMutable(imd.get());
      if (md)
      {
        // for each other member with the same name
        for ( const auto &ibmd : *mn)
        {
          MemberDefMutable *bmd = toMemberDefMutable(ibmd.get());
          if (bmd && md!=bmd)
          {
            const ClassDef *mcd  = md->getClassDef();
            if (mcd && !mcd->baseClasses().empty())
            {
              const ClassDef *bmcd = bmd->getClassDef();
              //printf("Check relation between '%s'::'%s' (%p) and '%s'::'%s' (%p)\n",
              //       qPrint(mcd->name()),qPrint(md->name()),md.get(),
              //       qPrint(bmcd->name()),qPrint(bmd->name()),bmd.get()
              //      );
              if (bmcd && mcd && bmcd!=mcd &&
                  (bmd->virtualness()!=Normal ||
                   bmd->getLanguage()==SrcLangExt_Python || bmd->getLanguage()==SrcLangExt_Java || bmd->getLanguage()==SrcLangExt_PHP ||
                   bmcd->compoundType()==ClassDef::Interface || bmcd->compoundType()==ClassDef::Protocol
                  ) &&
                  md->isFunction() &&
                  mcd->isLinkable() &&
                  bmcd->isLinkable() &&
                  mcd->isBaseClass(bmcd,TRUE))
              {
                //printf("  derived scope\n");
                const ArgumentList &bmdAl = bmd->argumentList();
                const ArgumentList &mdAl =  md->argumentList();
                //printf(" Base argList='%s'\n Super argList='%s'\n",
                //        qPrint(argListToString(bmdAl)),
                //        qPrint(argListToString(mdAl))
                //      );
                if (
                    matchArguments2(bmd->getOuterScope(),bmd->getFileDef(),&bmdAl,
                      md->getOuterScope(), md->getFileDef(), &mdAl,
                      TRUE
                      )
                   )
                {
                  //printf("match!\n");
                  const MemberDef *rmd = md->reimplements();
                  if (rmd==0 || minClassDistance(mcd,bmcd)<minClassDistance(mcd,rmd->getClassDef()))
                  {
                    //printf("setting (new) reimplements member\n");
                    md->setReimplements(bmd);
                  }
                  //printf("%s: add reimplementedBy member %s\n",qPrint(bmcd->name()),qPrint(mcd->name()));
                  bmd->insertReimplementedBy(md);
                }
                else
                {
                  //printf("no match!\n");
                }
              }
            }
          }
        }
      }
    }
  }
}

//----------------------------------------------------------------------------

static void createTemplateInstanceMembers()
{
  // for each class
  for (const auto &cd : *Doxygen::classLinkedMap)
  {
    // that is a template
    for (const auto &ti : cd->getTemplateInstances())
    {
      ClassDefMutable *tcdm = toClassDefMutable(ti.classDef);
      if (tcdm)
      {
        tcdm->addMembersToTemplateInstance(cd.get(),cd->templateArguments(),ti.templSpec);
      }
    }
  }
}

//----------------------------------------------------------------------------

static void mergeCategories()
{
  // merge members of categories into the class they extend
  for (const auto &cd : *Doxygen::classLinkedMap)
  {
    int i=cd->name().find('(');
    if (i!=-1) // it is an Objective-C category
    {
      QCString baseName=cd->name().left(i);
      ClassDefMutable *baseClass=toClassDefMutable(Doxygen::classLinkedMap->find(baseName));
      if (baseClass)
      {
        //printf("*** merging members of category %s into %s\n",
        //    qPrint(cd->name()),qPrint(baseClass->name()));
        baseClass->mergeCategory(cd.get());
      }
    }
  }
}

// builds the list of all members for each class

static void buildCompleteMemberLists()
{
  // merge the member list of base classes into the inherited classes.
  for (const auto &cd : *Doxygen::classLinkedMap)
  {
    if (// !cd->isReference() && // not an external class
         cd->subClasses().empty() && // is a root of the hierarchy
         !cd->baseClasses().empty()) // and has at least one base class
    {
      ClassDefMutable *cdm = toClassDefMutable(cd.get());
      if (cdm)
      {
        //printf("*** merging members for %s\n",qPrint(cd->name()));
        cdm->mergeMembers();
      }
    }
  }
  // now sort the member list of all members for all classes.
  for (const auto &cd : *Doxygen::classLinkedMap)
  {
    ClassDefMutable *cdm = toClassDefMutable(cd.get());
    if (cdm)
    {
      cdm->sortAllMembersList();
    }
  }
}

//----------------------------------------------------------------------------

static void generateFileSources()
{
  if (!Doxygen::inputNameLinkedMap->empty())
  {
#if USE_LIBCLANG
    if (Doxygen::clangAssistedParsing)
    {
      StringUnorderedSet processedFiles;

      // create a dictionary with files to process
      StringUnorderedSet filesToProcess;

      for (const auto &fn : *Doxygen::inputNameLinkedMap)
      {
        for (const auto &fd : *fn)
        {
          filesToProcess.insert(fd->absFilePath().str());
        }
      }
      // process source files (and their include dependencies)
      for (const auto &fn : *Doxygen::inputNameLinkedMap)
      {
        for (const auto &fd : *fn)
        {
          if (fd->isSource() && !fd->isReference() &&
              ((fd->generateSourceFile() && !g_useOutputTemplate) ||
               (!fd->isReference() && Doxygen::parseSourcesNeeded)
              )
             )
          {
            auto clangParser = ClangParser::instance()->createTUParser(fd.get());
            if (fd->generateSourceFile() && !g_useOutputTemplate) // sources need to be shown in the output
            {
              msg("Generating code for file %s...\n",qPrint(fd->docName()));
              clangParser->parse();
              fd->writeSourceHeader(*g_outputList);
              fd->writeSourceBody(*g_outputList,clangParser.get());
              fd->writeSourceFooter(*g_outputList);
            }
            else if (!fd->isReference() && Doxygen::parseSourcesNeeded)
              // we needed to parse the sources even if we do not show them
            {
              msg("Parsing code for file %s...\n",qPrint(fd->docName()));
              clangParser->parse();
              fd->parseSource(clangParser.get());
            }

            for (auto incFile : clangParser->filesInSameTU())
            {
              if (filesToProcess.find(incFile)!=filesToProcess.end() &&  // part of input
                  fd->absFilePath()!=QCString(incFile) &&                // not same file
                  processedFiles.find(incFile)==processedFiles.end())    // not yet marked as processed
              {
                StringVector moreFiles;
                bool ambig;
                FileDef *ifd=findFileDef(Doxygen::inputNameLinkedMap,incFile.c_str(),ambig);
                if (ifd && !ifd->isReference())
                {
                  if (ifd->generateSourceFile() && !g_useOutputTemplate) // sources need to be shown in the output
                  {
                    msg(" Generating code for file %s...\n",qPrint(ifd->docName()));
                    ifd->writeSourceHeader(*g_outputList);
                    ifd->writeSourceBody(*g_outputList,clangParser.get());
                    ifd->writeSourceFooter(*g_outputList);
                  }
                  else if (!ifd->isReference() && Doxygen::parseSourcesNeeded)
                    // we needed to parse the sources even if we do not show them
                  {
                    msg(" Parsing code for file %s...\n",qPrint(ifd->docName()));
                    ifd->parseSource(clangParser.get());
                  }
                  processedFiles.insert(incFile);
                }
              }
            }
            processedFiles.insert(fd->absFilePath().str());
          }
        }
      }
      // process remaining files
      for (const auto &fn : *Doxygen::inputNameLinkedMap)
      {
        for (const auto &fd : *fn)
        {
          if (processedFiles.find(fd->absFilePath().str())==processedFiles.end()) // not yet processed
          {
            if (fd->generateSourceFile() && !Htags::useHtags && !g_useOutputTemplate) // sources need to be shown in the output
            {
              auto clangParser = ClangParser::instance()->createTUParser(fd.get());
              msg("Generating code for file %s...\n",qPrint(fd->docName()));
              clangParser->parse();
              fd->writeSourceHeader(*g_outputList);
              fd->writeSourceBody(*g_outputList,clangParser.get());
              fd->writeSourceFooter(*g_outputList);
            }
            else if (!fd->isReference() && Doxygen::parseSourcesNeeded)
              // we needed to parse the sources even if we do not show them
            {
              auto clangParser = ClangParser::instance()->createTUParser(fd.get());
              msg("Parsing code for file %s...\n",qPrint(fd->docName()));
              clangParser->parse();
              fd->writeSourceHeader(*g_outputList);
              fd->writeSourceBody(*g_outputList,clangParser.get());
              fd->writeSourceFooter(*g_outputList);
            }
          }
        }
      }
    }
    else
#endif
    {
#define MULTITHREADED_SOURCE_GENERATOR 0 // not ready to be enabled yet
#if MULTITHREADED_SOURCE_GENERATOR
      std::size_t numThreads = static_cast<std::size_t>(Config_getInt(NUM_PROC_THREADS));
      if (numThreads==0)
      {
        numThreads = std::thread::hardware_concurrency();
      }
      msg("Generating code files using %zu threads.\n",numThreads);
      struct SourceContext
      {
        SourceContext(FileDef *fd_,bool gen_,OutputList ol_)
          : fd(fd_), generateSourceFile(gen_), ol(ol_) {}
        FileDef *fd;
        bool generateSourceFile;
        OutputList ol;
      };
      ThreadPool threadPool(numThreads);
      std::vector< std::future< std::shared_ptr<SourceContext> > > results;
      for (const auto &fn : *Doxygen::inputNameLinkedMap)
      {
        for (const auto &fd : *fn)
        {
          bool generateSourceFile = fd->generateSourceFile() && !Htags::useHtags && !g_useOutputTemplate;
          auto ctx = std::make_shared<SourceContext>(fd.get(),generateSourceFile,*g_outputList);
          if (generateSourceFile)
          {
            msg("Generating code for file %s...\n",qPrint(fd->docName()));
            fd->writeSourceHeader(ctx->ol);
          }
          else
          {
            msg("Parsing code for file %s...\n",qPrint(fd->docName()));
          }
          auto processFile = [ctx]() {
            StringVector filesInSameTu;
            ctx->fd->getAllIncludeFilesRecursively(filesInSameTu);
            if (ctx->generateSourceFile) // sources need to be shown in the output
            {
              ctx->fd->writeSourceBody(ctx->ol,nullptr);
            }
            else if (!ctx->fd->isReference() && Doxygen::parseSourcesNeeded)
              // we needed to parse the sources even if we do not show them
            {
              ctx->fd->parseSource(nullptr);
            }
            return ctx;
          };
          results.emplace_back(threadPool.queue(processFile));
        }
      }
      for (auto &f : results)
      {
        auto ctx = f.get();
        if (ctx->generateSourceFile)
        {
          ctx->fd->writeSourceFooter(ctx->ol);
        }
      }
#else // single threaded version
      for (const auto &fn : *Doxygen::inputNameLinkedMap)
      {
        for (const auto &fd : *fn)
        {
          StringVector filesInSameTu;
          fd->getAllIncludeFilesRecursively(filesInSameTu);
          if (fd->generateSourceFile() && !Htags::useHtags && !g_useOutputTemplate) // sources need to be shown in the output
          {
            msg("Generating code for file %s...\n",qPrint(fd->docName()));
            fd->writeSourceHeader(*g_outputList);
            fd->writeSourceBody(*g_outputList,nullptr);
            fd->writeSourceFooter(*g_outputList);
          }
          else if (!fd->isReference() && Doxygen::parseSourcesNeeded)
            // we needed to parse the sources even if we do not show them
          {
            msg("Parsing code for file %s...\n",qPrint(fd->docName()));
            fd->parseSource(nullptr);
          }
        }
      }
#endif
    }
  }
}

//----------------------------------------------------------------------------

static void generateFileDocs()
{
  if (documentedHtmlFiles==0) return;

  if (!Doxygen::inputNameLinkedMap->empty())
  {
    for (const auto &fn : *Doxygen::inputNameLinkedMap)
    {
      for (const auto &fd : *fn)
      {
        bool doc = fd->isLinkableInProject();
        if (doc)
        {
          msg("Generating docs for file %s...\n",qPrint(fd->docName()));
          fd->writeDocumentation(*g_outputList);
        }
      }
    }
  }
}

//----------------------------------------------------------------------------

static void addSourceReferences()
{
  // add source references for class definitions
  for (const auto &cd : *Doxygen::classLinkedMap)
  {
    FileDef *fd=cd->getBodyDef();
    if (fd && cd->isLinkableInProject() && cd->getStartDefLine()!=-1)
    {
      fd->addSourceRef(cd->getStartDefLine(),cd.get(),0);
    }
  }
  // add source references for concept definitions
  for (const auto &cd : *Doxygen::conceptLinkedMap)
  {
    FileDef *fd=cd->getBodyDef();
    if (fd && cd->isLinkableInProject() && cd->getStartDefLine()!=-1)
    {
      fd->addSourceRef(cd->getStartDefLine(),cd.get(),0);
    }
  }
  // add source references for namespace definitions
  for (const auto &nd : *Doxygen::namespaceLinkedMap)
  {
    FileDef *fd=nd->getBodyDef();
    if (fd && nd->isLinkableInProject() && nd->getStartDefLine()!=-1)
    {
      fd->addSourceRef(nd->getStartDefLine(),nd.get(),0);
    }
  }

  // add source references for member names
  for (const auto &mn : *Doxygen::memberNameLinkedMap)
  {
    for (const auto &md : *mn)
    {
      //printf("class member %s: def=%s body=%d link?=%d\n",
      //    qPrint(md->name()),
      //    md->getBodyDef()?qPrint(md->getBodyDef()->name()):"<none>",
      //    md->getStartBodyLine(),md->isLinkableInProject());
      FileDef *fd=md->getBodyDef();
      if (fd &&
          md->getStartDefLine()!=-1 &&
          md->isLinkableInProject() &&
          (fd->generateSourceFile() || Doxygen::parseSourcesNeeded)
         )
      {
        //printf("Found member '%s' in file '%s' at line '%d' def=%s\n",
        //    qPrint(md->name()),qPrint(fd->name()),md->getStartBodyLine(),qPrint(md->getOuterScope()->name()));
        fd->addSourceRef(md->getStartDefLine(),md->getOuterScope(),md.get());
      }
    }
  }
  for (const auto &mn : *Doxygen::functionNameLinkedMap)
  {
    for (const auto &md : *mn)
    {
      FileDef *fd=md->getBodyDef();
      //printf("member %s body=[%d,%d] fd=%p link=%d parseSources=%d\n",
      //    qPrint(md->name()),
      //    md->getStartBodyLine(),md->getEndBodyLine(),fd,
      //    md->isLinkableInProject(),
      //    Doxygen::parseSourcesNeeded);
      if (fd &&
          md->getStartDefLine()!=-1 &&
          md->isLinkableInProject() &&
          (fd->generateSourceFile() || Doxygen::parseSourcesNeeded)
         )
      {
        //printf("Found member '%s' in file '%s' at line '%d' def=%s\n",
        //    qPrint(md->name()),qPrint(fd->name()),md->getStartBodyLine(),qPrint(md->getOuterScope()->name()));
        fd->addSourceRef(md->getStartDefLine(),md->getOuterScope(),md.get());
      }
    }
  }
}

//----------------------------------------------------------------------------

// add the macro definitions found during preprocessing as file members
static void buildDefineList()
{
  for (const auto &s : g_inputFiles)
  {
    auto it = Doxygen::macroDefinitions.find(s);
    if (it!=Doxygen::macroDefinitions.end())
    {
      for (const auto &def : it->second)
      {
        std::unique_ptr<MemberDefMutable> md { createMemberDef(
            def.fileName,def.lineNr,def.columnNr,
            "#define",def.name,def.args,QCString(),
            Public,Normal,FALSE,Member,MemberType_Define,
            ArgumentList(),ArgumentList(),"") };

        if (!def.args.isEmpty())
        {
          md->moveArgumentList(stringToArgumentList(SrcLangExt_Cpp, def.args));
        }
        md->setInitializer(def.definition);
        md->setFileDef(def.fileDef);
        md->setDefinition("#define "+def.name);

        MemberName *mn=Doxygen::functionNameLinkedMap->add(def.name);
        if (def.fileDef)
        {
          def.fileDef->insertMember(md.get());
        }
        mn->push_back(std::move(md));
      }
    }
  }
}

//----------------------------------------------------------------------------

static void sortMemberLists()
{
  // sort class member lists
  for (const auto &cd : *Doxygen::classLinkedMap)
  {
    ClassDefMutable *cdm = toClassDefMutable(cd.get());
    if (cdm)
    {
      cdm->sortMemberLists();
    }
  }

  // sort namespace member lists
  for (const auto &nd : *Doxygen::namespaceLinkedMap)
  {
    NamespaceDefMutable *ndm = toNamespaceDefMutable(nd.get());
    if (ndm)
    {
      ndm->sortMemberLists();
    }
  }

  // sort file member lists
  for (const auto &fn : *Doxygen::inputNameLinkedMap)
  {
    for (const auto &fd : *fn)
    {
      fd->sortMemberLists();
    }
  }

  // sort group member lists
  for (const auto &gd : *Doxygen::groupLinkedMap)
  {
    gd->sortMemberLists();
  }
}

//----------------------------------------------------------------------------

static bool isSymbolHidden(const Definition *d)
{
  bool hidden = d->isHidden();
  const Definition *parent = d->getOuterScope();
  return parent ? hidden || isSymbolHidden(parent) : hidden;
}

static void computeTooltipTexts()
{
  for (const auto &kv : Doxygen::symbolMap)
  {
    DefinitionMutable *dm = toDefinitionMutable(kv.second);
    if (dm && !isSymbolHidden(toDefinition(dm)) && toDefinition(dm)->isLinkableInProject())
    {
      dm->computeTooltip();
    }
  }
}

//----------------------------------------------------------------------------

static void setAnonymousEnumType()
{
  for (const auto &cd : *Doxygen::classLinkedMap)
  {
    ClassDefMutable *cdm = toClassDefMutable(cd.get());
    if (cdm)
    {
      cdm->setAnonymousEnumType();
    }
  }
}

//----------------------------------------------------------------------------

static void countMembers()
{
  for (const auto &cd : *Doxygen::classLinkedMap)
  {
    ClassDefMutable *cdm = toClassDefMutable(cd.get());
    if (cdm)
    {
      cdm->countMembers();
    }
  }

  for (const auto &nd : *Doxygen::namespaceLinkedMap)
  {
    NamespaceDefMutable *ndm = toNamespaceDefMutable(nd.get());
    if (ndm)
    {
      ndm->countMembers();
    }
  }

  for (const auto &fn : *Doxygen::inputNameLinkedMap)
  {
    for (const auto &fd : *fn)
    {
      fd->countMembers();
    }
  }

  for (const auto &gd : *Doxygen::groupLinkedMap)
  {
    gd->countMembers();
  }
}


//----------------------------------------------------------------------------
// generate the documentation of all classes

static void generateClassList(const ClassLinkedMap &classList)
{
  for (const auto &cdi : classList)
  {
    ClassDefMutable *cd=toClassDefMutable(cdi.get());

    //printf("cd=%s getOuterScope=%p global=%p\n",qPrint(cd->name()),cd->getOuterScope(),Doxygen::globalScope);
    if (cd &&
        (cd->getOuterScope()==0 || // <-- should not happen, but can if we read an old tag file
         cd->getOuterScope()==Doxygen::globalScope // only look at global classes
        ) && !cd->isHidden() && !cd->isEmbeddedInOuterScope()
       )
    {
      // skip external references, anonymous compounds and
      // template instances
      if ( cd->isLinkableInProject() && cd->templateMaster()==0)
      {
        msg("Generating docs for compound %s...\n",qPrint(cd->name()));

        cd->writeDocumentation(*g_outputList);
        cd->writeMemberList(*g_outputList);
      }
      // even for undocumented classes, the inner classes can be documented.
      cd->writeDocumentationForInnerClasses(*g_outputList);
    }
  }
}

static void generateClassDocs()
{
  generateClassList(*Doxygen::classLinkedMap);
  generateClassList(*Doxygen::hiddenClassLinkedMap);
}

//----------------------------------------------------------------------------

static void generateConceptDocs()
{
  for (const auto &cdi : *Doxygen::conceptLinkedMap)
  {
    ConceptDefMutable *cd=toConceptDefMutable(cdi.get());

    //printf("cd=%s getOuterScope=%p global=%p\n",qPrint(cd->name()),cd->getOuterScope(),Doxygen::globalScope);
    if (cd &&
        (cd->getOuterScope()==0 || // <-- should not happen, but can if we read an old tag file
         cd->getOuterScope()==Doxygen::globalScope // only look at global concepts
        ) && !cd->isHidden() && cd->isLinkableInProject()
       )
    {
      msg("Generating docs for concept %s...\n",qPrint(cd->name()));
      cd->writeDocumentation(*g_outputList);
    }
  }
}

//----------------------------------------------------------------------------

static void inheritDocumentation()
{
  for (const auto &mn : *Doxygen::memberNameLinkedMap)
  {
    for (const auto &imd : *mn)
    {
      MemberDefMutable *md = toMemberDefMutable(imd.get());
      //static int count=0;
      //printf("%04d Member '%s'\n",count++,qPrint(md->qualifiedName()));
      if (md && md->documentation().isEmpty() && md->briefDescription().isEmpty())
      { // no documentation yet
        const MemberDef *bmd = md->reimplements();
        while (bmd && bmd->documentation().isEmpty() &&
                      bmd->briefDescription().isEmpty()
              )
        { // search up the inheritance tree for a documentation member
          //printf("bmd=%s class=%s\n",qPrint(bmd->name()),qPrint(bmd->getClassDef()->name()));
          bmd = bmd->reimplements();
        }
        if (bmd) // copy the documentation from the reimplemented member
        {
          md->setInheritsDocsFrom(bmd);
          md->setDocumentation(bmd->documentation(),bmd->docFile(),bmd->docLine());
          md->setDocsForDefinition(bmd->isDocsForDefinition());
          md->setBriefDescription(bmd->briefDescription(),bmd->briefFile(),bmd->briefLine());
          md->copyArgumentNames(bmd);
          md->setInbodyDocumentation(bmd->inbodyDocumentation(),bmd->inbodyFile(),bmd->inbodyLine());
        }
      }
    }
  }
}

//----------------------------------------------------------------------------

static void combineUsingRelations()
{
  // for each file
  for (const auto &fn : *Doxygen::inputNameLinkedMap)
  {
    for (const auto &fd : *fn)
    {
      fd->combineUsingRelations();
    }
  }

  // for each namespace
  NamespaceDefSet visitedNamespaces;
  for (const auto &nd : *Doxygen::namespaceLinkedMap)
  {
    NamespaceDefMutable *ndm = toNamespaceDefMutable(nd.get());
    if (ndm)
    {
      ndm->combineUsingRelations(visitedNamespaces);
    }
  }
}

//----------------------------------------------------------------------------

static void addMembersToMemberGroup()
{
  // for each class
  for (const auto &cd : *Doxygen::classLinkedMap)
  {
    ClassDefMutable *cdm = toClassDefMutable(cd.get());
    if (cdm)
    {
      cdm->addMembersToMemberGroup();
    }
  }
  // for each file
  for (const auto &fn : *Doxygen::inputNameLinkedMap)
  {
    for (const auto &fd : *fn)
    {
      fd->addMembersToMemberGroup();
    }
  }
  // for each namespace
  for (const auto &nd : *Doxygen::namespaceLinkedMap)
  {
    NamespaceDefMutable *ndm = toNamespaceDefMutable(nd.get());
    if (ndm)
    {
      ndm->addMembersToMemberGroup();
    }
  }
  // for each group
  for (const auto &gd : *Doxygen::groupLinkedMap)
  {
    gd->addMembersToMemberGroup();
  }
}

//----------------------------------------------------------------------------

static void distributeMemberGroupDocumentation()
{
  // for each class
  for (const auto &cd : *Doxygen::classLinkedMap)
  {
    ClassDefMutable *cdm = toClassDefMutable(cd.get());
    if (cdm)
    {
      cdm->distributeMemberGroupDocumentation();
    }
  }
  // for each file
  for (const auto &fn : *Doxygen::inputNameLinkedMap)
  {
    for (const auto &fd : *fn)
    {
      fd->distributeMemberGroupDocumentation();
    }
  }
  // for each namespace
  for (const auto &nd : *Doxygen::namespaceLinkedMap)
  {
    NamespaceDefMutable *ndm = toNamespaceDefMutable(nd.get());
    if (ndm)
    {
      ndm->distributeMemberGroupDocumentation();
    }
  }
  // for each group
  for (const auto &gd : *Doxygen::groupLinkedMap)
  {
    gd->distributeMemberGroupDocumentation();
  }
}

//----------------------------------------------------------------------------

static void findSectionsInDocumentation()
{
  // for each class
  for (const auto &cd : *Doxygen::classLinkedMap)
  {
    ClassDefMutable *cdm = toClassDefMutable(cd.get());
    if (cdm)
    {
      cdm->findSectionsInDocumentation();
    }
  }
  // for each concept
  for (const auto &cd : *Doxygen::conceptLinkedMap)
  {
    ConceptDefMutable *cdm = toConceptDefMutable(cd.get());
    if (cdm)
    {
      cdm->findSectionsInDocumentation();
    }
  }
  // for each file
  for (const auto &fn : *Doxygen::inputNameLinkedMap)
  {
    for (const auto &fd : *fn)
    {
      fd->findSectionsInDocumentation();
    }
  }
  // for each namespace
  for (const auto &nd : *Doxygen::namespaceLinkedMap)
  {
    NamespaceDefMutable *ndm = toNamespaceDefMutable(nd.get());
    if (ndm)
    {
      ndm->findSectionsInDocumentation();
    }
  }
  // for each group
  for (const auto &gd : *Doxygen::groupLinkedMap)
  {
    gd->findSectionsInDocumentation();
  }
  // for each page
  for (const auto &pd : *Doxygen::pageLinkedMap)
  {
    pd->findSectionsInDocumentation();
  }
  if (Doxygen::mainPage) Doxygen::mainPage->findSectionsInDocumentation();
}

static void flushCachedTemplateRelations()
{
  // remove all references to classes from the cache
  // as there can be new template instances in the inheritance path
  // to this class. Optimization: only remove those classes that
  // have inheritance instances as direct or indirect sub classes.
  StringVector elementsToRemove;
  for (const auto &ci : *Doxygen::lookupCache)
  {
    const LookupInfo &li = ci.second;
    if (li.classDef)
    {
      elementsToRemove.push_back(ci.first);
    }
  }
  for (const auto &k : elementsToRemove)
  {
    Doxygen::lookupCache->remove(k);
  }

  // remove all cached typedef resolutions whose target is a
  // template class as this may now be a template instance
  // for each global function name
  for (const auto &fn : *Doxygen::functionNameLinkedMap)
  {
    // for each function with that name
    for (const auto &ifmd : *fn)
    {
      MemberDefMutable *fmd = toMemberDefMutable(ifmd.get());
      if (fmd && fmd->isTypedefValCached())
      {
        const ClassDef *cd = fmd->getCachedTypedefVal();
        if (cd->isTemplate()) fmd->invalidateTypedefValCache();
      }
    }
  }
  // for each class method name
  for (const auto &nm : *Doxygen::memberNameLinkedMap)
  {
    // for each function with that name
    for (const auto &imd : *nm)
    {
      MemberDefMutable *md = toMemberDefMutable(imd.get());
      if (md && md->isTypedefValCached())
      {
        const ClassDef *cd = md->getCachedTypedefVal();
        if (cd->isTemplate()) md->invalidateTypedefValCache();
      }
    }
  }
}

//----------------------------------------------------------------------------

static void flushUnresolvedRelations()
{
  // Remove all unresolved references to classes from the cache.
  // This is needed before resolving the inheritance relations, since
  // it would otherwise not find the inheritance relation
  // for C in the example below, as B::I was already found to be unresolvable
  // (which is correct if you ignore the inheritance relation between A and B).
  //
  // class A { class I {} };
  // class B : public A {};
  // class C : public B::I {};

  StringVector elementsToRemove;
  for (const auto &ci : *Doxygen::lookupCache)
  {
    const LookupInfo &li = ci.second;
    if (li.classDef==0 && li.typeDef==0)
    {
      elementsToRemove.push_back(ci.first);
    }
  }
  for (const auto &k : elementsToRemove)
  {
    Doxygen::lookupCache->remove(k);
  }

  // for each global function name
  for (const auto &fn : *Doxygen::functionNameLinkedMap)
  {
    // for each function with that name
    for (const auto &ifmd : *fn)
    {
      MemberDefMutable *fmd = toMemberDefMutable(ifmd.get());
      if (fmd)
      {
        fmd->invalidateCachedArgumentTypes();
      }
    }
  }
  // for each class method name
  for (const auto &nm : *Doxygen::memberNameLinkedMap)
  {
    // for each function with that name
    for (const auto &imd : *nm)
    {
      MemberDefMutable *md = toMemberDefMutable(imd.get());
      if (md)
      {
        md->invalidateCachedArgumentTypes();
      }
    }
  }

}

//----------------------------------------------------------------------------

static void findDefineDocumentation(Entry *root)
{
  if ((root->section==Entry::DEFINEDOC_SEC ||
       root->section==Entry::DEFINE_SEC) && !root->name.isEmpty()
     )
  {
    //printf("found define '%s' '%s' brief='%s' doc='%s'\n",
    //       qPrint(root->name),qPrint(root->args),qPrint(root->brief),qPrint(root->doc));

    if (root->tagInfo() && !root->name.isEmpty()) // define read from a tag file
    {
      std::unique_ptr<MemberDefMutable> md { createMemberDef(root->tagInfo()->tagName,1,1,
                    "#define",root->name,root->args,QCString(),
                    Public,Normal,FALSE,Member,MemberType_Define,
                    ArgumentList(),ArgumentList(),"") };
      md->setTagInfo(root->tagInfo());
      md->setLanguage(root->lang);
      //printf("Searching for '%s' fd=%p\n",qPrint(filePathName),fd);
      md->setFileDef(root->parent()->fileDef());
      //printf("Adding member=%s\n",qPrint(md->name()));
      MemberName *mn = Doxygen::functionNameLinkedMap->add(root->name);
      mn->push_back(std::move(md));
    }
    MemberName *mn=Doxygen::functionNameLinkedMap->find(root->name);
    if (mn)
    {
      int count=0;
      for (const auto &md : *mn)
      {
        if (md->memberType()==MemberType_Define) count++;
      }
      if (count==1)
      {
        for (const auto &imd : *mn)
        {
          MemberDefMutable *md = toMemberDefMutable(imd.get());
          if (md && md->memberType()==MemberType_Define)
          {
            md->setDocumentation(root->doc,root->docFile,root->docLine);
            md->setDocsForDefinition(!root->proto);
            md->setBriefDescription(root->brief,root->briefFile,root->briefLine);
            if (md->inbodyDocumentation().isEmpty())
            {
              md->setInbodyDocumentation(root->inbodyDocs,root->inbodyFile,root->inbodyLine);
            }
            md->setBodySegment(root->startLine,root->bodyLine,root->endBodyLine);
            md->setBodyDef(root->fileDef());
            md->addSectionsToDefinition(root->anchors);
            md->setMaxInitLines(root->initLines);
            md->setRefItems(root->sli);
            if (root->mGrpId!=-1) md->setMemberGroupId(root->mGrpId);
            addMemberToGroups(root,md);
          }
        }
      }
      else if (count>1 &&
               (!root->doc.isEmpty() ||
                !root->brief.isEmpty() ||
                root->bodyLine!=-1
               )
              )
        // multiple defines don't know where to add docs
        // but maybe they are in different files together with their documentation
      {
        for (const auto &imd : *mn)
        {
          MemberDefMutable *md = toMemberDefMutable(imd.get());
          if (md && md->memberType()==MemberType_Define)
          {
            const FileDef *fd=md->getFileDef();
            if (fd && fd->absFilePath()==root->fileName)
              // doc and define in the same file assume they belong together.
            {
              md->setDocumentation(root->doc,root->docFile,root->docLine);
              md->setDocsForDefinition(!root->proto);
              md->setBriefDescription(root->brief,root->briefFile,root->briefLine);
              if (md->inbodyDocumentation().isEmpty())
              {
                md->setInbodyDocumentation(root->inbodyDocs,root->inbodyFile,root->inbodyLine);
              }
              md->setBodySegment(root->startLine,root->bodyLine,root->endBodyLine);
              md->setBodyDef(root->fileDef());
              md->addSectionsToDefinition(root->anchors);
              md->setRefItems(root->sli);
              md->setLanguage(root->lang);
              if (root->mGrpId!=-1) md->setMemberGroupId(root->mGrpId);
              addMemberToGroups(root,md);
            }
          }
        }
        //warn("define %s found in the following files:\n",qPrint(root->name));
        //warn("Cannot determine where to add the documentation found "
        //     "at line %d of file %s. \n",
        //     root->startLine,qPrint(root->fileName));
      }
    }
    else if (!root->doc.isEmpty() || !root->brief.isEmpty()) // define not found
    {
      static bool preEnabled = Config_getBool(ENABLE_PREPROCESSING);
      if (preEnabled)
      {
        warn(root->fileName,root->startLine,
             "documentation for unknown define %s found.\n",
             qPrint(root->name)
            );
      }
      else
      {
        warn(root->fileName,root->startLine,
             "found documented #define %s but ignoring it because "
             "ENABLE_PREPROCESSING is NO.\n",
             qPrint(root->name)
            );
      }
    }
  }
  for (const auto &e : root->children()) findDefineDocumentation(e.get());
}

//----------------------------------------------------------------------------

static void findDirDocumentation(const Entry *root)
{
  if (root->section == Entry::DIRDOC_SEC)
  {
    QCString normalizedName = root->name;
    normalizedName = substitute(normalizedName,"\\","/");
    //printf("root->docFile=%s normalizedName=%s\n",
    //    qPrint(root->docFile),qPrint(normalizedName));
    if (root->docFile==normalizedName) // current dir?
    {
      int lastSlashPos=normalizedName.findRev('/');
      if (lastSlashPos!=-1) // strip file name
      {
        normalizedName=normalizedName.left(lastSlashPos);
      }
    }
    if (normalizedName.at(normalizedName.length()-1)!='/')
    {
      normalizedName+='/';
    }
    DirDef *matchingDir=0;
    for (const auto &dir : *Doxygen::dirLinkedMap)
    {
      //printf("Dir: %s<->%s\n",qPrint(dir->name()),qPrint(normalizedName));
      if (dir->name().right(normalizedName.length())==normalizedName)
      {
        if (matchingDir)
        {
           warn(root->fileName,root->startLine,
             "\\dir command matches multiple directories.\n"
             "  Applying the command for directory %s\n"
             "  Ignoring the command for directory %s\n",
             qPrint(matchingDir->name()),qPrint(dir->name())
           );
        }
        else
        {
          matchingDir=dir.get();
        }
      }
    }
    if (matchingDir)
    {
      //printf("Match for with dir %s\n",qPrint(matchingDir->name()));
      matchingDir->setBriefDescription(root->brief,root->briefFile,root->briefLine);
      matchingDir->setDocumentation(root->doc,root->docFile,root->docLine);
      matchingDir->setRefItems(root->sli);
      addDirToGroups(root,matchingDir);
    }
    else
    {
      warn(root->fileName,root->startLine,"No matching "
          "directory found for command \\dir %s\n",qPrint(normalizedName));
    }
  }
  for (const auto &e : root->children()) findDirDocumentation(e.get());
}


//----------------------------------------------------------------------------
// create a (sorted) list of separate documentation pages

static void buildPageList(Entry *root)
{
  if (root->section == Entry::PAGEDOC_SEC)
  {
    if (!root->name.isEmpty())
    {
      addRelatedPage(root);
    }
  }
  else if (root->section == Entry::MAINPAGEDOC_SEC)
  {
    QCString title=root->args.stripWhiteSpace();
    if (title.isEmpty()) title=theTranslator->trMainPage();
    //QCString name = Config_getBool(GENERATE_TREEVIEW)?"main":"index";
    QCString name = "index";
    addRefItem(root->sli,
               name,
               "page",
               name,
               title,
               QCString(),0
               );
  }
  for (const auto &e : root->children()) buildPageList(e.get());
}

// search for the main page defined in this project
static void findMainPage(Entry *root)
{
  if (root->section == Entry::MAINPAGEDOC_SEC)
  {
    if (Doxygen::mainPage==0 && root->tagInfo()==0)
    {
      //printf("mainpage: docLine=%d startLine=%d\n",root->docLine,root->startLine);
      //printf("Found main page! \n======\n%s\n=======\n",qPrint(root->doc));
      QCString title=root->args.stripWhiteSpace();
      if (title.isEmpty()) title = Config_getString(PROJECT_NAME);
      //QCString indexName=Config_getBool(GENERATE_TREEVIEW)?"main":"index";
      QCString indexName="index";
      Doxygen::mainPage.reset(createPageDef(root->docFile,root->docLine,
                              indexName, root->brief+root->doc+root->inbodyDocs,title));
      //setFileNameForSections(root->anchors,"index",Doxygen::mainPage);
      Doxygen::mainPage->setBriefDescription(root->brief,root->briefFile,root->briefLine);
      Doxygen::mainPage->setBodySegment(root->startLine,root->startLine,-1);
      Doxygen::mainPage->setFileName(indexName);
      Doxygen::mainPage->setLocalToc(root->localToc);
      addPageToContext(Doxygen::mainPage.get(),root);

      const SectionInfo *si = SectionManager::instance().find(Doxygen::mainPage->name());
      if (si)
      {
        if (si->lineNr() != -1)
        {
          warn(root->fileName,root->startLine,"multiple use of section label '%s' for main page, (first occurrence: %s, line %d)",
               qPrint(Doxygen::mainPage->name()),qPrint(si->fileName()),si->lineNr());
        }
        else
        {
          warn(root->fileName,root->startLine,"multiple use of section label '%s' for main page, (first occurrence: %s)",
               qPrint(Doxygen::mainPage->name()),qPrint(si->fileName()));
        }
      }
      else
      {
        // a page name is a label as well! but should no be double either
        SectionManager::instance().add(
          Doxygen::mainPage->name(),
          indexName,
          root->startLine,
          Doxygen::mainPage->title(),
          SectionType::Page,
          0); // level 0
      }
      Doxygen::mainPage->addSectionsToDefinition(root->anchors);
    }
    else if (root->tagInfo()==0)
    {
      warn(root->fileName,root->startLine,
           "found more than one \\mainpage comment block! (first occurrence: %s, line %d), Skipping current block!",
           qPrint(Doxygen::mainPage->docFile()),Doxygen::mainPage->getStartBodyLine());
    }
  }
  for (const auto &e : root->children()) findMainPage(e.get());
}

// search for the main page imported via tag files and add only the section labels
static void findMainPageTagFiles(Entry *root)
{
  if (root->section == Entry::MAINPAGEDOC_SEC)
  {
    if (Doxygen::mainPage && root->tagInfo())
    {
      Doxygen::mainPage->addSectionsToDefinition(root->anchors);
    }
  }
  for (const auto &e : root->children()) findMainPageTagFiles(e.get());
}

static void computePageRelations(Entry *root)
{
  if ((root->section==Entry::PAGEDOC_SEC ||
       root->section==Entry::MAINPAGEDOC_SEC
      )
      && !root->name.isEmpty()
     )
  {
    PageDef *pd = root->section==Entry::PAGEDOC_SEC ?
                    Doxygen::pageLinkedMap->find(root->name) :
                    Doxygen::mainPage.get();
    if (pd)
    {
      for (const BaseInfo &bi : root->extends)
      {
        PageDef *subPd = Doxygen::pageLinkedMap->find(bi.name);
        if (pd==subPd)
        {
         term("page defined at line %d of file %s with label %s is a direct "
             "subpage of itself! Please remove this cyclic dependency.\n",
              pd->docLine(),qPrint(pd->docFile()),qPrint(pd->name()));
        }
        else if (subPd)
        {
          pd->addInnerCompound(subPd);
          //printf("*** Added subpage relation: %s->%s\n",
          //    qPrint(pd->name()),qPrint(subPd->name()));
        }
      }
    }
  }
  for (const auto &e : root->children()) computePageRelations(e.get());
}

static void checkPageRelations()
{
  for (const auto &pd : *Doxygen::pageLinkedMap)
  {
    Definition *ppd = pd->getOuterScope();
    while (ppd)
    {
      if (ppd==pd.get())
      {
        term("page defined at line %d of file %s with label %s is a subpage "
            "of itself! Please remove this cyclic dependency.\n",
            pd->docLine(),qPrint(pd->docFile()),qPrint(pd->name()));
      }
      ppd=ppd->getOuterScope();
    }
  }
}

//----------------------------------------------------------------------------

static void resolveUserReferences()
{
  for (const auto &si : SectionManager::instance())
  {
    //printf("si->label='%s' si->definition=%s si->fileName='%s'\n",
    //        qPrint(si->label),si->definition?qPrint(si->definition->name()):"<none>",
    //        qPrint(si->fileName));
    PageDef *pd=0;

    // hack: the items of a todo/test/bug/deprecated list are all fragments from
    // different files, so the resulting section's all have the wrong file
    // name (not from the todo/test/bug/deprecated list, but from the file in
    // which they are defined). We correct this here by looking at the
    // generated section labels!
    for (const RefListManager::Ptr &rl : RefListManager::instance())
    {
      QCString label="_"+rl->listName(); // "_todo", "_test", ...
      if (si->label().left(label.length())==label)
      {
        si->setFileName(rl->listName());
        si->setGenerated(TRUE);
        break;
      }
    }

    //printf("start: si->label=%s si->fileName=%s\n",qPrint(si->label),qPrint(si->fileName));
    if (!si->generated())
    {
      // if this section is in a page and the page is in a group, then we
      // have to adjust the link file name to point to the group.
      if (!si->fileName().isEmpty() &&
          (pd=Doxygen::pageLinkedMap->find(si->fileName())) &&
          pd->getGroupDef())
      {
        si->setFileName(pd->getGroupDef()->getOutputFileBase());
      }

      if (si->definition())
      {
        // TODO: there should be one function in Definition that returns
        // the file to link to, so we can avoid the following tests.
        const GroupDef *gd=0;
        if (si->definition()->definitionType()==Definition::TypeMember)
        {
          gd = (toMemberDef(si->definition()))->getGroupDef();
        }

        if (gd)
        {
          si->setFileName(gd->getOutputFileBase());
        }
        else
        {
          //si->fileName=si->definition->getOutputFileBase();
          //printf("Setting si->fileName to %s\n",qPrint(si->fileName));
        }
      }
    }
    //printf("end: si->label=%s si->fileName=%s\n",qPrint(si->label),qPrint(si->fileName));
  }
}



//----------------------------------------------------------------------------
// generate all separate documentation pages


static void generatePageDocs()
{
  //printf("documentedPages=%d real=%d\n",documentedPages,Doxygen::pageLinkedMap->count());
  if (documentedPages==0) return;
  for (const auto &pd : *Doxygen::pageLinkedMap)
  {
    if (!pd->getGroupDef() && !pd->isReference())
    {
      msg("Generating docs for page %s...\n",qPrint(pd->name()));
      Doxygen::insideMainPage=TRUE;
      pd->writeDocumentation(*g_outputList);
      Doxygen::insideMainPage=FALSE;
    }
  }
}

//----------------------------------------------------------------------------
// create a (sorted) list & dictionary of example pages

static void buildExampleList(Entry *root)
{
  if ((root->section==Entry::EXAMPLE_SEC || root->section==Entry::EXAMPLE_LINENO_SEC) && !root->name.isEmpty())
  {
    if (Doxygen::exampleLinkedMap->find(root->name))
    {
      warn(root->fileName,root->startLine,
          "Example %s was already documented. Ignoring "
          "documentation found here.",
          qPrint(root->name)
          );
    }
    else
    {
      PageDef *pd = Doxygen::exampleLinkedMap->add(root->name,
             std::unique_ptr<PageDef>(
               createPageDef(root->fileName,root->startLine,
                 root->name,root->brief+root->doc+root->inbodyDocs,root->args)));
      pd->setBriefDescription(root->brief,root->briefFile,root->briefLine);
      pd->setFileName(convertNameToFile(pd->name()+"-example",FALSE,TRUE));
      pd->addSectionsToDefinition(root->anchors);
      pd->setLanguage(root->lang);
      pd->setShowLineNo(root->section==Entry::EXAMPLE_LINENO_SEC);

      //we don't add example to groups
      //addExampleToGroups(root,pd);
    }
  }
  for (const auto &e : root->children()) buildExampleList(e.get());
}

//----------------------------------------------------------------------------
// prints the Entry tree (for debugging)

void printNavTree(Entry *root,int indent)
{
  QCString indentStr;
  indentStr.fill(' ',indent);
  msg("%s%s (sec=0x%x)\n",
      indentStr.isEmpty()?"":qPrint(indentStr),
      root->name.isEmpty()?"<empty>":qPrint(root->name),
      root->section);
  for (const auto &e : root->children())
  {
    printNavTree(e.get(),indent+2);
  }
}


//----------------------------------------------------------------------------
// generate the example documentation

static void generateExampleDocs()
{
  g_outputList->disable(OutputGenerator::Man);
  for (const auto &pd : *Doxygen::exampleLinkedMap)
  {
    msg("Generating docs for example %s...\n",qPrint(pd->name()));
    auto intf = Doxygen::parserManager->getCodeParser(".c"); // TODO: do this on code type
    intf->resetCodeParserState();
    QCString n=pd->getOutputFileBase();
    startFile(*g_outputList,n,n,pd->name());
    startTitle(*g_outputList,n);
    g_outputList->docify(pd->name());
    endTitle(*g_outputList,n,QCString());
    g_outputList->startContents();
    QCString lineNoOptStr;
    if (pd->showLineNo())
    {
      lineNoOptStr="{lineno}";
    }
    g_outputList->generateDoc(pd->docFile(),                       // file
                         pd->docLine(),                            // startLine
                         pd.get(),                                 // context
                         0,                                        // memberDef
                         pd->documentation()+"\n\n\\include"+lineNoOptStr+" "+pd->name(), // docs
                         TRUE,                                     // index words
                         TRUE,                                     // is example
                         pd->name(),
                         FALSE,
                         FALSE,
                         Config_getBool(MARKDOWN_SUPPORT)
                        );
    endFile(*g_outputList); // contains g_outputList->endContents()
  }
  g_outputList->enable(OutputGenerator::Man);
}

//----------------------------------------------------------------------------
// generate module pages

static void generateGroupDocs()
{
  for (const auto &gd : *Doxygen::groupLinkedMap)
  {
    if (!gd->isReference())
    {
      gd->writeDocumentation(*g_outputList);
    }
  }
}

//----------------------------------------------------------------------------
// generate module pages

static void generateNamespaceClassDocs(const ClassLinkedRefMap &classList)
{
  // for each class in the namespace...
  for (const auto &cd : classList)
  {
    ClassDefMutable *cdm = toClassDefMutable(cd);
    if (cdm)
    {
      if ( ( cd->isLinkableInProject() &&
             cd->templateMaster()==0
           ) // skip external references, anonymous compounds and
          // template instances and nested classes
          && !cd->isHidden() && !cd->isEmbeddedInOuterScope()
         )
      {
        msg("Generating docs for compound %s...\n",qPrint(cd->name()));

        cdm->writeDocumentation(*g_outputList);
        cdm->writeMemberList(*g_outputList);
      }
      cdm->writeDocumentationForInnerClasses(*g_outputList);
    }
  }
}

static void generateNamespaceConceptDocs(const ConceptLinkedRefMap &conceptList)
{
  // for each concept in the namespace...
  for (const auto &cd : conceptList)
  {
    ConceptDefMutable *cdm = toConceptDefMutable(cd);
    if ( cdm && cd->isLinkableInProject() && !cd->isHidden())
    {
      msg("Generating docs for concept %s...\n",qPrint(cd->name()));
      cdm->writeDocumentation(*g_outputList);
    }
  }
}

static void generateNamespaceDocs()
{
  static bool sliceOpt = Config_getBool(OPTIMIZE_OUTPUT_SLICE);

  //writeNamespaceIndex(*g_outputList);

  // for each namespace...
  for (const auto &nd : *Doxygen::namespaceLinkedMap)
  {
    if (nd->isLinkableInProject())
    {
      NamespaceDefMutable *ndm = toNamespaceDefMutable(nd.get());
      if (ndm)
      {
        msg("Generating docs for namespace %s\n",qPrint(nd->name()));
        ndm->writeDocumentation(*g_outputList);
      }
    }

    generateNamespaceClassDocs(nd->getClasses());
    if (sliceOpt)
    {
      generateNamespaceClassDocs(nd->getInterfaces());
      generateNamespaceClassDocs(nd->getStructs());
      generateNamespaceClassDocs(nd->getExceptions());
    }
    generateNamespaceConceptDocs(nd->getConcepts());
  }
}

#if defined(_WIN32)
static QCString fixSlashes(QCString &s)
{
  QCString result;
  uint i;
  for (i=0;i<s.length();i++)
  {
    switch(s.at(i))
    {
      case '/':
      case '\\':
        result+="\\\\";
        break;
      default:
        result+=s.at(i);
    }
  }
  return result;
}
#endif


//----------------------------------------------------------------------------

/*! Generate a template version of the configuration file.
 *  If the \a shortList parameter is TRUE a configuration file without
 *  comments will be generated.
 */
static void generateConfigFile(const QCString &configFile,bool shortList,
                               bool updateOnly=FALSE)
{
  std::ofstream f;
  bool fileOpened=openOutputFile(configFile,f);
  bool writeToStdout=configFile=="-";
  if (fileOpened)
  {
    TextStream t(&f);
    Config::writeTemplate(t,shortList,updateOnly);
    if (!writeToStdout)
    {
      if (!updateOnly)
      {
        msg("\n\nConfiguration file '%s' created.\n\n",qPrint(configFile));
        msg("Now edit the configuration file and enter\n\n");
        if (configFile!="Doxyfile" && configFile!="doxyfile")
          msg("  doxygen %s\n\n",qPrint(configFile));
        else
          msg("  doxygen\n\n");
        msg("to generate the documentation for your project\n\n");
      }
      else
      {
        msg("\n\nConfiguration file '%s' updated.\n\n",qPrint(configFile));
      }
    }
  }
  else
  {
    term("Cannot open file %s for writing\n",qPrint(configFile));
  }
}

static void compareDoxyfile()
{
  std::ofstream f;
  bool fileOpened=openOutputFile("-",f);
  if (fileOpened)
  {
    TextStream t(&f);
    Config::compareDoxyfile(t);
  }
  else
  {
    term("Cannot open stdout for writing\n");
  }
}

//----------------------------------------------------------------------------
// read and parse a tag file

static void readTagFile(const std::shared_ptr<Entry> &root,const QCString &tagLine)
{
  QCString fileName;
  QCString destName;
  int eqPos = tagLine.find('=');
  if (eqPos!=-1) // tag command contains a destination
  {
    fileName = tagLine.left(eqPos).stripWhiteSpace();
    destName = tagLine.right(tagLine.length()-eqPos-1).stripWhiteSpace();
    if (fileName.isEmpty() || destName.isEmpty()) return;
    FileInfo fi(fileName.str());
    Doxygen::tagDestinationMap.insert(
        std::make_pair(fi.absFilePath(), destName.str()));
    //printf("insert tagDestination %s->%s\n",qPrint(fi.fileName()),qPrint(destName));
  }
  else
  {
    fileName = tagLine;
  }

  FileInfo fi(fileName.str());
  if (!fi.exists() || !fi.isFile())
  {
    err("Tag file '%s' does not exist or is not a file. Skipping it...\n",
        qPrint(fileName));
    return;
  }

  if (!destName.isEmpty())
    msg("Reading tag file '%s', location '%s'...\n",qPrint(fileName),qPrint(destName));
  else
    msg("Reading tag file '%s'...\n",qPrint(fileName));

  parseTagFile(root,fi.absFilePath().c_str());
}

//----------------------------------------------------------------------------
static void copyLatexStyleSheet()
{
  const StringVector &latexExtraStyleSheet = Config_getList(LATEX_EXTRA_STYLESHEET);
  for (const auto &sheet : latexExtraStyleSheet)
  {
    std::string fileName = sheet;
    if (!fileName.empty())
    {
      FileInfo fi(fileName);
      if (!fi.exists())
      {
        err("Style sheet '%s' specified by LATEX_EXTRA_STYLESHEET does not exist!\n",qPrint(fileName));
      }
      else
      {
        QCString destFileName = Config_getString(LATEX_OUTPUT)+"/"+fi.fileName();
        if (!checkExtension(fi.fileName().c_str(), LATEX_STYLE_EXTENSION))
        {
          destFileName += LATEX_STYLE_EXTENSION;
        }
        copyFile(QCString(fileName), destFileName);
      }
    }
  }
}

//----------------------------------------------------------------------------
static void copyStyleSheet()
{
  QCString htmlStyleSheet = Config_getString(HTML_STYLESHEET);
  if (!htmlStyleSheet.isEmpty())
  {
    FileInfo fi(htmlStyleSheet.str());
    if (!fi.exists())
    {
      err("Style sheet '%s' specified by HTML_STYLESHEET does not exist!\n",qPrint(htmlStyleSheet));
      htmlStyleSheet = Config_updateString(HTML_STYLESHEET,""); // revert to the default
    }
    else
    {
      QCString destFileName = Config_getString(HTML_OUTPUT)+"/"+fi.fileName();
      copyFile(htmlStyleSheet,destFileName);
    }
  }
  const StringVector &htmlExtraStyleSheet = Config_getList(HTML_EXTRA_STYLESHEET);
  for (const auto &sheet : htmlExtraStyleSheet)
  {
    std::string fileName = sheet;
    if (!fileName.empty())
    {
      FileInfo fi(fileName);
      if (!fi.exists())
      {
        err("Style sheet '%s' specified by HTML_EXTRA_STYLESHEET does not exist!\n",fileName.c_str());
      }
      else if (fi.fileName()=="doxygen.css" || fi.fileName()=="tabs.css" || fi.fileName()=="navtree.css")
      {
        err("Style sheet %s specified by HTML_EXTRA_STYLESHEET is already a built-in stylesheet. Please use a different name\n",qPrint(fi.fileName()));
      }
      else
      {
        QCString destFileName = Config_getString(HTML_OUTPUT)+"/"+fi.fileName();
        copyFile(QCString(fileName), destFileName);
      }
    }
  }
}

static void copyLogo(const QCString &outputOption)
{
  QCString projectLogo = Config_getString(PROJECT_LOGO);
  if (!projectLogo.isEmpty())
  {
    FileInfo fi(projectLogo.str());
    if (!fi.exists())
    {
      err("Project logo '%s' specified by PROJECT_LOGO does not exist!\n",qPrint(projectLogo));
      projectLogo = Config_updateString(PROJECT_LOGO,""); // revert to the default
    }
    else
    {
      QCString destFileName = outputOption+"/"+fi.fileName();
      copyFile(projectLogo,destFileName);
      Doxygen::indexList->addImageFile(fi.fileName().c_str());
    }
  }
}

static void copyExtraFiles(const StringVector &files,const QCString &filesOption,const QCString &outputOption)
{
  for (const auto &fileName : files)
  {
    if (!fileName.empty())
    {
      FileInfo fi(fileName);
      if (!fi.exists())
      {
        err("Extra file '%s' specified in %s does not exist!\n", fileName.c_str(),qPrint(filesOption));
      }
      else
      {
        QCString destFileName = outputOption+"/"+fi.fileName();
        Doxygen::indexList->addImageFile(fi.fileName().c_str());
        copyFile(QCString(fileName), destFileName);
      }
    }
  }
}

//----------------------------------------------------------------------------

static void generateDiskNames()
{
  for (const auto &fn : *Doxygen::inputNameLinkedMap)
  {
    struct FileEntry
    {
      FileEntry(const QCString &p,FileDef *fd) : path(p), fileDef(fd) {}
      QCString path;
      FileDef *fileDef;
    };

    // collect the entry for which to compute the longest common prefix (LCP) of the path
    std::vector<FileEntry> fileEntries;
    for (const auto &fd : *fn)
    {
      if (!fd->isReference()) // skip external references
      {
        fileEntries.emplace_back(fd->getPath(),fd.get());
      }
    }

    size_t size = fileEntries.size();

    if (size==1) // name if unique, so diskname is simply the name
    {
      FileDef *fd = fileEntries[0].fileDef;
      fd->setDiskName(fn->fileName());
    }
    else if (size>1) // multiple occurrences of the same file name
    {
      // sort the array
      std::sort(fileEntries.begin(),
                fileEntries.end(),
                [](const FileEntry &fe1,const FileEntry &fe2)
                { return fe1.path < fe2.path; }
               );

      // since the entries are sorted, the common prefix of the whole array is same
      // as the common prefix between the first and last entry
      const FileEntry &first = fileEntries[0];
      const FileEntry &last =  fileEntries[size-1];
      int first_path_size = static_cast<int>(first.path.size())-1; // -1 to skip trailing slash
      int last_path_size  = static_cast<int>(last.path.size())-1;  // -1 to skip trailing slash
      int j=0;
      int i=0;
      for (i=0;i<first_path_size && i<last_path_size;i++)
      {
        if (first.path[i]=='/') j=i;
        if (first.path[i]!=last.path[i]) break;
      }
      if (i==first_path_size && i<last_path_size && last.path[i]=='/')
      {
        // case first='some/path' and last='some/path/more' => match is 'some/path'
        j=first_path_size;
      }
      else if (i==last_path_size && i<first_path_size && first.path[i]=='/')
      {
        // case first='some/path/more' and last='some/path' => match is 'some/path'
        j=last_path_size;
      }

      // add non-common part of the path to the name
      for (auto &fileEntry : fileEntries)
      {
         QCString prefix = fileEntry.path.right(fileEntry.path.length()-j-1);
         fileEntry.fileDef->setName(prefix+fn->fileName());
         //printf("!!!!!!!! non unique disk name=%s:%s\n",qPrint(prefix),fn->fileName());
         fileEntry.fileDef->setDiskName(prefix+fn->fileName());
      }
    }
  }
}



//----------------------------------------------------------------------------

static std::unique_ptr<OutlineParserInterface> getParserForFile(const QCString &fn)
{
  QCString fileName=fn;
  QCString extension;
  int sep = fileName.findRev('/');
  int ei = fileName.findRev('.');
  if (ei!=-1 && (sep==-1 || ei>sep)) // matches dir/file.ext but not dir.1/file
  {
    extension=fileName.right(fileName.length()-ei);
  }
  else
  {
    extension = ".no_extension";
  }

  return Doxygen::parserManager->getOutlineParser(extension);
}

static std::shared_ptr<Entry> parseFile(OutlineParserInterface &parser,
                      FileDef *fd,const QCString &fn,
                      ClangTUParser *clangParser,bool newTU)
{
  QCString fileName=fn;
  QCString extension;
  int ei = fileName.findRev('.');
  if (ei!=-1)
  {
    extension=fileName.right(fileName.length()-ei);
  }
  else
  {
    extension = ".no_extension";
  }

  FileInfo fi(fileName.str());
  BufStr preBuf((uint)fi.size()+4096);

  if (Config_getBool(ENABLE_PREPROCESSING) &&
      parser.needsPreprocessing(extension))
  {
    Preprocessor preprocessor;
    const StringVector &includePath = Config_getList(INCLUDE_PATH);
    for (const auto &s : includePath)
    {
      std::string absPath = FileInfo(s).absFilePath();
      preprocessor.addSearchDir(absPath.c_str());
    }
    BufStr inBuf((uint)fi.size()+4096);
    msg("Preprocessing %s...\n",qPrint(fn));
    readInputFile(fileName,inBuf);
    preprocessor.processFile(fileName,inBuf,preBuf);
  }
  else // no preprocessing
  {
    msg("Reading %s...\n",qPrint(fn));
    readInputFile(fileName,preBuf);
  }
  if (preBuf.data() && preBuf.curPos()>0 && *(preBuf.data()+preBuf.curPos()-1)!='\n')
  {
    preBuf.addChar('\n'); // add extra newline to help parser
  }

  BufStr convBuf(preBuf.curPos()+1024);

  // convert multi-line C++ comments to C style comments
  convertCppComments(&preBuf,&convBuf,fileName);

  convBuf.addChar('\0');

  std::shared_ptr<Entry> fileRoot = std::make_shared<Entry>();
  // use language parse to parse the file
  if (clangParser)
  {
    if (newTU) clangParser->parse();
    clangParser->switchToFile(fd);
  }
  parser.parseInput(fileName,convBuf.data(),fileRoot,clangParser);
  fileRoot->setFileDef(fd);
  return fileRoot;
}

//! parse the list of input files
static void parseFilesMultiThreading(const std::shared_ptr<Entry> &root)
{
#if USE_LIBCLANG
  if (Doxygen::clangAssistedParsing)
  {
    StringUnorderedSet processedFiles;

    // create a dictionary with files to process
    StringUnorderedSet filesToProcess;
    for (const auto &s : g_inputFiles)
    {
      filesToProcess.insert(s);
    }

    std::mutex processedFilesLock;
    // process source files (and their include dependencies)
    std::size_t numThreads = static_cast<std::size_t>(Config_getInt(NUM_PROC_THREADS));
    if (numThreads==0)
    {
      numThreads = std::thread::hardware_concurrency();
    }
    msg("Processing input using %zu threads.\n",numThreads);
    ThreadPool threadPool(numThreads);
    using FutureType = std::vector< std::shared_ptr<Entry> >;
    std::vector< std::future< FutureType > > results;
    for (const auto &s : g_inputFiles)
    {
      bool ambig;
      FileDef *fd=findFileDef(Doxygen::inputNameLinkedMap,s.c_str(),ambig);
      ASSERT(fd!=0);
      if (fd->isSource() && !fd->isReference()) // this is a source file
      {
        // lambda representing the work to executed by a thread
        auto processFile = [s,&filesToProcess,&processedFilesLock,&processedFiles]() {
          bool ambig_l;
          std::vector< std::shared_ptr<Entry> > roots;
          FileDef *fd_l = findFileDef(Doxygen::inputNameLinkedMap,s.c_str(),ambig_l);
          auto clangParser = ClangParser::instance()->createTUParser(fd_l);
          auto parser = getParserForFile(s.c_str());
          auto fileRoot { parseFile(*parser.get(),fd_l,s.c_str(),clangParser.get(),true) };
          roots.push_back(fileRoot);

          // Now process any include files in the same translation unit
          // first. When libclang is used this is much more efficient.
          for (auto incFile : clangParser->filesInSameTU())
          {
            if (filesToProcess.find(incFile)!=filesToProcess.end())
            {
              bool needsToBeProcessed;
              {
                std::lock_guard<std::mutex> lock(processedFilesLock);
                needsToBeProcessed = processedFiles.find(incFile)==processedFiles.end();
                if (needsToBeProcessed) processedFiles.insert(incFile);
              }
              if (incFile!=s && needsToBeProcessed)
              {
                FileDef *ifd=findFileDef(Doxygen::inputNameLinkedMap,incFile.c_str(),ambig_l);
                if (ifd && !ifd->isReference())
                {
                  //printf("  Processing %s in same translation unit as %s\n",incFile,s->c_str());
                  fileRoot = parseFile(*parser.get(),ifd,incFile.c_str(),clangParser.get(),false);
                  roots.push_back(fileRoot);
                }
              }
            }
          }
          return roots;
        };
        // dispatch the work and collect the future results
        results.emplace_back(threadPool.queue(processFile));
      }
    }
    // synchronise with the Entry result lists produced and add them to the root
    for (auto &f : results)
    {
      auto l = f.get();
      for (auto &e : l)
      {
        root->moveToSubEntryAndKeep(e);
      }
    }
    // process remaining files
    results.clear();
    for (const auto &s : g_inputFiles)
    {
      if (processedFiles.find(s)==processedFiles.end()) // not yet processed
      {
        // lambda representing the work to executed by a thread
        auto processFile = [s]() {
          bool ambig;
          std::vector< std::shared_ptr<Entry> > roots;
          FileDef *fd=findFileDef(Doxygen::inputNameLinkedMap,s.c_str(),ambig);
          auto clangParser = ClangParser::instance()->createTUParser(fd);
          auto parser { getParserForFile(s.c_str()) };
          auto fileRoot = parseFile(*parser.get(),fd,s.c_str(),clangParser.get(),true);
          roots.push_back(fileRoot);
          return roots;
        };
        // dispatch the work and collect the future results
        results.emplace_back(threadPool.queue(processFile));
      }
    }
    // synchronise with the Entry result lists produced and add them to the root
    for (auto &f : results)
    {
      auto l = f.get();
      for (auto &e : l)
      {
        root->moveToSubEntryAndKeep(e);
      }
    }
  }
  else // normal processing
#endif
  {
    std::size_t numThreads = std::thread::hardware_concurrency();
    msg("Processing input using %zu threads.\n",numThreads);
    ThreadPool threadPool(numThreads);
    using FutureType = std::shared_ptr<Entry>;
    std::vector< std::future< FutureType > > results;
    for (const auto &s : g_inputFiles)
    {
      // lambda representing the work to executed by a thread
      auto processFile = [s]() {
        bool ambig;
        FileDef *fd=findFileDef(Doxygen::inputNameLinkedMap,s.c_str(),ambig);
        auto parser = getParserForFile(s.c_str());
        auto fileRoot = parseFile(*parser.get(),fd,s.c_str(),nullptr,true);
        return fileRoot;
      };
      // dispatch the work and collect the future results
      results.emplace_back(threadPool.queue(processFile));
    }
    // synchronise with the Entry results produced and add them to the root
    for (auto &f : results)
    {
      root->moveToSubEntryAndKeep(f.get());
    }
  }
}

//! parse the list of input files
static void parseFilesSingleThreading(const std::shared_ptr<Entry> &root)
{
#if USE_LIBCLANG
  if (Doxygen::clangAssistedParsing)
  {
    StringUnorderedSet processedFiles;

    // create a dictionary with files to process
    StringUnorderedSet filesToProcess;
    for (const auto &s : g_inputFiles)
    {
      filesToProcess.insert(s);
    }

    // process source files (and their include dependencies)
    for (const auto &s : g_inputFiles)
    {
      bool ambig;
      FileDef *fd=findFileDef(Doxygen::inputNameLinkedMap,s.c_str(),ambig);
      ASSERT(fd!=0);
      if (fd->isSource() && !fd->isReference()) // this is a source file
      {
        auto clangParser = ClangParser::instance()->createTUParser(fd);
        auto parser { getParserForFile(s.c_str()) };
        auto fileRoot = parseFile(*parser.get(),fd,s.c_str(),clangParser.get(),true);
        root->moveToSubEntryAndKeep(fileRoot);
        processedFiles.insert(s);

        // Now process any include files in the same translation unit
        // first. When libclang is used this is much more efficient.
        for (auto incFile : clangParser->filesInSameTU())
        {
          //printf("    file %s\n",incFile.c_str());
          if (filesToProcess.find(incFile)!=filesToProcess.end() && // file need to be processed
              processedFiles.find(incFile)==processedFiles.end())   // and is not processed already
          {
            FileDef *ifd=findFileDef(Doxygen::inputNameLinkedMap,incFile.c_str(),ambig);
            if (ifd && !ifd->isReference())
            {
              //printf("  Processing %s in same translation unit as %s\n",incFile.c_str(),s.c_str());
              fileRoot = parseFile(*parser.get(),ifd,incFile.c_str(),clangParser.get(),false);
              root->moveToSubEntryAndKeep(fileRoot);
              processedFiles.insert(incFile);
            }
          }
        }
      }
    }
    // process remaining files
    for (const auto &s : g_inputFiles)
    {
      if (processedFiles.find(s)==processedFiles.end()) // not yet processed
      {
        bool ambig;
        FileDef *fd=findFileDef(Doxygen::inputNameLinkedMap,s.c_str(),ambig);
        auto clangParser = ClangParser::instance()->createTUParser(fd);
        auto parser { getParserForFile(s.c_str()) };
        auto fileRoot = parseFile(*parser.get(),fd,s.c_str(),clangParser.get(),true);
        root->moveToSubEntryAndKeep(fileRoot);
        processedFiles.insert(s);
      }
    }
  }
  else // normal processing
#endif
  {
    for (const auto &s : g_inputFiles)
    {
      bool ambig;
      FileDef *fd=findFileDef(Doxygen::inputNameLinkedMap,s.c_str(),ambig);
      ASSERT(fd!=0);
      std::unique_ptr<OutlineParserInterface> parser { getParserForFile(s.c_str()) };
      std::shared_ptr<Entry> fileRoot = parseFile(*parser.get(),fd,s.c_str(),nullptr,true);
      root->moveToSubEntryAndKeep(fileRoot);
    }
  }
}

// resolves a path that may include symlinks, if a recursive symlink is
// found an empty string is returned.
static std::string resolveSymlink(const std::string &path)
{
  int sepPos=0;
  int oldPos=0;
  StringSet nonSymlinks;
  StringSet known;
  QCString result(path);
  QCString oldPrefix = "/";
  do
  {
#ifdef WIN32
    // UNC path, skip server and share name
    if (sepPos==0 && (result.left(2)=="//" || result.left(2)=="\\\\"))
      sepPos = result.find('/',2);
    if (sepPos!=-1)
      sepPos = result.find('/',sepPos+1);
#else
    sepPos = result.find('/',sepPos+1);
#endif
    QCString prefix = sepPos==-1 ? result : result.left(sepPos);
    if (nonSymlinks.find(prefix.str())==nonSymlinks.end())
    {
      FileInfo fi(prefix.str());
      if (fi.isSymLink())
      {
        QCString target = fi.readLink();
        bool isRelative = FileInfo(target.str()).isRelative();
        if (isRelative)
        {
          target = Dir::cleanDirPath(oldPrefix.str()+"/"+target.str());
        }
        if (sepPos!=-1)
        {
          if (fi.isDir() && target.length()>0 && target.at(target.length()-1)!='/')
          {
            target+='/';
          }
          target+=result.mid(sepPos);
        }
        result = Dir::cleanDirPath(target.str());
        sepPos = 0;
        if (known.find(result.str())!=known.end()) return std::string(); // recursive symlink!
        known.insert(result.str());
        if (isRelative)
        {
          sepPos = oldPos;
        }
        else // link to absolute path
        {
          sepPos = 0;
          oldPrefix = "/";
        }
      }
      else
      {
        nonSymlinks.insert(prefix.str());
        oldPrefix = prefix;
      }
      oldPos = sepPos;
    }
  }
  while (sepPos!=-1);
  return Dir::cleanDirPath(result.str());
}

static std::mutex g_pathsVisitedMutex;
static StringUnorderedSet g_pathsVisited(1009);

//----------------------------------------------------------------------------
// Read all files matching at least one pattern in 'patList' in the
// directory represented by 'fi'.
// The directory is read iff the recursiveFlag is set.
// The contents of all files is append to the input string

static void readDir(FileInfo *fi,
            FileNameLinkedMap *fnMap,
            StringUnorderedSet *exclSet,
            const StringVector *patList,
            const StringVector *exclPatList,
            StringVector *resultList,
            StringUnorderedSet *resultSet,
            bool errorIfNotExist,
            bool recursive,
            StringUnorderedSet *killSet,
            StringSet *paths
           )
{
  std::string dirName = fi->absFilePath();
  if (paths && !dirName.empty())
  {
    paths->insert(dirName);
  }
  if (fi->isSymLink())
  {
    dirName = resolveSymlink(dirName);
    if (dirName.empty()) return;  // recursive symlink

    std::lock_guard<std::mutex> lock(g_pathsVisitedMutex);
    if (g_pathsVisited.find(dirName)!=g_pathsVisited.end()) return; // already visited path
    g_pathsVisited.insert(dirName);
  }
  Dir dir(dirName);
  msg("Searching for files in directory %s\n", qPrint(fi->absFilePath()));
  //printf("killSet=%p count=%d\n",killSet,killSet ? (int)killSet->count() : -1);

  for (const auto &dirEntry : dir.iterator())
  {
    FileInfo cfi(dirEntry.path());
    if (exclSet==0 || exclSet->find(cfi.absFilePath())==exclSet->end())
    { // file should not be excluded
      //printf("killSet->find(%s)\n",qPrint(cfi->absFilePath()));
      if (!cfi.exists() || !cfi.isReadable())
      {
        if (errorIfNotExist)
        {
          warn_uncond("source '%s' is not a readable file or directory... skipping.\n",cfi.absFilePath().c_str());
        }
      }
      else if (cfi.isFile() &&
          (!Config_getBool(EXCLUDE_SYMLINKS) || !cfi.isSymLink()) &&
          (patList==0 || patternMatch(cfi,*patList)) &&
          (exclPatList==0 || !patternMatch(cfi,*exclPatList)) &&
          (killSet==0 || killSet->find(cfi.absFilePath())==killSet->end())
          )
      {
        std::string name=cfi.fileName();
        if (fnMap)
        {
          std::unique_ptr<FileDef> fd { createFileDef(QCString(cfi.dirPath()+"/"),QCString(name)) };
          FileName *fn=0;
          if (!name.empty())
          {
            fn = fnMap->add(QCString(name),QCString(cfi.absFilePath()));
            fn->push_back(std::move(fd));
          }
        }
        if (resultList) resultList->push_back(cfi.absFilePath());
        if (resultSet) resultSet->insert(cfi.absFilePath());
        if (killSet) killSet->insert(cfi.absFilePath());
      }
      else if (recursive &&
          (!Config_getBool(EXCLUDE_SYMLINKS) || !cfi.isSymLink()) &&
          cfi.isDir() &&
          (exclPatList==0 || !patternMatch(cfi,*exclPatList)) &&
          cfi.fileName().at(0)!='.') // skip "." ".." and ".dir"
      {
        FileInfo acfi(cfi.absFilePath());
        readDir(&acfi,fnMap,exclSet,
            patList,exclPatList,resultList,resultSet,errorIfNotExist,
            recursive,killSet,paths);
      }
    }
  }
}


//----------------------------------------------------------------------------
// read a file or all files in a directory and append their contents to the
// input string. The names of the files are appended to the 'fiList' list.

void readFileOrDirectory(const QCString &s,
                        FileNameLinkedMap *fnMap,
                        StringUnorderedSet *exclSet,
                        const StringVector *patList,
                        const StringVector *exclPatList,
                        StringVector *resultList,
                        StringUnorderedSet *resultSet,
                        bool recursive,
                        bool errorIfNotExist,
                        StringUnorderedSet *killSet,
                        StringSet *paths
                       )
{
  //printf("killSet count=%d\n",killSet ? (int)killSet->size() : -1);
  // strip trailing slashes
  if (s.isEmpty()) return;

  FileInfo fi(s.str());
  //printf("readFileOrDirectory(%s)\n",s);
  {
    if (exclSet==0 || exclSet->find(fi.absFilePath())==exclSet->end())
    {
      if (!fi.exists() || !fi.isReadable())
      {
        if (errorIfNotExist)
        {
          warn_uncond("source '%s' is not a readable file or directory... skipping.\n",qPrint(s));
        }
      }
      else if (!Config_getBool(EXCLUDE_SYMLINKS) || !fi.isSymLink())
      {
        if (fi.isFile())
        {
          std::string dirPath = fi.dirPath(true);
          std::string filePath = fi.absFilePath();
          if (paths && !dirPath.empty())
          {
            paths->insert(dirPath);
          }
          //printf("killSet.find(%s)=%d\n",qPrint(fi.absFilePath()),killSet.find(fi.absFilePath())!=killSet.end());
          if (killSet==0 || killSet->find(filePath)==killSet->end())
          {
            std::string name=fi.fileName();
            if (fnMap)
            {
              std::unique_ptr<FileDef> fd { createFileDef(QCString(dirPath+"/"),QCString(name)) };
              if (!name.empty())
              {
                FileName *fn = fnMap->add(QCString(name),QCString(filePath));
                fn->push_back(std::move(fd));
              }
            }
            if (resultList || resultSet)
            {
              if (resultList) resultList->push_back(filePath);
              if (resultSet) resultSet->insert(filePath);
            }

            if (killSet) killSet->insert(fi.absFilePath());
          }
        }
        else if (fi.isDir()) // readable dir
        {
          readDir(&fi,fnMap,exclSet,patList,
              exclPatList,resultList,resultSet,errorIfNotExist,
              recursive,killSet,paths);
        }
      }
    }
  }
}

//----------------------------------------------------------------------------

static void expandAliases()
{
  for (auto &kv : Doxygen::aliasMap)
  {
    kv.second = expandAlias(kv.first,kv.second);
  }
}

//----------------------------------------------------------------------------

static void escapeAliases()
{
  for (auto &kv : Doxygen::aliasMap)
  {
    QCString value(kv.second);
    QCString newValue;
    int in,p=0;
    // for each \n in the alias command value
    while ((in=value.find("\\n",p))!=-1)
    {
      newValue+=value.mid(p,in-p);
      // expand \n's except if \n is part of a built-in command.
      if (value.mid(in,5)!="\\note" &&
          value.mid(in,5)!="\\noop" &&
          value.mid(in,5)!="\\name" &&
          value.mid(in,10)!="\\namespace" &&
          value.mid(in,14)!="\\nosubgrouping"
         )
      {
        newValue+="\\ilinebr ";
      }
      else
      {
        newValue+="\\n";
      }
      p=in+2;
    }
    newValue+=value.mid(p,value.length()-p);
    p = 0;
    newValue = "";
    while ((in=value.find("^^",p))!=-1)
    {
      newValue+=value.mid(p,in-p);
      newValue+="\\ilinebr ";
      p=in+2;
    }
    newValue+=value.mid(p,value.length()-p);
    kv.second=newValue.str();
    //printf("Alias %s has value %s\n",kv.first.c_str(),qPrint(newValue));
  }
}

//----------------------------------------------------------------------------

void readAliases()
{
  // add aliases to a dictionary
  const StringVector &aliasList = Config_getList(ALIASES);
  for (const auto &al : aliasList)
  {
    QCString alias(al);
    int i=alias.find('=');
    if (i>0)
    {
      QCString name=alias.left(i).stripWhiteSpace();
      QCString value=alias.right(alias.length()-i-1);
      //printf("Alias: found name='%s' value='%s'\n",qPrint(name),qPrint(value));
      if (!name.isEmpty())
      {
        auto it = Doxygen::aliasMap.find(name.str());
        if (it==Doxygen::aliasMap.end()) // insert new alias
        {
          Doxygen::aliasMap.insert(std::make_pair(name.str(),value.str()));
        }
        else // overwrite previous alias
        {
          it->second=value.str();
        }
      }
    }
  }
  expandAliases();
  escapeAliases();
}

//----------------------------------------------------------------------------

static void dumpSymbol(TextStream &t,Definition *d)
{
  QCString anchor;
  if (d->definitionType()==Definition::TypeMember)
  {
    MemberDef *md = toMemberDef(d);
    anchor=":"+md->anchor();
  }
  QCString scope;
  if (d->getOuterScope() && d->getOuterScope()!=Doxygen::globalScope)
  {
    scope = d->getOuterScope()->getOutputFileBase()+Doxygen::htmlFileExtension;
  }
  t << "REPLACE INTO symbols (symbol_id,scope_id,name,file,line) VALUES('"
    << d->getOutputFileBase()+Doxygen::htmlFileExtension+anchor << "','"
    << scope << "','"
    << d->name() << "','"
    << d->getDefFileName() << "','"
    << d->getDefLine()
    << "');\n";
}

static void dumpSymbolMap()
{
  std::ofstream f("symbols.sql",std::ofstream::out | std::ofstream::binary);
  if (f.is_open())
  {
    TextStream t(&f);
    for (const auto &kv : Doxygen::symbolMap)
    {
      dumpSymbol(t,kv.second);
    }
  }
}

// print developer options of doxygen
static void devUsage()
{
  msg("Developer parameters:\n");
  msg("  -m          dump symbol map\n");
  msg("  -b          making messages output unbuffered\n");
  msg("  -T          activates output generation via Django like template\n");
  msg("  -d <level>  enable a debug level, such as (multiple invocations of -d are possible):\n");
  Debug::printFlags();
}


//----------------------------------------------------------------------------
// print the version of doxygen

static void version(const bool extended)
{
  QCString versionString = getFullVersion();
  msg("%s\n",qPrint(versionString));
  if (extended)
  {
    QCString extVers;
#if USE_SQLITE3
    if (!extVers.isEmpty()) extVers+= ", ";
    extVers += "sqlite3 ";
    extVers += sqlite3_libversion();
#endif
#if USE_LIBCLANG
    if (!extVers.isEmpty()) extVers+= ", ";
    extVers += "clang support ";
    extVers += CLANG_VERSION_STRING;
#endif
#if MULTITHREADED_SOURCE_GENERATOR
    if (!extVers.isEmpty()) extVers+= ", ";
    extVers += "multi-threaded support ";
#endif
    if (!extVers.isEmpty())
    {
      int lastComma = extVers.findRev(',');
      if (lastComma != -1) extVers = extVers.replace(lastComma,1," and");
      msg("    with %s.\n",qPrint(extVers));
    }
  }
}

//----------------------------------------------------------------------------
// print the usage of doxygen

static void usage(const QCString &name,const QCString &versionString)
{
  msg("Doxygen version %s\nCopyright Dimitri van Heesch 1997-2021\n\n",qPrint(versionString));
  msg("You can use doxygen in a number of ways:\n\n");
  msg("1) Use doxygen to generate a template configuration file:\n");
  msg("    %s [-s] -g [configName]\n\n",qPrint(name));
  msg("2) Use doxygen to update an old configuration file:\n");
  msg("    %s [-s] -u [configName]\n\n",qPrint(name));
  msg("3) Use doxygen to generate documentation using an existing ");
  msg("configuration file:\n");
  msg("    %s [configName]\n\n",qPrint(name));
  msg("4) Use doxygen to generate a template file controlling the layout of the\n");
  msg("   generated documentation:\n");
  msg("    %s -l [layoutFileName]\n\n",qPrint(name));
  msg("    In case layoutFileName is omitted layoutFileName.xml will be used as filename.\n");
  msg("    If - is used for layoutFileName doxygen will write to standard output.\n\n");
  msg("5) Use doxygen to generate a template style sheet file for RTF, HTML or Latex.\n");
  msg("    RTF:        %s -w rtf styleSheetFile\n",qPrint(name));
  msg("    HTML:       %s -w html headerFile footerFile styleSheetFile [configFile]\n",qPrint(name));
  msg("    LaTeX:      %s -w latex headerFile footerFile styleSheetFile [configFile]\n\n",qPrint(name));
  msg("6) Use doxygen to generate a rtf extensions file\n");
  msg("    RTF:   %s -e rtf extensionsFile\n\n",qPrint(name));
  msg("    If - is used for extensionsFile doxygen will write to standard output.\n\n");
  msg("7) Use doxygen to compare the used configuration file with the template configuration file\n");
  msg("    %s -x [configFile]\n\n",qPrint(name));
  msg("8) Use doxygen to show a list of built-in emojis.\n");
  msg("    %s -f emoji outputFileName\n\n",qPrint(name));
  msg("    If - is used for outputFileName doxygen will write to standard output.\n\n");
  msg("If -s is specified the comments of the configuration items in the config file will be omitted.\n");
  msg("If configName is omitted 'Doxyfile' will be used as a default.\n");
  msg("If - is used for configFile doxygen will write / read the configuration to /from standard output / input.\n\n");
  msg("-v print version string, -V print extended version information\n");
}

//----------------------------------------------------------------------------
// read the argument of option 'c' from the comment argument list and
// update the option index 'optind'.

static const char *getArg(int argc,char **argv,int &optind)
{
  char *s=0;
  if (qstrlen(&argv[optind][2])>0)
    s=&argv[optind][2];
  else if (optind+1<argc && argv[optind+1][0]!='-')
    s=argv[++optind];
  return s;
}

//----------------------------------------------------------------------------

/** @brief /dev/null outline parser */
class NullOutlineParser : public OutlineParserInterface
{
  public:
    void parseInput(const QCString &file, const char *buf,const std::shared_ptr<Entry> &, ClangTUParser*) {}
    bool needsPreprocessing(const QCString &) const { return FALSE; }
    void parsePrototype(const QCString &) {}
};


template<class T> std::function< std::unique_ptr<T>() > make_parser_factory()
{
  return []() { return std::make_unique<T>(); };
}

void initDoxygen()
{
  initResources();
  QCString lang = Portable::getenv("LC_ALL");
  if (!lang.isEmpty()) Portable::setenv("LANG",lang);
  std::setlocale(LC_ALL,"");
  std::setlocale(LC_CTYPE,"C"); // to get isspace(0xA0)==0, needed for UTF-8
  std::setlocale(LC_NUMERIC,"C");

  Portable::correct_path();

  Debug::startTimer();
  Doxygen::parserManager = new ParserManager(            make_parser_factory<NullOutlineParser>(),
                                                         make_parser_factory<FileCodeParser>());
  Doxygen::parserManager->registerParser("c",            make_parser_factory<COutlineParser>(),
                                                         make_parser_factory<CCodeParser>());
  Doxygen::parserManager->registerParser("python",       make_parser_factory<PythonOutlineParser>(),
                                                         make_parser_factory<PythonCodeParser>());
  Doxygen::parserManager->registerParser("fortran",      make_parser_factory<FortranOutlineParser>(),
                                                         make_parser_factory<FortranCodeParser>());
  Doxygen::parserManager->registerParser("fortranfree",  make_parser_factory<FortranOutlineParserFree>(),
                                                         make_parser_factory<FortranCodeParserFree>());
  Doxygen::parserManager->registerParser("fortranfixed", make_parser_factory<FortranOutlineParserFixed>(),
                                                         make_parser_factory<FortranCodeParserFixed>());
  Doxygen::parserManager->registerParser("vhdl",         make_parser_factory<VHDLOutlineParser>(),
                                                         make_parser_factory<VHDLCodeParser>());
  Doxygen::parserManager->registerParser("xml",          make_parser_factory<NullOutlineParser>(),
                                                         make_parser_factory<XMLCodeParser>());
  Doxygen::parserManager->registerParser("sql",          make_parser_factory<NullOutlineParser>(),
                                                         make_parser_factory<SQLCodeParser>());
  Doxygen::parserManager->registerParser("md",           make_parser_factory<MarkdownOutlineParser>(),
                                                         make_parser_factory<FileCodeParser>());
  Doxygen::parserManager->registerParser("lex",          make_parser_factory<LexOutlineParser>(),
                                                         make_parser_factory<LexCodeParser>());

  // register any additional parsers here...

  initDefaultExtensionMapping();
  initClassMemberIndices();
  initNamespaceMemberIndices();
  initFileMemberIndices();

#ifdef USE_LIBCLANG
  Doxygen::clangUsrMap   = new ClangUsrMap;
#endif
  Doxygen::memberNameLinkedMap = new MemberNameLinkedMap;
  Doxygen::functionNameLinkedMap = new MemberNameLinkedMap;
  Doxygen::groupLinkedMap = new GroupLinkedMap;
  Doxygen::namespaceLinkedMap = new NamespaceLinkedMap;
  Doxygen::classLinkedMap = new ClassLinkedMap;
  Doxygen::hiddenClassLinkedMap = new ClassLinkedMap;
  Doxygen::conceptLinkedMap = new ConceptLinkedMap;
  Doxygen::dirLinkedMap = new DirLinkedMap;
  Doxygen::pageLinkedMap = new PageLinkedMap;          // all doc pages
  Doxygen::exampleLinkedMap = new PageLinkedMap;       // all examples
  //Doxygen::tagDestinationDict.setAutoDelete(TRUE);
  Doxygen::indexList = new IndexList;

  // initialisation of these globals depends on
  // configuration switches so we need to postpone these
  Doxygen::globalScope     = 0;
  Doxygen::inputNameLinkedMap   = 0;
  Doxygen::includeNameLinkedMap = 0;
  Doxygen::exampleNameLinkedMap = 0;
  Doxygen::imageNameLinkedMap   = 0;
  Doxygen::dotFileNameLinkedMap = 0;
  Doxygen::mscFileNameLinkedMap = 0;
  Doxygen::diaFileNameLinkedMap = 0;

  /**************************************************************************
   *            Initialize some global constants
   **************************************************************************/

  g_compoundKeywords.insert("template class");
  g_compoundKeywords.insert("template struct");
  g_compoundKeywords.insert("class");
  g_compoundKeywords.insert("struct");
  g_compoundKeywords.insert("union");
  g_compoundKeywords.insert("interface");
  g_compoundKeywords.insert("exception");
}

void cleanUpDoxygen()
{
  FormulaManager::instance().clear();
  SectionManager::instance().clear();

  delete Doxygen::indexList;
  delete Doxygen::inputNameLinkedMap;
  delete Doxygen::includeNameLinkedMap;
  delete Doxygen::exampleNameLinkedMap;
  delete Doxygen::imageNameLinkedMap;
  delete Doxygen::dotFileNameLinkedMap;
  delete Doxygen::mscFileNameLinkedMap;
  delete Doxygen::diaFileNameLinkedMap;
  Doxygen::mainPage.reset();
  delete Doxygen::pageLinkedMap;
  delete Doxygen::exampleLinkedMap;
  delete Doxygen::globalScope;
  delete Doxygen::parserManager;
  delete theTranslator;
  delete g_outputList;
  Mappers::freeMappers();

  delete Doxygen::memberNameLinkedMap;
  delete Doxygen::functionNameLinkedMap;
  delete Doxygen::groupLinkedMap;
  delete Doxygen::namespaceLinkedMap;
  delete Doxygen::dirLinkedMap;

  DotManager::deleteInstance();
}

static int computeIdealCacheParam(size_t v)
{
  //printf("computeIdealCacheParam(v=%u)\n",v);

  int r=0;
  while (v!=0) v>>=1,r++;
  // r = log2(v)

  // convert to a valid cache size value
  return std::max(0,std::min(r-16,9));
}

void readConfiguration(int argc, char **argv)
{
  QCString versionString = getFullVersion();

  /**************************************************************************
   *             Handle arguments                                           *
   **************************************************************************/

  int optind=1;
  QCString configName;
  QCString layoutName;
  QCString debugLabel;
  QCString formatName;
  QCString listName;
  bool genConfig=FALSE;
  bool shortList=FALSE;
  bool diffList=FALSE;
  bool updateConfig=FALSE;
  int retVal;
  while (optind<argc && argv[optind][0]=='-' &&
               (isalpha(argv[optind][1]) || argv[optind][1]=='?' ||
                argv[optind][1]=='-')
        )
  {
    switch(argv[optind][1])
    {
      case 'g':
        genConfig=TRUE;
        break;
      case 'l':
        if (optind+1>=argc)
        {
          layoutName="DoxygenLayout.xml";
        }
        else
        {
          layoutName=argv[optind+1];
        }
        writeDefaultLayoutFile(layoutName);
        cleanUpDoxygen();
        exit(0);
        break;
      case 'd':
        debugLabel=getArg(argc,argv,optind);
        if (debugLabel.isEmpty())
        {
          devUsage();
          cleanUpDoxygen();
          exit(0);
        }
        retVal = Debug::setFlag(debugLabel);
        if (!retVal)
        {
          err("option \"-d\" has unknown debug specifier: \"%s\".\n",qPrint(debugLabel));
          devUsage();
          cleanUpDoxygen();
          exit(1);
        }
        break;
      case 'x':
        diffList=TRUE;
        break;
      case 's':
        shortList=TRUE;
        break;
      case 'u':
        updateConfig=TRUE;
        break;
      case 'e':
        formatName=getArg(argc,argv,optind);
        if (formatName.isEmpty())
        {
          err("option \"-e\" is missing format specifier rtf.\n");
          cleanUpDoxygen();
          exit(1);
        }
        if (qstricmp(formatName.data(),"rtf")==0)
        {
          if (optind+1>=argc)
          {
            err("option \"-e rtf\" is missing an extensions file name\n");
            cleanUpDoxygen();
            exit(1);
          }
          std::ofstream f;
          if (openOutputFile(argv[optind+1],f))
          {
            TextStream t(&f);
            RTFGenerator::writeExtensionsFile(t);
          }
          cleanUpDoxygen();
          exit(0);
        }
        err("option \"-e\" has invalid format specifier.\n");
        cleanUpDoxygen();
        exit(1);
        break;
      case 'f':
        listName=getArg(argc,argv,optind);
        if (listName.isEmpty())
        {
          err("option \"-f\" is missing list specifier.\n");
          cleanUpDoxygen();
          exit(1);
        }
        if (qstricmp(listName.data(),"emoji")==0)
        {
          if (optind+1>=argc)
          {
            err("option \"-f emoji\" is missing an output file name\n");
            cleanUpDoxygen();
            exit(1);
          }
          std::ofstream f;
          if (openOutputFile(argv[optind+1],f))
          {
            TextStream t(&f);
            EmojiEntityMapper::instance()->writeEmojiFile(t);
          }
          cleanUpDoxygen();
          exit(0);
        }
        err("option \"-f\" has invalid list specifier.\n");
        cleanUpDoxygen();
        exit(1);
        break;
      case 'w':
        formatName=getArg(argc,argv,optind);
        if (formatName.isEmpty())
        {
          err("option \"-w\" is missing format specifier rtf, html or latex\n");
          cleanUpDoxygen();
          exit(1);
        }
        if (qstricmp(formatName.data(),"rtf")==0)
        {
          if (optind+1>=argc)
          {
            err("option \"-w rtf\" is missing a style sheet file name\n");
            cleanUpDoxygen();
            exit(1);
          }
          std::ofstream f;
          if (openOutputFile(argv[optind+1],f))
          {
            TextStream t(&f);
            RTFGenerator::writeStyleSheetFile(t);
          }
          cleanUpDoxygen();
          exit(1);
        }
        else if (qstricmp(formatName.data(),"html")==0)
        {
          Config::init();
          if (optind+4<argc || FileInfo("Doxyfile").exists())
             // explicit config file mentioned or default found on disk
          {
            QCString df = optind+4<argc ? argv[optind+4] : QCString("Doxyfile");
            if (!Config::parse(df)) // parse the config file
            {
              err("error opening or reading configuration file %s!\n",argv[optind+4]);
              cleanUpDoxygen();
              exit(1);
            }
          }
          if (optind+3>=argc)
          {
            err("option \"-w html\" does not have enough arguments\n");
            cleanUpDoxygen();
            exit(1);
          }
          Config::postProcess(TRUE);
          Config::checkAndCorrect();

          QCString outputLanguage=Config_getEnum(OUTPUT_LANGUAGE);
          if (!setTranslator(outputLanguage))
          {
            warn_uncond("Output language %s not supported! Using English instead.\n", qPrint(outputLanguage));
          }

          std::ofstream f;
          if (openOutputFile(argv[optind+1],f))
          {
            TextStream t(&f);
            HtmlGenerator::writeHeaderFile(t, argv[optind+3]);
          }
          f.close();
          if (openOutputFile(argv[optind+2],f))
          {
            TextStream t(&f);
            HtmlGenerator::writeFooterFile(t);
          }
          f.close();
          if (openOutputFile(argv[optind+3],f))
          {
            TextStream t(&f);
            HtmlGenerator::writeStyleSheetFile(t);
          }
          cleanUpDoxygen();
          exit(0);
        }
        else if (qstricmp(formatName.data(),"latex")==0)
        {
          Config::init();
          if (optind+4<argc || FileInfo("Doxyfile").exists())
          {
            QCString df = optind+4<argc ? argv[optind+4] : QCString("Doxyfile");
            if (!Config::parse(df))
            {
              err("error opening or reading configuration file %s!\n",argv[optind+4]);
              cleanUpDoxygen();
              exit(1);
            }
          }
          if (optind+3>=argc)
          {
            err("option \"-w latex\" does not have enough arguments\n");
            cleanUpDoxygen();
            exit(1);
          }
          Config::postProcess(TRUE);
          Config::checkAndCorrect();

          QCString outputLanguage=Config_getEnum(OUTPUT_LANGUAGE);
          if (!setTranslator(outputLanguage))
          {
            warn_uncond("Output language %s not supported! Using English instead.\n", qPrint(outputLanguage));
          }

          std::ofstream f;
          if (openOutputFile(argv[optind+1],f))
          {
            TextStream t(&f);
            LatexGenerator::writeHeaderFile(t);
          }
          f.close();
          if (openOutputFile(argv[optind+2],f))
          {
            TextStream t(&f);
            LatexGenerator::writeFooterFile(t);
          }
          f.close();
          if (openOutputFile(argv[optind+3],f))
          {
            TextStream t(&f);
            LatexGenerator::writeStyleSheetFile(t);
          }
          cleanUpDoxygen();
          exit(0);
        }
        else
        {
          err("Illegal format specifier \"%s\": should be one of rtf, html or latex\n",qPrint(formatName));
          cleanUpDoxygen();
          exit(1);
        }
        break;
      case 'm':
        g_dumpSymbolMap = TRUE;
        break;
      case 'v':
        version(false);
        cleanUpDoxygen();
        exit(0);
        break;
      case 'V':
        version(true);
        cleanUpDoxygen();
        exit(0);
        break;
      case '-':
        if (qstrcmp(&argv[optind][2],"help")==0)
        {
          usage(argv[0],versionString);
          exit(0);
        }
        else if (qstrcmp(&argv[optind][2],"version")==0)
        {
          version(false);
          cleanUpDoxygen();
          exit(0);
        }
        else if ((qstrcmp(&argv[optind][2],"Version")==0) ||
                 (qstrcmp(&argv[optind][2],"VERSION")==0))
        {
          version(true);
          cleanUpDoxygen();
          exit(0);
        }
        else
        {
          err("Unknown option \"-%s\"\n",&argv[optind][1]);
          usage(argv[0],versionString);
          exit(1);
        }
        break;
      case 'b':
        setvbuf(stdout,NULL,_IONBF,0);
        break;
      case 'T':
        msg("Warning: this option activates output generation via Django like template files. "
            "This option is scheduled for doxygen 2.0, is currently incomplete and highly experimental! "
            "Only use if you are a doxygen developer\n");
        g_useOutputTemplate=TRUE;
        break;
      case 'h':
      case '?':
        usage(argv[0],versionString);
        exit(0);
        break;
      default:
        err("Unknown option \"-%c\"\n",argv[optind][1]);
        usage(argv[0],versionString);
        exit(1);
    }
    optind++;
  }

  /**************************************************************************
   *            Parse or generate the config file                           *
   **************************************************************************/

  Config::init();

  FileInfo configFileInfo1("Doxyfile"),configFileInfo2("doxyfile");
  if (optind>=argc)
  {
    if (configFileInfo1.exists())
    {
      configName="Doxyfile";
    }
    else if (configFileInfo2.exists())
    {
      configName="doxyfile";
    }
    else if (genConfig)
    {
      configName="Doxyfile";
    }
    else
    {
      err("Doxyfile not found and no input file specified!\n");
      usage(argv[0],versionString);
      exit(1);
    }
  }
  else
  {
    FileInfo fi(argv[optind]);
    if (fi.exists() || qstrcmp(argv[optind],"-")==0 || genConfig)
    {
      configName=argv[optind];
    }
    else
    {
      err("configuration file %s not found!\n",argv[optind]);
      usage(argv[0],versionString);
      exit(1);
    }
  }

  if (genConfig && g_useOutputTemplate)
  {
    generateTemplateFiles("templates");
    cleanUpDoxygen();
    exit(0);
  }

  if (genConfig)
  {
    generateConfigFile(configName,shortList);
    cleanUpDoxygen();
    exit(0);
  }

  if (!Config::parse(configName,updateConfig))
  {
    err("could not open or read configuration file %s!\n",qPrint(configName));
    cleanUpDoxygen();
    exit(1);
  }

  if (diffList)
  {
    compareDoxyfile();
    cleanUpDoxygen();
    exit(0);
  }

  if (updateConfig)
  {
    generateConfigFile(configName,shortList,TRUE);
    cleanUpDoxygen();
    exit(0);
  }

  /* Perlmod wants to know the path to the config file.*/
  FileInfo configFileInfo(configName.str());
  setPerlModDoxyfile(configFileInfo.absFilePath());

}

/** check and resolve config options */
void checkConfiguration()
{

  Config::postProcess(FALSE);
  Config::checkAndCorrect();
  initWarningFormat();
}

/** adjust globals that depend on configuration settings. */
void adjustConfiguration()
{
  Doxygen::globalScope = createNamespaceDef("<globalScope>",1,1,"<globalScope>");
  Doxygen::inputNameLinkedMap = new FileNameLinkedMap;
  Doxygen::includeNameLinkedMap = new FileNameLinkedMap;
  Doxygen::exampleNameLinkedMap = new FileNameLinkedMap;
  Doxygen::imageNameLinkedMap = new FileNameLinkedMap;
  Doxygen::dotFileNameLinkedMap = new FileNameLinkedMap;
  Doxygen::mscFileNameLinkedMap = new FileNameLinkedMap;
  Doxygen::diaFileNameLinkedMap = new FileNameLinkedMap;

  QCString outputLanguage=Config_getEnum(OUTPUT_LANGUAGE);
  if (!setTranslator(outputLanguage))
  {
    warn_uncond("Output language %s not supported! Using English instead.\n",
       qPrint(outputLanguage));
  }

  /* Set the global html file extension. */
  Doxygen::htmlFileExtension = Config_getString(HTML_FILE_EXTENSION);


  Doxygen::parseSourcesNeeded = Config_getBool(CALL_GRAPH) ||
                                Config_getBool(CALLER_GRAPH) ||
                                Config_getBool(REFERENCES_RELATION) ||
                                Config_getBool(REFERENCED_BY_RELATION);

  /**************************************************************************
   *            Add custom extension mappings
   **************************************************************************/

  const StringVector &extMaps = Config_getList(EXTENSION_MAPPING);
  for (const auto &mapping : extMaps)
  {
    QCString mapStr = mapping.c_str();
    int i=mapStr.find('=');
    if (i==-1)
    {
      continue;
    }
    else
    {
      QCString ext = mapStr.left(i).stripWhiteSpace().lower();
      QCString language = mapStr.mid(i+1).stripWhiteSpace().lower();
      if (ext.isEmpty() || language.isEmpty())
      {
        continue;
      }

      if (!updateLanguageMapping(ext,language))
      {
        err("Failed to map file extension '%s' to unsupported language '%s'.\n"
            "Check the EXTENSION_MAPPING setting in the config file.\n",
            qPrint(ext),qPrint(language));
      }
      else
      {
        msg("Adding custom extension mapping: '%s' will be treated as language '%s'\n",
            qPrint(ext),qPrint(language));
      }
    }
  }

  // add predefined macro name to a dictionary
  const StringVector &expandAsDefinedList =Config_getList(EXPAND_AS_DEFINED);
  for (const auto &s : expandAsDefinedList)
  {
    Doxygen::expandAsDefinedSet.insert(s.c_str());
  }

  // read aliases and store them in a dictionary
  readAliases();

  // store number of spaces in a tab into Doxygen::spaces
  int tabSize = Config_getInt(TAB_SIZE);
  Doxygen::spaces.resize(tabSize+1);
  int sp;for (sp=0;sp<tabSize;sp++) Doxygen::spaces.at(sp)=' ';
  Doxygen::spaces.at(tabSize)='\0';
}

#ifdef HAS_SIGNALS
static void stopDoxygen(int)
{
  Dir thisDir;
  msg("Cleaning up...\n");
  if (!Doxygen::filterDBFileName.isEmpty())
  {
    thisDir.remove(Doxygen::filterDBFileName.str());
  }
  killpg(0,SIGINT);
  exit(1);
}
#endif

static void writeTagFile()
{
  QCString generateTagFile = Config_getString(GENERATE_TAGFILE);
  if (generateTagFile.isEmpty()) return;

  std::ofstream f(generateTagFile.str(),std::ofstream::out | std::ofstream::binary);
  if (!f.is_open())
  {
    err("cannot open tag file %s for writing\n",
        qPrint(generateTagFile)
       );
    return;
  }
  TextStream tagFile(&f);
  tagFile << "<?xml version='1.0' encoding='UTF-8' standalone='yes' ?>\n";
  tagFile << "<tagfile doxygen_version=\"" << getDoxygenVersion() << "\"";
  if (strlen(getGitVersion())>0)
  {
    tagFile << " doxygen_gitid=\"" << getGitVersion() << "\"";
  }
  tagFile << ">\n";

  // for each file
  for (const auto &fn : *Doxygen::inputNameLinkedMap)
  {
    for (const auto &fd : *fn)
    {
      if (fd->isLinkableInProject()) fd->writeTagFile(tagFile);
    }
  }
  // for each class
  for (const auto &cd : *Doxygen::classLinkedMap)
  {
    ClassDefMutable *cdm = toClassDefMutable(cd.get());
    if (cdm && cdm->isLinkableInProject())
    {
      cdm->writeTagFile(tagFile);
    }
  }
  // for each concept
  for (const auto &cd : *Doxygen::conceptLinkedMap)
  {
    ConceptDefMutable *cdm = toConceptDefMutable(cd.get());
    if (cdm && cdm->isLinkableInProject())
    {
      cdm->writeTagFile(tagFile);
    }
  }
  // for each namespace
  for (const auto &nd : *Doxygen::namespaceLinkedMap)
  {
    NamespaceDefMutable *ndm = toNamespaceDefMutable(nd.get());
    if (ndm && nd->isLinkableInProject())
    {
      ndm->writeTagFile(tagFile);
    }
  }
  // for each group
  for (const auto &gd : *Doxygen::groupLinkedMap)
  {
    if (gd->isLinkableInProject()) gd->writeTagFile(tagFile);
  }
  // for each page
  for (const auto &pd : *Doxygen::pageLinkedMap)
  {
    if (pd->isLinkableInProject()) pd->writeTagFile(tagFile);
  }
  if (Doxygen::mainPage) Doxygen::mainPage->writeTagFile(tagFile);

  tagFile << "</tagfile>\n";
}

static void exitDoxygen()
{
  if (!g_successfulRun)  // premature exit
  {
    Dir thisDir;
    msg("Exiting...\n");
    if (!Doxygen::filterDBFileName.isEmpty())
    {
      thisDir.remove(Doxygen::filterDBFileName.str());
    }
  }
}

static QCString createOutputDirectory(const QCString &baseDirName,
                                  const QCString &formatDirName,
                                  const char *defaultDirName)
{
  QCString result = formatDirName;
  if (result.isEmpty())
  {
    result = baseDirName + defaultDirName;
  }
  else if (formatDirName[0]!='/' && (formatDirName.length()==1 || formatDirName[1]!=':'))
  {
    result.prepend(baseDirName+"/");
  }
  Dir formatDir(result.str());
  if (!formatDir.exists() && !formatDir.mkdir(result.str()))
  {
    err("Could not create output directory %s\n", qPrint(result));
    cleanUpDoxygen();
    exit(1);
  }
  return result;
}

static QCString getQchFileName()
{
  QCString const & qchFile = Config_getString(QCH_FILE);
  if (!qchFile.isEmpty())
  {
    return qchFile;
  }

  QCString const & projectName = Config_getString(PROJECT_NAME);
  QCString const & versionText = Config_getString(PROJECT_NUMBER);

  return QCString("../qch/")
      + (projectName.isEmpty() ? QCString("index") : projectName)
      + (versionText.isEmpty() ? QCString("") : QCString("-") + versionText)
      + QCString(".qch");
}

void searchInputFiles()
{
  StringUnorderedSet killSet;

  const StringVector &exclPatterns = Config_getList(EXCLUDE_PATTERNS);
  bool alwaysRecursive = Config_getBool(RECURSIVE);
  StringUnorderedSet excludeNameSet;

  // gather names of all files in the include path
  g_s.begin("Searching for include files...\n");
  killSet.clear();
  const StringVector &includePathList = Config_getList(INCLUDE_PATH);
  for (const auto &s : includePathList)
  {
    size_t plSize = Config_getList(INCLUDE_FILE_PATTERNS).size();
    const StringVector &pl = plSize==0 ? Config_getList(FILE_PATTERNS) :
                                         Config_getList(INCLUDE_FILE_PATTERNS);
    readFileOrDirectory(s.c_str(),                     // s
                        Doxygen::includeNameLinkedMap, // fnDict
                        0,                             // exclSet
                        &pl,                           // patList
                        &exclPatterns,                 // exclPatList
                        0,                             // resultList
                        0,                             // resultSet
                        alwaysRecursive,               // recursive
                        TRUE,                          // errorIfNotExist
                        &killSet);                     // killSet
  }
  g_s.end();

  g_s.begin("Searching for example files...\n");
  killSet.clear();
  const StringVector &examplePathList = Config_getList(EXAMPLE_PATH);
  for (const auto &s : examplePathList)
  {
    readFileOrDirectory(s.c_str(),                                              // s
                        Doxygen::exampleNameLinkedMap,                          // fnDict
                        0,                                                      // exclSet
                        &Config_getList(EXAMPLE_PATTERNS),                      // patList
                        0,                                                      // exclPatList
                        0,                                                      // resultList
                        0,                                                      // resultSet
                        (alwaysRecursive || Config_getBool(EXAMPLE_RECURSIVE)), // recursive
                        TRUE,                                                   // errorIfNotExist
                        &killSet);                                              // killSet
  }
  g_s.end();

  g_s.begin("Searching for images...\n");
  killSet.clear();
  const StringVector &imagePathList=Config_getList(IMAGE_PATH);
  for (const auto &s : imagePathList)
  {
    readFileOrDirectory(s.c_str(),                        // s
                        Doxygen::imageNameLinkedMap,      // fnDict
                        0,                                // exclSet
                        0,                                // patList
                        0,                                // exclPatList
                        0,                                // resultList
                        0,                                // resultSet
                        alwaysRecursive,                  // recursive
                        TRUE,                             // errorIfNotExist
                        &killSet);                        // killSet
  }
  g_s.end();

  g_s.begin("Searching for dot files...\n");
  killSet.clear();
  const StringVector &dotFileList=Config_getList(DOTFILE_DIRS);
  for (const auto &s : dotFileList)
  {
    readFileOrDirectory(s.c_str(),                      // s
                        Doxygen::dotFileNameLinkedMap,  // fnDict
                        0,                              // exclSet
                        0,                              // patList
                        0,                              // exclPatList
                        0,                              // resultList
                        0,                              // resultSet
                        alwaysRecursive,                // recursive
                        TRUE,                           // errorIfNotExist
                        &killSet);                      // killSet
  }
  g_s.end();

  g_s.begin("Searching for msc files...\n");
  killSet.clear();
  const StringVector &mscFileList=Config_getList(MSCFILE_DIRS);
  for (const auto &s : mscFileList)
  {
    readFileOrDirectory(s.c_str(),                       // s
                        Doxygen::mscFileNameLinkedMap,   // fnDict
                        0,                               // exclSet
                        0,                               // patList
                        0,                               // exclPatList
                        0,                               // resultList
                        0,                               // resultSet
                        alwaysRecursive,                 // recursive
                        TRUE,                            // errorIfNotExist
                        &killSet);                       // killSet
  }
  g_s.end();

  g_s.begin("Searching for dia files...\n");
  killSet.clear();
  const StringVector &diaFileList=Config_getList(DIAFILE_DIRS);
  for (const auto &s : diaFileList)
  {
    readFileOrDirectory(s.c_str(),                         // s
                        Doxygen::diaFileNameLinkedMap,     // fnDict
                        0,                                 // exclSet
                        0,                                 // patList
                        0,                                 // exclPatList
                        0,                                 // resultList
                        0,                                 // resultSet
                        alwaysRecursive,                   // recursive
                        TRUE,                              // errorIfNotExist
                        &killSet);                         // killSet
  }
  g_s.end();

  g_s.begin("Searching for files to exclude\n");
  const StringVector &excludeList = Config_getList(EXCLUDE);
  for (const auto &s : excludeList)
  {
    readFileOrDirectory(s.c_str(),                          // s
                        0,                                  // fnDict
                        0,                                  // exclSet
                        &Config_getList(FILE_PATTERNS),     // patList
                        0,                                  // exclPatList
                        0,                                  // resultList
                        &excludeNameSet,                    // resultSet
                        alwaysRecursive,                    // recursive
                        FALSE);                             // errorIfNotExist
  }
  g_s.end();

  /**************************************************************************
   *             Determine Input Files                                      *
   **************************************************************************/

  g_s.begin("Searching INPUT for files to process...\n");
  killSet.clear();
  Doxygen::inputPaths.clear();
  const StringVector &inputList=Config_getList(INPUT);
  for (const auto &s : inputList)
  {
    QCString path=s.c_str();
    uint l = path.length();
    if (l>0)
    {
      // strip trailing slashes
      if (path.at(l-1)=='\\' || path.at(l-1)=='/') path=path.left(l-1);

      readFileOrDirectory(
          path,                               // s
          Doxygen::inputNameLinkedMap,        // fnDict
          &excludeNameSet,                    // exclSet
          &Config_getList(FILE_PATTERNS),     // patList
          &exclPatterns,                      // exclPatList
          &g_inputFiles,                      // resultList
          0,                                  // resultSet
          alwaysRecursive,                    // recursive
          TRUE,                               // errorIfNotExist
          &killSet,                           // killSet
          &Doxygen::inputPaths);              // paths
    }
  }
  std::sort(Doxygen::inputNameLinkedMap->begin(),
            Doxygen::inputNameLinkedMap->end(),
            [](const auto &f1,const auto &f2)
            {
              return Config_getBool(FULL_PATH_NAMES) ?
                     qstricmp(f1->fullName(),f2->fullName())<0 :
                     qstricmp(f1->fileName(),f2->fileName())<0;
            });
  g_s.end();
}


void parseInput()
{
  atexit(exitDoxygen);

#if USE_LIBCLANG
  Doxygen::clangAssistedParsing = Config_getBool(CLANG_ASSISTED_PARSING);
#endif

  // we would like to show the versionString earlier, but we first have to handle the configuration file
  // to know the value of the QUIET setting.
  QCString versionString = getFullVersion();
  msg("Doxygen version used: %s\n",qPrint(versionString));

  /**************************************************************************
   *            Make sure the output directory exists
   **************************************************************************/
  QCString outputDirectory = Config_getString(OUTPUT_DIRECTORY);
  if (outputDirectory.isEmpty())
  {
    outputDirectory = Config_updateString(OUTPUT_DIRECTORY,Dir::currentDirPath().c_str());
  }
  else
  {
    Dir dir(outputDirectory.str());
    if (!dir.exists())
    {
      dir.setPath(Dir::currentDirPath());
      if (!dir.mkdir(outputDirectory.str()))
      {
        err("tag OUTPUT_DIRECTORY: Output directory '%s' does not "
            "exist and cannot be created\n",qPrint(outputDirectory));
        cleanUpDoxygen();
        exit(1);
      }
      else
      {
        msg("Notice: Output directory '%s' does not exist. "
            "I have created it for you.\n", qPrint(outputDirectory));
      }
      dir.setPath(outputDirectory.str());
    }
    outputDirectory = Config_updateString(OUTPUT_DIRECTORY,dir.absPath().c_str());
  }

  /**************************************************************************
   *            Initialize global lists and dictionaries
   **************************************************************************/

  // also scale lookup cache with SYMBOL_CACHE_SIZE
  int cacheSize = Config_getInt(LOOKUP_CACHE_SIZE);
  if (cacheSize<0) cacheSize=0;
  if (cacheSize>9) cacheSize=9;
  uint lookupSize = 65536 << cacheSize;
  Doxygen::lookupCache = new Cache<std::string,LookupInfo>(lookupSize);

#ifdef HAS_SIGNALS
  signal(SIGINT, stopDoxygen);
#endif

  uint pid = Portable::pid();
  Doxygen::filterDBFileName.sprintf("doxygen_filterdb_%d.tmp",pid);
  Doxygen::filterDBFileName.prepend(outputDirectory+"/");

  /**************************************************************************
   *            Check/create output directories                             *
   **************************************************************************/

  QCString htmlOutput;
  bool generateHtml = Config_getBool(GENERATE_HTML);
  if (generateHtml || g_useOutputTemplate /* TODO: temp hack */)
  {
    htmlOutput = createOutputDirectory(outputDirectory,Config_getString(HTML_OUTPUT),"/html");
    Config_updateString(HTML_OUTPUT,htmlOutput);
  }

  QCString docbookOutput;
  bool generateDocbook = Config_getBool(GENERATE_DOCBOOK);
  if (generateDocbook)
  {
    docbookOutput = createOutputDirectory(outputDirectory,Config_getString(DOCBOOK_OUTPUT),"/docbook");
    Config_updateString(DOCBOOK_OUTPUT,docbookOutput);
  }

  QCString xmlOutput;
  bool generateXml = Config_getBool(GENERATE_XML);
  if (generateXml)
  {
    xmlOutput = createOutputDirectory(outputDirectory,Config_getString(XML_OUTPUT),"/xml");
    Config_updateString(XML_OUTPUT,xmlOutput);
  }

  QCString latexOutput;
  bool generateLatex = Config_getBool(GENERATE_LATEX);
  if (generateLatex)
  {
    latexOutput = createOutputDirectory(outputDirectory,Config_getString(LATEX_OUTPUT), "/latex");
    Config_updateString(LATEX_OUTPUT,latexOutput);
  }

  QCString rtfOutput;
  bool generateRtf = Config_getBool(GENERATE_RTF);
  if (generateRtf)
  {
    rtfOutput = createOutputDirectory(outputDirectory,Config_getString(RTF_OUTPUT),"/rtf");
    Config_updateString(RTF_OUTPUT,rtfOutput);
  }

  QCString manOutput;
  bool generateMan = Config_getBool(GENERATE_MAN);
  if (generateMan)
  {
    manOutput = createOutputDirectory(outputDirectory,Config_getString(MAN_OUTPUT),"/man");
    Config_updateString(MAN_OUTPUT,manOutput);
  }

#if USE_SQLITE3
  QCString sqlOutput;
  bool generateSql = Config_getBool(GENERATE_SQLITE3);
  if (generateSql)
  {
    sqlOutput = createOutputDirectory(outputDirectory,Config_getString(SQLITE3_OUTPUT),"/sqlite3");
    Config_updateString(SQLITE3_OUTPUT,sqlOutput);
  }
#endif

  if (Config_getBool(HAVE_DOT))
  {
    QCString curFontPath = Config_getString(DOT_FONTPATH);
    if (curFontPath.isEmpty())
    {
      Portable::getenv("DOTFONTPATH");
      QCString newFontPath = ".";
      if (!curFontPath.isEmpty())
      {
        newFontPath+=Portable::pathListSeparator();
        newFontPath+=curFontPath;
      }
      Portable::setenv("DOTFONTPATH",qPrint(newFontPath));
    }
    else
    {
      Portable::setenv("DOTFONTPATH",qPrint(curFontPath));
    }
  }



  /**************************************************************************
   *             Handle layout file                                         *
   **************************************************************************/

  LayoutDocManager::instance().init();
  QCString layoutFileName = Config_getString(LAYOUT_FILE);
  bool defaultLayoutUsed = FALSE;
  if (layoutFileName.isEmpty())
  {
    layoutFileName = Config_updateString(LAYOUT_FILE,"DoxygenLayout.xml");
    defaultLayoutUsed = TRUE;
  }

  FileInfo fi(layoutFileName.str());
  if (fi.exists())
  {
    msg("Parsing layout file %s...\n",qPrint(layoutFileName));
    LayoutDocManager::instance().parse(layoutFileName);
  }
  else if (!defaultLayoutUsed)
  {
    warn_uncond("failed to open layout file '%s' for reading!\n",qPrint(layoutFileName));
  }

  /**************************************************************************
   *             Read and preprocess input                                  *
   **************************************************************************/

  // prevent search in the output directories
  StringVector exclPatterns = Config_getList(EXCLUDE_PATTERNS);
  if (generateHtml)    exclPatterns.push_back(htmlOutput.str());
  if (generateDocbook) exclPatterns.push_back(docbookOutput.str());
  if (generateXml)     exclPatterns.push_back(xmlOutput.str());
  if (generateLatex)   exclPatterns.push_back(latexOutput.str());
  if (generateRtf)     exclPatterns.push_back(rtfOutput.str());
  if (generateMan)     exclPatterns.push_back(manOutput.str());
  Config_updateList(EXCLUDE_PATTERNS,exclPatterns);

  searchInputFiles();

  // Notice: the order of the function calls below is very important!

  if (Config_getBool(GENERATE_HTML) && !Config_getBool(USE_MATHJAX))
  {
    FormulaManager::instance().readFormulas(Config_getString(HTML_OUTPUT));
  }
  if (Config_getBool(GENERATE_RTF))
  {
    // in case GENERRATE_HTML is set we just have to compare, both repositories should be identical
    FormulaManager::instance().readFormulas(Config_getString(RTF_OUTPUT),
                              Config_getBool(GENERATE_HTML) &&
                              !Config_getBool(USE_MATHJAX));
  }
  if (Config_getBool(GENERATE_DOCBOOK))
  {
    // in case GENERRATE_HTML is set we just have to compare, both repositories should be identical
    FormulaManager::instance().readFormulas(Config_getString(DOCBOOK_OUTPUT),
                         (Config_getBool(GENERATE_HTML) &&
                         !Config_getBool(USE_MATHJAX)) ||
                         Config_getBool(GENERATE_RTF));
  }

  /**************************************************************************
   *             Handle Tag Files                                           *
   **************************************************************************/

  std::shared_ptr<Entry> root = std::make_shared<Entry>();
  msg("Reading and parsing tag files\n");

  const StringVector &tagFileList = Config_getList(TAGFILES);
  for (const auto &s : tagFileList)
  {
    readTagFile(root,s.c_str());
  }

  /**************************************************************************
   *             Parse source files                                         *
   **************************************************************************/

  addSTLSupport(root);

  g_s.begin("Parsing files\n");
  if (Config_getInt(NUM_PROC_THREADS)==1)
  {
    parseFilesSingleThreading(root);
  }
  else
  {
    parseFilesMultiThreading(root);
  }
  g_s.end();

  /**************************************************************************
   *             Gather information                                         *
   **************************************************************************/

  g_s.begin("Building macro definition list...\n");
  buildDefineList();
  g_s.end();

  g_s.begin("Building group list...\n");
  buildGroupList(root.get());
  organizeSubGroups(root.get());
  g_s.end();

  g_s.begin("Building directory list...\n");
  buildDirectories();
  findDirDocumentation(root.get());
  g_s.end();

  g_s.begin("Building namespace list...\n");
  buildNamespaceList(root.get());
  findUsingDirectives(root.get());
  g_s.end();

  g_s.begin("Building file list...\n");
  buildFileList(root.get());
  g_s.end();

  g_s.begin("Building class list...\n");
  buildClassList(root.get());
  g_s.end();

  g_s.begin("Building concept list...\n");
  buildConceptList(root.get());
  g_s.end();

  // build list of using declarations here (global list)
  buildListOfUsingDecls(root.get());
  g_s.end();

  g_s.begin("Computing nesting relations for classes...\n");
  resolveClassNestingRelations();
  g_s.end();
  // 1.8.2-20121111: no longer add nested classes to the group as well
  //distributeClassGroupRelations();

  // calling buildClassList may result in cached relations that
  // become invalid after resolveClassNestingRelations(), that's why
  // we need to clear the cache here
  Doxygen::lookupCache->clear();
  // we don't need the list of using declaration anymore
  g_usingDeclarations.clear();

  g_s.begin("Associating documentation with classes...\n");
  buildClassDocList(root.get());
  g_s.end();

  g_s.begin("Associating documentation with concepts...\n");
  buildConceptDocList(root.get());
  g_s.end();

  g_s.begin("Building example list...\n");
  buildExampleList(root.get());
  g_s.end();

  g_s.begin("Searching for enumerations...\n");
  findEnums(root.get());
  g_s.end();

  // Since buildVarList calls isVarWithConstructor
  // and this calls getResolvedClass we need to process
  // typedefs first so the relations between classes via typedefs
  // are properly resolved. See bug 536385 for an example.
  g_s.begin("Searching for documented typedefs...\n");
  buildTypedefList(root.get());
  g_s.end();

  if (Config_getBool(OPTIMIZE_OUTPUT_SLICE))
  {
    g_s.begin("Searching for documented sequences...\n");
    buildSequenceList(root.get());
    g_s.end();

    g_s.begin("Searching for documented dictionaries...\n");
    buildDictionaryList(root.get());
    g_s.end();
  }

  g_s.begin("Searching for members imported via using declarations...\n");
  // this should be after buildTypedefList in order to properly import
  // used typedefs
  findUsingDeclarations(root.get());
  g_s.end();

  g_s.begin("Searching for included using directives...\n");
  findIncludedUsingDirectives();
  g_s.end();

  g_s.begin("Searching for documented variables...\n");
  buildVarList(root.get());
  g_s.end();

  g_s.begin("Building interface member list...\n");
  buildInterfaceAndServiceList(root.get()); // UNO IDL

  g_s.begin("Building member list...\n"); // using class info only !
  buildFunctionList(root.get());
  g_s.end();

  g_s.begin("Searching for friends...\n");
  findFriends();
  g_s.end();

  g_s.begin("Searching for documented defines...\n");
  findDefineDocumentation(root.get());
  g_s.end();

  g_s.begin("Computing class inheritance relations...\n");
  findClassEntries(root.get());
  findInheritedTemplateInstances();
  g_s.end();

  g_s.begin("Computing class usage relations...\n");
  findUsedTemplateInstances();
  g_s.end();

  if (Config_getBool(INLINE_SIMPLE_STRUCTS))
  {
    g_s.begin("Searching for tag less structs...\n");
    findTagLessClasses();
    g_s.end();
  }

  g_s.begin("Flushing cached template relations that have become invalid...\n");
  flushCachedTemplateRelations();
  g_s.end();

  g_s.begin("Computing class relations...\n");
  computeTemplateClassRelations();
  flushUnresolvedRelations();
  if (Config_getBool(OPTIMIZE_OUTPUT_VHDL))
  {
    VhdlDocGen::computeVhdlComponentRelations();
  }
  computeClassRelations();
  g_classEntries.clear();
  g_s.end();

  g_s.begin("Add enum values to enums...\n");
  addEnumValuesToEnums(root.get());
  findEnumDocumentation(root.get());
  g_s.end();

  g_s.begin("Searching for member function documentation...\n");
  findObjCMethodDefinitions(root.get());
  findMemberDocumentation(root.get()); // may introduce new members !
  findUsingDeclImports(root.get()); // may introduce new members !

  transferRelatedFunctionDocumentation();
  transferFunctionDocumentation();
  g_s.end();

  // moved to after finding and copying documentation,
  // as this introduces new members see bug 722654
  g_s.begin("Creating members for template instances...\n");
  createTemplateInstanceMembers();
  g_s.end();

  g_s.begin("Building page list...\n");
  buildPageList(root.get());
  g_s.end();

  g_s.begin("Search for main page...\n");
  findMainPage(root.get());
  findMainPageTagFiles(root.get());
  g_s.end();

  g_s.begin("Computing page relations...\n");
  computePageRelations(root.get());
  checkPageRelations();
  g_s.end();

  g_s.begin("Determining the scope of groups...\n");
  findGroupScope(root.get());
  g_s.end();

  auto memberNameComp = [](const MemberNameLinkedMap::Ptr &n1,const MemberNameLinkedMap::Ptr &n2)
  {
    return qstricmp(n1->memberName().data()+getPrefixIndex(n1->memberName()),
                    n2->memberName().data()+getPrefixIndex(n2->memberName())
                   )<0;
  };

  auto classComp = [](const ClassLinkedMap::Ptr &c1,const ClassLinkedMap::Ptr &c2)
  {
    if (Config_getBool(SORT_BY_SCOPE_NAME))
    {
      return qstricmp(c1->name(), c2->name())<0;
    }
    else
    {
      int i = qstricmp(c1->className(), c2->className());
      return i==0 ? qstricmp(c1->name(), c2->name())<0 : i<0;
    }
  };

  auto namespaceComp = [](const NamespaceLinkedMap::Ptr &n1,const NamespaceLinkedMap::Ptr &n2)
  {
    return qstricmp(n1->name(),n2->name())<0;
  };

  auto conceptComp = [](const ConceptLinkedMap::Ptr &c1,const ConceptLinkedMap::Ptr &c2)
  {
    return qstricmp(c1->name(),c2->name())<0;
  };

  g_s.begin("Sorting lists...\n");
  std::sort(Doxygen::memberNameLinkedMap->begin(),
            Doxygen::memberNameLinkedMap->end(),
            memberNameComp);
  std::sort(Doxygen::functionNameLinkedMap->begin(),
            Doxygen::functionNameLinkedMap->end(),
            memberNameComp);
  std::sort(Doxygen::hiddenClassLinkedMap->begin(),
            Doxygen::hiddenClassLinkedMap->end(),
            classComp);
  std::sort(Doxygen::classLinkedMap->begin(),
            Doxygen::classLinkedMap->end(),
            classComp);
  std::sort(Doxygen::conceptLinkedMap->begin(),
            Doxygen::conceptLinkedMap->end(),
            conceptComp);
  std::sort(Doxygen::namespaceLinkedMap->begin(),
            Doxygen::namespaceLinkedMap->end(),
            namespaceComp);
  g_s.end();

  g_s.begin("Determining which enums are documented\n");
  findDocumentedEnumValues();
  g_s.end();

  g_s.begin("Computing member relations...\n");
  mergeCategories();
  computeMemberRelations();
  g_s.end();

  g_s.begin("Building full member lists recursively...\n");
  buildCompleteMemberLists();
  g_s.end();

  g_s.begin("Adding members to member groups.\n");
  addMembersToMemberGroup();
  g_s.end();

  if (Config_getBool(DISTRIBUTE_GROUP_DOC))
  {
    g_s.begin("Distributing member group documentation.\n");
    distributeMemberGroupDocumentation();
    g_s.end();
  }

  g_s.begin("Computing member references...\n");
  computeMemberReferences();
  g_s.end();

  if (Config_getBool(INHERIT_DOCS))
  {
    g_s.begin("Inheriting documentation...\n");
    inheritDocumentation();
    g_s.end();
  }

  // compute the shortest possible names of all files
  // without losing the uniqueness of the file names.
  g_s.begin("Generating disk names...\n");
  generateDiskNames();
  g_s.end();

  g_s.begin("Adding source references...\n");
  addSourceReferences();
  g_s.end();

  g_s.begin("Adding xrefitems...\n");
  addListReferences();
  generateXRefPages();
  g_s.end();

  g_s.begin("Sorting member lists...\n");
  sortMemberLists();
  g_s.end();

  g_s.begin("Setting anonymous enum type...\n");
  setAnonymousEnumType();
  g_s.end();

  if (Config_getBool(DIRECTORY_GRAPH))
  {
    g_s.begin("Computing dependencies between directories...\n");
    computeDirDependencies();
    g_s.end();
  }

  g_s.begin("Generating citations page...\n");
  CitationManager::instance().generatePage();
  g_s.end();

  g_s.begin("Counting members...\n");
  countMembers();
  g_s.end();

  g_s.begin("Counting data structures...\n");
  countDataStructures();
  g_s.end();

  g_s.begin("Resolving user defined references...\n");
  resolveUserReferences();
  g_s.end();

  g_s.begin("Finding anchors and sections in the documentation...\n");
  findSectionsInDocumentation();
  g_s.end();

  g_s.begin("Transferring function references...\n");
  transferFunctionReferences();
  g_s.end();

  g_s.begin("Combining using relations...\n");
  combineUsingRelations();
  g_s.end();

  g_s.begin("Adding members to index pages...\n");
  addMembersToIndex();
  g_s.end();

  g_s.begin("Correcting members for VHDL...\n");
  vhdlCorrectMemberProperties();
  g_s.end();

  g_s.begin("Computing tooltip texts...\n");
  computeTooltipTexts();
  g_s.end();

  if (Config_getBool(SORT_GROUP_NAMES))
  {
    std::sort(Doxygen::groupLinkedMap->begin(),
              Doxygen::groupLinkedMap->end(),
              [](const auto &g1,const auto &g2)
              { return g1->groupTitle() < g2->groupTitle(); });

    for (const auto &gd : *Doxygen::groupLinkedMap)
    {
      gd->sortSubGroups();
    }
  }

}

void generateOutput()
{
  /**************************************************************************
   *            Initialize output generators                                *
   **************************************************************************/

  /// add extra languages for which we can only produce syntax highlighted code
  addCodeOnlyMappings();

  //// dump all symbols
  if (g_dumpSymbolMap)
  {
    dumpSymbolMap();
    exit(0);
  }

  initSearchIndexer();

  bool generateHtml  = Config_getBool(GENERATE_HTML);
  bool generateLatex = Config_getBool(GENERATE_LATEX);
  bool generateMan   = Config_getBool(GENERATE_MAN);
  bool generateRtf   = Config_getBool(GENERATE_RTF);
  bool generateDocbook = Config_getBool(GENERATE_DOCBOOK);


  g_outputList = new OutputList;
  if (generateHtml)
  {
    g_outputList->add<HtmlGenerator>();
    HtmlGenerator::init();

    // add HTML indexers that are enabled
    bool generateHtmlHelp    = Config_getBool(GENERATE_HTMLHELP);
    bool generateEclipseHelp = Config_getBool(GENERATE_ECLIPSEHELP);
    bool generateQhp         = Config_getBool(GENERATE_QHP);
    bool generateTreeView    = Config_getBool(GENERATE_TREEVIEW);
    bool generateDocSet      = Config_getBool(GENERATE_DOCSET);
    if (generateEclipseHelp) Doxygen::indexList->addIndex<EclipseHelp>();
    if (generateHtmlHelp)    Doxygen::indexList->addIndex<HtmlHelp>();
    if (generateQhp)         Doxygen::indexList->addIndex<Qhp>();
    if (generateTreeView)    Doxygen::indexList->addIndex<FTVHelp>(TRUE);
    if (generateDocSet)      Doxygen::indexList->addIndex<DocSets>();
    Doxygen::indexList->initialize();
    HtmlGenerator::writeTabData();
  }
  if (generateLatex)
  {
    g_outputList->add<LatexGenerator>();
    LatexGenerator::init();
  }
  if (generateDocbook)
  {
    g_outputList->add<DocbookGenerator>();
    DocbookGenerator::init();
  }
  if (generateMan)
  {
    g_outputList->add<ManGenerator>();
    ManGenerator::init();
  }
  if (generateRtf)
  {
    g_outputList->add<RTFGenerator>();
    RTFGenerator::init();
  }
  if (Config_getBool(USE_HTAGS))
  {
    Htags::useHtags = TRUE;
    QCString htmldir = Config_getString(HTML_OUTPUT);
    if (!Htags::execute(htmldir))
       err("USE_HTAGS is YES but htags(1) failed. \n");
    else if (!Htags::loadFilemap(htmldir))
       err("htags(1) ended normally but failed to load the filemap. \n");
  }

  /**************************************************************************
   *                        Generate documentation                          *
   **************************************************************************/

  g_s.begin("Generating style sheet...\n");
  //printf("writing style info\n");
  g_outputList->writeStyleInfo(0); // write first part
  g_s.end();

  static bool searchEngine      = Config_getBool(SEARCHENGINE);
  static bool serverBasedSearch = Config_getBool(SERVER_BASED_SEARCH);

  g_s.begin("Generating search indices...\n");
  if (searchEngine && !serverBasedSearch && (generateHtml || g_useOutputTemplate))
  {
    createJavaScriptSearchIndex();
  }

  // generate search indices (need to do this before writing other HTML
  // pages as these contain a drop down menu with options depending on
  // what categories we find in this function.
  if (generateHtml && searchEngine)
  {
    QCString searchDirName = Config_getString(HTML_OUTPUT)+"/search";
    Dir searchDir(searchDirName.str());
    if (!searchDir.exists() && !searchDir.mkdir(searchDirName.str()))
    {
      term("Could not create search results directory '%s' $PWD='%s'\n",
          qPrint(searchDirName),Dir::currentDirPath().c_str());
    }
    HtmlGenerator::writeSearchData(searchDirName);
    if (!serverBasedSearch) // client side search index
    {
      writeJavaScriptSearchIndex();
    }
  }
  g_s.end();

  const FormulaManager &fm = FormulaManager::instance();
  if (fm.hasFormulas() && generateHtml
      && !Config_getBool(USE_MATHJAX))
  {
    g_s.begin("Generating images for formulas in HTML...\n");
    fm.generateImages(Config_getString(HTML_OUTPUT), Config_getEnum(HTML_FORMULA_FORMAT)=="svg" ?
        FormulaManager::Format::Vector : FormulaManager::Format::Bitmap, FormulaManager::HighDPI::On);
    g_s.end();
  }
  if (fm.hasFormulas() && generateRtf)
  {
    g_s.begin("Generating images for formulas in RTF...\n");
    fm.generateImages(Config_getString(RTF_OUTPUT),FormulaManager::Format::Bitmap);
    g_s.end();
  }

  if (fm.hasFormulas() && generateDocbook)
  {
    g_s.begin("Generating images for formulas in Docbook...\n");
    fm.generateImages(Config_getString(DOCBOOK_OUTPUT),FormulaManager::Format::Bitmap);
    g_s.end();
  }

  g_s.begin("Generating example documentation...\n");
  generateExampleDocs();
  g_s.end();

  warn_flush();

  g_s.begin("Generating file sources...\n");
  generateFileSources();
  g_s.end();

  g_s.begin("Generating file documentation...\n");
  generateFileDocs();
  g_s.end();

  g_s.begin("Generating page documentation...\n");
  generatePageDocs();
  g_s.end();

  g_s.begin("Generating group documentation...\n");
  generateGroupDocs();
  g_s.end();

  g_s.begin("Generating class documentation...\n");
  generateClassDocs();
  g_s.end();

  g_s.begin("Generating concept documentation...\n");
  generateConceptDocs();
  g_s.end();

  g_s.begin("Generating namespace index...\n");
  generateNamespaceDocs();
  g_s.end();

  if (Config_getBool(GENERATE_LEGEND))
  {
    g_s.begin("Generating graph info page...\n");
    writeGraphInfo(*g_outputList);
    g_s.end();
  }

  g_s.begin("Generating directory documentation...\n");
  generateDirDocs(*g_outputList);
  g_s.end();

  if (g_outputList->size()>0)
  {
    writeIndexHierarchy(*g_outputList);
  }

  g_s.begin("finalizing index lists...\n");
  Doxygen::indexList->finalize();
  g_s.end();

  g_s.begin("writing tag file...\n");
  writeTagFile();
  g_s.end();

  if (Config_getBool(GENERATE_XML))
  {
    g_s.begin("Generating XML output...\n");
    Doxygen::generatingXmlOutput=TRUE;
    generateXML();
    Doxygen::generatingXmlOutput=FALSE;
    g_s.end();
  }
#if USE_SQLITE3
  if (Config_getBool(GENERATE_SQLITE3))
  {
    g_s.begin("Generating SQLITE3 output...\n");
    generateSqlite3();
    g_s.end();
  }
#endif

  if (Config_getBool(GENERATE_AUTOGEN_DEF))
  {
    g_s.begin("Generating AutoGen DEF output...\n");
    generateDEF();
    g_s.end();
  }
  if (Config_getBool(GENERATE_PERLMOD))
  {
    g_s.begin("Generating Perl module output...\n");
    generatePerlMod();
    g_s.end();
  }
  if (generateHtml && searchEngine && serverBasedSearch)
  {
    g_s.begin("Generating search index\n");
    if (Doxygen::searchIndex->kind()==SearchIndexIntf::Internal) // write own search index
    {
      HtmlGenerator::writeSearchPage();
      Doxygen::searchIndex->write(Config_getString(HTML_OUTPUT)+"/search/search.idx");
    }
    else // write data for external search index
    {
      HtmlGenerator::writeExternalSearchPage();
      QCString searchDataFile = Config_getString(SEARCHDATA_FILE);
      if (searchDataFile.isEmpty())
      {
        searchDataFile="searchdata.xml";
      }
      if (!Portable::isAbsolutePath(searchDataFile.data()))
      {
        searchDataFile.prepend(Config_getString(OUTPUT_DIRECTORY)+"/");
      }
      Doxygen::searchIndex->write(searchDataFile);
    }
    g_s.end();
  }

  if (g_useOutputTemplate) generateOutputViaTemplate();

  warn_flush();

  if (generateRtf)
  {
    g_s.begin("Combining RTF output...\n");
    if (!RTFGenerator::preProcessFileInplace(Config_getString(RTF_OUTPUT),"refman.rtf"))
    {
      err("An error occurred during post-processing the RTF files!\n");
    }
    g_s.end();
  }

  warn_flush();

  g_s.begin("Running plantuml with JAVA...\n");
  PlantumlManager::instance().run();
  g_s.end();

  warn_flush();

  if (Config_getBool(HAVE_DOT))
  {
    g_s.begin("Running dot...\n");
    DotManager::instance()->run();
    g_s.end();
  }

  // copy static stuff
  if (generateHtml)
  {
    FTVHelp::generateTreeViewImages();
    copyStyleSheet();
    copyLogo(Config_getString(HTML_OUTPUT));
    copyExtraFiles(Config_getList(HTML_EXTRA_FILES),"HTML_EXTRA_FILES",Config_getString(HTML_OUTPUT));
  }
  if (generateLatex)
  {
    copyLatexStyleSheet();
    copyLogo(Config_getString(LATEX_OUTPUT));
    copyExtraFiles(Config_getList(LATEX_EXTRA_FILES),"LATEX_EXTRA_FILES",Config_getString(LATEX_OUTPUT));
  }
  if (generateDocbook)
  {
    copyLogo(Config_getString(DOCBOOK_OUTPUT));
  }
  if (generateRtf)
  {
    copyLogo(Config_getString(RTF_OUTPUT));
  }

  if (generateHtml &&
      Config_getBool(GENERATE_HTMLHELP) &&
      !Config_getString(HHC_LOCATION).isEmpty())
  {
    g_s.begin("Running html help compiler...\n");
    std::string oldDir = Dir::currentDirPath();
    Dir::setCurrent(Config_getString(HTML_OUTPUT).str());
    Portable::setShortDir();
    Portable::sysTimerStart();
    if (Portable::system(Config_getString(HHC_LOCATION).data(), "index.hhp", Debug::isFlagSet(Debug::ExtCmd))!=1)
    {
      err("failed to run html help compiler on index.hhp\n");
    }
    Portable::sysTimerStop();
    Dir::setCurrent(oldDir);
    g_s.end();
  }

  warn_flush();

  if ( generateHtml &&
       Config_getBool(GENERATE_QHP) &&
      !Config_getString(QHG_LOCATION).isEmpty())
  {
    g_s.begin("Running qhelpgenerator...\n");
    QCString qhpFileName = Qhp::getQhpFileName();
    QCString qchFileName = getQchFileName();

    QCString args = QCString().sprintf("%s -o \"%s\"", qPrint(qhpFileName), qPrint(qchFileName));
    std::string oldDir = Dir::currentDirPath();
    Dir::setCurrent(Config_getString(HTML_OUTPUT).str());
    Portable::sysTimerStart();
    if (Portable::system(Config_getString(QHG_LOCATION).data(), args.data(), FALSE))
    {
      err("failed to run qhelpgenerator on index.qhp\n");
    }
    Portable::sysTimerStop();
    Dir::setCurrent(oldDir);
    g_s.end();
  }

  int cacheParam;
  msg("lookup cache used %zu/%zu hits=%" PRIu64 " misses=%" PRIu64 "\n",
      Doxygen::lookupCache->size(),
      Doxygen::lookupCache->capacity(),
      Doxygen::lookupCache->hits(),
      Doxygen::lookupCache->misses());
  cacheParam = computeIdealCacheParam(static_cast<size_t>(Doxygen::lookupCache->misses()*2/3)); // part of the cache is flushed, hence the 2/3 correction factor
  if (cacheParam>Config_getInt(LOOKUP_CACHE_SIZE))
  {
    msg("Note: based on cache misses the ideal setting for LOOKUP_CACHE_SIZE is %d at the cost of higher memory usage.\n",cacheParam);
  }

  if (Debug::isFlagSet(Debug::Time))
  {
    msg("Total elapsed time: %.6f seconds\n(of which %.6f seconds waiting for external tools to finish)\n",
         ((double)Debug::elapsedTime()),
         Portable::getSysElapsedTime()
        );
    g_s.print();
  }
  else
  {
    msg("finished...\n");
  }


  /**************************************************************************
   *                        Start cleaning up                               *
   **************************************************************************/

  cleanUpDoxygen();

  finalizeSearchIndexer();
  Dir thisDir;
  thisDir.remove(Doxygen::filterDBFileName.str());
  finishWarnExit();
  Config::deinit();
  delete Doxygen::clangUsrMap;
  g_successfulRun=TRUE;
}<|MERGE_RESOLUTION|>--- conflicted
+++ resolved
@@ -2728,22 +2728,13 @@
       static const reg::Ex idChars(R"(\a\w*)");
       if (reg::search(resType,match,idChars) && match.position()==0) // resType starts with identifier
       {
-<<<<<<< HEAD
-        resType=resType.left(len);
+        resType=match.str();
         //printf("resType=%s\n",resType.data());
         if (resType=="int"    || resType=="long"     ||
             resType=="float"  || resType=="double"   ||
-            resType=="char"   ||
+            resType=="char"   || resType=="void"     ||
             resType=="signed" || resType=="unsigned" ||
-            resType=="const"  || resType=="volatile" ||
-            resType=="void")
-=======
-        resType=match.str();
-        //printf("resType=%s\n",qPrint(resType));
-        if (resType=="int"    || resType=="long" || resType=="float" ||
-            resType=="double" || resType=="char" || resType=="signed" ||
-            resType=="const"  || resType=="unsigned" || resType=="void")
->>>>>>> c6d77227
+            resType=="const"  || resType=="volatile" )
         {
           result=FALSE; // type keyword -> function prototype
           goto done;
