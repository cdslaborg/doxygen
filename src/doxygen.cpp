--- conflicted
+++ resolved
@@ -5180,11 +5180,7 @@
                            const QCString &tempArg,
                            const QCString &,
                            const QCString &decl,
-<<<<<<< HEAD
-                           uint64 /* spec */)
-=======
-                           uint64_t spec)
->>>>>>> e6b37324
+                           uint64_t /* spec */)
 {
   AUTO_TRACE("namespace='{}' type='{}' name='{}' tempArg='{}' decl='{}'",namespaceName,type,name,tempArg,decl);
   QCString n=name;
