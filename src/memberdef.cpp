--- conflicted
+++ resolved
@@ -3651,30 +3651,10 @@
   //printf("***** defArgList=%p name=%s docs=%s hasDocs=%d\n",
   //     defArgList,
   //     defArgList?defArgList->hasDocumentation():-1);
-<<<<<<< HEAD
   const ArgumentList &docArgList = m_templateMaster ?
                                    m_templateMaster->argumentList() :
                                    m_defArgList;
-  if (docArgList.hasDocumentation())
-  {
-    QCString paramDocs;
-    for (const Argument &a : docArgList)
-    {
-      if (a.hasDocumentation())
-      {
-        QCString docsWithoutDir = a.docs;
-        QCString direction = extractDirection(docsWithoutDir);
-        paramDocs+=" \\ilinebr @param"+direction+" "+a.name+" "+docsWithoutDir;
-      }
-    }
-    // feed the result to the documentation parser
-    ol.generateDoc(
-=======
-  const ArgumentList &docArgList = m_impl->templateMaster ?
-                                   m_impl->templateMaster->argumentList() :
-                                   m_impl->defArgList;
   ol.generateDoc(
->>>>>>> ba225d76
         docFile(),docLine(),
         scopedContainer,
         this,         // memberDef
