--- conflicted
+++ resolved
@@ -1878,7 +1878,54 @@
       return "Concept definitie";
     }
 
-<<<<<<< HEAD
+//////////////////////////////////////////////////////////////////////////
+// new since 1.9.4
+//////////////////////////////////////////////////////////////////////////
+
+    virtual QCString trPackageList()
+    { return "Package Lijst"; }
+
+//////////////////////////////////////////////////////////////////////////
+// new since 1.9.6
+//////////////////////////////////////////////////////////////////////////
+
+    /*! This is used for translation of the word that will be
+     *  followed by a single name of the VHDL process flowchart.
+     */
+    virtual QCString trFlowchart()
+    { return "Stroomschema: "; }
+
+    /*! Please translate also updated body of the method
+     *  trMemberFunctionDocumentation(), now better adapted for
+     *  VHDL sources documentation.
+     *  Done.
+     */
+
+//////////////////////////////////////////////////////////////////////////
+// new since 1.9.7
+//////////////////////////////////////////////////////////////////////////
+    /*! used in the compound documentation before a list of related symbols.
+     *
+     *  Supersedes trRelatedFunctions
+     */
+    virtual QCString trRelatedSymbols()
+    { return "Gerelateerde symbolen"; }
+
+    /*! subscript for the related symbols
+     *
+     *  Supersedes trRelatedSubscript
+     */
+    virtual QCString trRelatedSymbolsSubscript()
+    { return "(Merk op dat dit geen member symbolen zijn.)"; }
+
+    /*! used in the class documentation as a header before the list of all
+     * related classes.
+     *
+     * Supersedes trRelatedFunctionDocumentation
+     */
+    virtual QCString trRelatedSymbolDocumentation()
+    { return "Documentatie van friends en gerelateerde symbolen"; }
+
     virtual QCString trCompoundType(ClassDef::CompoundType compType, SrcLangExt lang)
     {
       QCString result;
@@ -1900,55 +1947,6 @@
       }
       return result;
     }
-=======
-//////////////////////////////////////////////////////////////////////////
-// new since 1.9.4
-//////////////////////////////////////////////////////////////////////////
-
-    virtual QCString trPackageList()
-    { return "Package Lijst"; }
-
-//////////////////////////////////////////////////////////////////////////
-// new since 1.9.6
-//////////////////////////////////////////////////////////////////////////
-
-    /*! This is used for translation of the word that will be
-     *  followed by a single name of the VHDL process flowchart.
-     */
-    virtual QCString trFlowchart()
-    { return "Stroomschema: "; }
-
-    /*! Please translate also updated body of the method
-     *  trMemberFunctionDocumentation(), now better adapted for
-     *  VHDL sources documentation.
-     *  Done.
-     */
-
-//////////////////////////////////////////////////////////////////////////
-// new since 1.9.7
-//////////////////////////////////////////////////////////////////////////
-    /*! used in the compound documentation before a list of related symbols.
-     *
-     *  Supersedes trRelatedFunctions
-     */
-    virtual QCString trRelatedSymbols()
-    { return "Gerelateerde symbolen"; }
-
-    /*! subscript for the related symbols
-     *
-     *  Supersedes trRelatedSubscript
-     */
-    virtual QCString trRelatedSymbolsSubscript()
-    { return "(Merk op dat dit geen member symbolen zijn.)"; }
-
-    /*! used in the class documentation as a header before the list of all
-     * related classes.
-     *
-     * Supersedes trRelatedFunctionDocumentation
-     */
-    virtual QCString trRelatedSymbolDocumentation()
-    { return "Documentatie van friends en gerelateerde symbolen"; }
->>>>>>> f060a560
 
 };
 
