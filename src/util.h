/******************************************************************************
 *
 * Copyright (C) 1997-2021 by Dimitri van Heesch.
 *
 * Permission to use, copy, modify, and distribute this software and its
 * documentation under the terms of the GNU General Public License is hereby
 * granted. No representations are made about the suitability of this software
 * for any purpose. It is provided "as is" without express or implied warranty.
 * See the GNU General Public License for more details.
 *
 * Documents produced by Doxygen are derivative works derived from the
 * input used in their production; they are not affected by this license.
 *
 */

#ifndef UTIL_H
#define UTIL_H

/*! \file
 *  \brief A bunch of utility functions.
 */

#include <memory>
#include <unordered_map>
#include <algorithm>
#include <functional>
#include <fstream>
#include <ctime>

#include <ctype.h>
#include "types.h"
#include "docparser.h"
#include "containers.h"
#include "outputgen.h"
#include "regex.h"
#include "conceptdef.h"

//--------------------------------------------------------------------

class ClassDef;
class FileDef;
class MemberList;
class NamespaceDef;
class FileNameLinkedMap;
class ArgumentList;
class OutputList;
class OutputDocInterface;
class MemberDef;
class GroupDef;
struct TagInfo;
class PageDef;
class SectionInfo;
class Definition;
class BufStr;
class FileInfo;
class Dir;

//--------------------------------------------------------------------

/** Abstract interface for a hyperlinked text fragment. */
class TextGeneratorIntf
{
  public:
    virtual ~TextGeneratorIntf() = default;
    virtual void writeString(const QCString &,bool) const = 0;
    virtual void writeBreak(int indent) const = 0;
    virtual void writeLink(const QCString &extRef,const QCString &file,
                      const QCString &anchor,const QCString &text
                     ) const = 0;
};

/** Implements TextGeneratorIntf for an OutputDocInterface stream. */
class TextGeneratorOLImpl : public TextGeneratorIntf
{
  public:
    TextGeneratorOLImpl(BaseOutputDocInterface &od);
    void writeString(const QCString &s,bool keepSpaces) const;
    void writeBreak(int indent) const;
    void writeLink(const QCString &extRef,const QCString &file,
                   const QCString &anchor,const QCString &text
                  ) const;
  private:
    BaseOutputDocInterface &m_od;
};

//--------------------------------------------------------------------

QCString langToString(SrcLangExt lang);
QCString getLanguageSpecificSeparator(SrcLangExt lang,bool classScope=FALSE);

//--------------------------------------------------------------------

void linkifyText(const TextGeneratorIntf &ol,
                 const Definition *scope,
                 const FileDef *fileScope,
                 const Definition *self,
                 const QCString &text,
                 bool autoBreak=FALSE,
                 bool external=TRUE,
                 bool keepSpaces=FALSE,
                 int indentLevel=0
                );

QCString fileToString(const QCString &name,bool filter=FALSE,bool isSourceCode=FALSE);

QCString dateToString(bool);

bool getDefs(const QCString &scopeName,
                    const QCString &memberName,
                    const QCString &args,
                    const MemberDef *&md,
                    const ClassDef *&cd,
                    const FileDef *&fd,
                    const NamespaceDef *&nd,
                    const GroupDef *&gd,
                    bool forceEmptyScope=FALSE,
                    const FileDef *currentFile=0,
                    bool checkCV=FALSE
                   );

QCString getFileFilter(const QCString &name,bool isSourceCode);

bool resolveRef(/* in */  const QCString &scName,
                /* in */  const QCString &name,
                /* in */  bool inSeeBlock,
                /* out */ const Definition **resContext,
                /* out */ const MemberDef  **resMember,
                /* in */  bool lookForSpecializations = TRUE,
                /* in */  const FileDef *currentFile = 0,
                /* in */  bool checkScope = FALSE
               );

bool resolveLink(/* in */  const QCString &scName,
                 /* in */  const QCString &lr,
                 /* in */  bool inSeeBlock,
                 /* out */ const Definition **resContext,
                 /* out */ QCString &resAnchor
                );

bool generateLink(OutputList &ol,const QCString &,
                         const QCString &,bool inSeeBlock,const QCString &);

void generateFileRef(OutputList &ol,const QCString &,
                             const QCString &linkTxt=QCString());

void writePageRef(OutputList &ol,const QCString &cn,const QCString &mn);

//QCString getCanonicalTemplateSpec(const Definition *d,const FileDef *fs,const QCString& spec);

bool matchArguments2(const Definition *srcScope,const FileDef *srcFileScope,const ArgumentList *srcAl,
                     const Definition *dstScope,const FileDef *dstFileScope,const ArgumentList *dstAl,
                     bool checkCV,SrcLangExt lang
                    );

void mergeArguments(ArgumentList &,ArgumentList &,bool forceNameOverwrite=FALSE);

QCString substituteClassNames(const QCString &s);


QCString clearBlock(const char *s,const char *begin,const char *end);
QCString selectBlock(const QCString& s,const QCString &name,bool enable, OutputGenerator::OutputType o);
QCString removeEmptyLines(const QCString &s);


FileDef *findFileDef(const FileNameLinkedMap *fnMap,const QCString &n,
                bool &ambig);

QCString showFileDefMatches(const FileNameLinkedMap *fnMap,const QCString &n);

int guessSection(const QCString &name);

inline bool isId(int c)
{
  return c=='_' || c>=128 || c<0 || isalnum(c) || c=='$';
}
inline bool isIdJS(int c)
{
  return c>=128 || c<0 || isalnum(c);
}

QCString removeRedundantWhiteSpace(const QCString &s);

QCString argListToString(const ArgumentList &al,bool useCanonicalType=FALSE,bool showDefVals=TRUE);

QCString tempArgListToString(const ArgumentList &al,SrcLangExt lang,bool includeDefaults=true);

QCString generateMarker(int id);

void writeExamples(OutputList &ol,const ExampleList &el);

QCString stripAnonymousNamespaceScope(const QCString &s);

QCString stripFromPath(const QCString &path);

QCString stripFromIncludePath(const QCString &path);

bool rightScopeMatch(const QCString &scope, const QCString &name);

bool leftScopeMatch(const QCString &scope, const QCString &name);

QCString substituteKeywords(const QCString &s,const QCString &title,
         const QCString &projName,const QCString &projNum,const QCString &projBrief);

int getPrefixIndex(const QCString &name);

QCString removeAnonymousScopes(const QCString &s);

QCString replaceAnonymousScopes(const QCString &s,const QCString &replacement=QCString());

QCString convertNameToFile(const QCString &name,bool allowDots=FALSE,bool allowUnderscore=FALSE);

void extractNamespaceName(const QCString &scopeName,
                          QCString &className,QCString &namespaceName,
                          bool allowEmptyClass=FALSE);

QCString insertTemplateSpecifierInScope(const QCString &scope,const QCString &templ);

QCString stripScope(const QCString &name);

QCString convertToId(const QCString &s);
QCString correctId(const QCString &s);

QCString convertToHtml(const QCString &s,bool keepEntities=TRUE);

QCString convertToLaTeX(const QCString &s,bool insideTabbing=FALSE,bool keepSpaces=FALSE);

QCString convertToXML(const QCString &s, bool keepEntities=FALSE);

QCString convertToDocBook(const QCString &s, const bool retainNewline = false);

QCString convertToJSString(const QCString &s);

QCString convertToPSString(const QCString &s);

QCString getOverloadDocs();

void addMembersToMemberGroup(/* in,out */ MemberList *ml,
                             /* in,out */ MemberGroupList *pMemberGroups,
                             /* in */     const Definition *context);

int extractClassNameFromType(const QCString &type,int &pos,
                              QCString &name,QCString &templSpec,SrcLangExt=SrcLangExt_Unknown);

QCString normalizeNonTemplateArgumentsInString(
       const QCString &name,
       const Definition *context,
       const ArgumentList &formalArgs);

QCString substituteTemplateArgumentsInString(
       const QCString &name,
       const ArgumentList &formalArgs,
       const std::unique_ptr<ArgumentList> &actualArgs);

QCString stripTemplateSpecifiersFromScope(const QCString &fullName,
                                          bool parentOnly=TRUE,
                                          QCString *lastScopeStripped=0);

QCString resolveTypeDef(const Definition *d,const QCString &name,
                        const Definition **typedefContext=0);

QCString mergeScopes(const QCString &leftScope,const QCString &rightScope);

int getScopeFragment(const QCString &s,int p,int *l);

void addRefItem(const RefItemVector &sli,
                const QCString &key,
                const QCString &prefix,
                const QCString &name,
                const QCString &title,
                const QCString &args,
                const Definition *scope);

PageDef *addRelatedPage(const QCString &name,
                        const QCString &ptitle,
                        const QCString &doc,
                        const QCString &fileName,
                        int docLine,
                        int startLine,
                        const RefItemVector &sli = RefItemVector(),
                        GroupDef *gd=0,
                        const TagInfo *tagInfo=0,
                        bool xref=FALSE,
                        SrcLangExt lang=SrcLangExt_Unknown
                       );

bool getCaseSenseNames();

QCString escapeCharsInString(const QCString &name,bool allowDots,bool allowUnderscore=FALSE);
QCString unescapeCharsInString(const QCString &s);

void addGroupListToTitle(OutputList &ol,const Definition *d);

void filterLatexString(TextStream &t,const QCString &str,
                       bool insideTabbing,
                       bool insidePre,
                       bool insideItem,
                       bool insideTable,
                       bool keepSpaces,
                       const bool retainNewline = false);

QCString latexEscapeLabelName(const QCString &s);
QCString latexEscapeIndexChars(const QCString &s);
QCString latexEscapePDFString(const QCString &s);
QCString latexFilterURL(const QCString &s);

QCString rtfFormatBmkStr(const QCString &name);

QCString linkToText(SrcLangExt lang,const QCString &link,bool isFileName);

bool checkExtension(const QCString &fName, const QCString &ext);

QCString addHtmlExtensionIfMissing(const QCString &fName);

QCString stripExtensionGeneral(const QCString &fName, const QCString &ext);

QCString stripExtension(const QCString &fName);

void replaceNamespaceAliases(QCString &scope,int i);

//! Return the index of the last :: in the string \a name that is still before the first <
inline int computeQualifiedIndex(const QCString &name)
{
  int l = static_cast<int>(name.length());
  int lastSepPos = -1;
  const char *p = name.data();
  for (int i=0;i<l-1;i++)
  {
    char c=*p++;
    if (c==':' && *p==':') lastSepPos=i;
    if (c=='<') break;
  }
  return lastSepPos;
}

void addDirPrefix(QCString &fileName);

QCString relativePathToRoot(const QCString &name);

void createSubDirs(const Dir &d);
void clearSubDirs(const Dir &d);

QCString stripPath(const QCString &s);

bool containsWord(const QCString &s,const char *word);

bool findAndRemoveWord(QCString &s,const char *word);

QCString stripLeadingAndTrailingEmptyLines(const QCString &s,int &docLine);

bool updateLanguageMapping(const QCString &extension,const QCString &parser);
SrcLangExt getLanguageFromFileName(const QCString& fileName, SrcLangExt defLang=SrcLangExt_Cpp);
SrcLangExt getLanguageFromCodeLang(QCString &fileName);
QCString getFileNameExtension(const QCString &fn);
void initDefaultExtensionMapping();
void addCodeOnlyMappings();

bool checkIfTypedef(const Definition *scope,const FileDef *fileScope,const QCString &n);

QCString parseCommentAsText(const Definition *scope,const MemberDef *member,const QCString &doc,const QCString &fileName,int lineNr);

QCString transcodeCharacterStringToUTF8(QCString inputEncoding,const QCString &input);

QCString recodeString(const QCString &str,const char *fromEncoding,const char *toEncoding);

QCString extractAliasArgs(const QCString &args,size_t pos);

int countAliasArguments(const QCString &argList);

QCString resolveAliasCmd(const QCString &aliasCmd);
std::string expandAlias(const std::string &aliasName,const std::string &aliasValue);

void writeTypeConstraints(OutputList &ol,const Definition *d,const ArgumentList &al);

QCString convertCharEntitiesToUTF8(const QCString &s);

void stackTrace();

bool readInputFile(const QCString &fileName,BufStr &inBuf,
                   bool filter=TRUE,bool isSourceCode=FALSE);
QCString filterTitle(const QCString &title);

bool patternMatch(const FileInfo &fi,const StringVector &patList);

QCString externalLinkTarget(const bool parent = false);
QCString externalRef(const QCString &relPath,const QCString &ref,bool href);
int nextUtf8CharPosition(const QCString &utf8Str,uint len,uint startPos);

void writeMarkerList(OutputList &ol,const std::string &markerText,size_t numMarkers,
                     std::function<void(size_t)> replaceFunc);

/** Data associated with a HSV colored image. */
struct ColoredImgDataItem
{
  const char *name;
  unsigned short width;
  unsigned short height;
  const unsigned char *content;
  const unsigned char *alpha;
};

void writeColoredImgData(const QCString &dir,ColoredImgDataItem data[]);
QCString replaceColorMarkers(const QCString &str);

bool copyFile(const QCString &src,const QCString &dest);
QCString extractBlock(const QCString &text,const QCString &marker);
int lineBlock(const QCString &text,const QCString &marker);

bool isURL(const QCString &url);

QCString correctURL(const QCString &url,const QCString &relPath);

QCString processMarkup(const QCString &s);

bool protectionLevelVisible(Protection prot);

QCString stripIndentation(const QCString &s);
void stripIndentation(QCString &doc,const int indentationLevel);

QCString getDotImageExtension();

bool fileVisibleInIndex(const FileDef *fd,bool &genSourceFile);

QCString extractDirection(QCString &docs);

void convertProtectionLevel(
                   MemberListType inListType,
                   Protection inProt,
                   int *outListType1,
                   int *outListType2
                  );

bool mainPageHasTitle();
bool openOutputFile(const QCString &outFile,std::ofstream &f);
void writeExtraLatexPackages(TextStream &t);
void writeLatexSpecialFormulaChars(TextStream &t);

StringVector split(const std::string &s,const std::string &delimiter);
StringVector split(const std::string &s,const reg::Ex &delimiter);
int findIndex(const StringVector &sv,const std::string &s);
int findIndex(const std::string &s,const reg::Ex &re);
std::string join(const StringVector &s,const std::string &delimiter);

bool recognizeFixedForm(const QCString &contents, FortranFormat format);
FortranFormat convertFileNameFortranParserCode(QCString fn);

QCString integerToAlpha(int n, bool upper=true);
QCString integerToRoman(int n, bool upper=true);

<<<<<<< HEAD
std::tm getCurrentDateTime();
bool valid_tm( const std::tm& tm, int *weekday);
int getYear(std::tm dat);
int getMonth(std::tm dat);
int getDay(std::tm dat);
int getDayOfWeek(std::tm dat);

=======
QCString getEncoding(FileInfo &fi);
>>>>>>> d0d1482d
#endif<|MERGE_RESOLUTION|>--- conflicted
+++ resolved
@@ -446,7 +446,6 @@
 QCString integerToAlpha(int n, bool upper=true);
 QCString integerToRoman(int n, bool upper=true);
 
-<<<<<<< HEAD
 std::tm getCurrentDateTime();
 bool valid_tm( const std::tm& tm, int *weekday);
 int getYear(std::tm dat);
@@ -454,7 +453,6 @@
 int getDay(std::tm dat);
 int getDayOfWeek(std::tm dat);
 
-=======
-QCString getEncoding(FileInfo &fi);
->>>>>>> d0d1482d
+QCString getEncoding(const FileInfo &fi);
+
 #endif