--- conflicted
+++ resolved
@@ -114,22 +114,15 @@
   return result;
 }
 
-static bool writeBoxMemberList(TextStream &t,
+static void writeBoxMemberList(TextStream &t,
   char prot,const MemberList *ml,const ClassDef *scope,
+  bool &lineWritten,
   bool isStatic=FALSE,const StringUnorderedSet *skipNames=nullptr)
 {
-<<<<<<< HEAD
   constexpr auto tr_start = "<TR><TD VALIGN=\"top\" CELLPADDING=\"1\" CELLSPACING=\"0\">";
-  constexpr auto tr_mid = "</TD><TD VALIGN=\"top\" ALIGN=\"LEFT\" CELLPADDING=\"1\" CELLSPACING=\"0\">";
-  constexpr auto tr_end = "</TD></TR>\n";
-  constexpr auto br = "<BR ALIGN=\"LEFT\"/>";
-=======
-  QCString tr_start = "<TR><TD VALIGN=\"top\" CELLPADDING=\"1\" CELLSPACING=\"0\">";
-  QCString tr_mid = "</TD><TD VALIGN=\"top\" ALIGN=\"LEFT\" CELLPADDING=\"1\" CELLSPACING=\"0\">";
-  QCString tr_end = "</TD></TR>\n";
-  QCString br = "<BR ALIGN=\"LEFT\"/>";
-  bool lineWritten = false;
->>>>>>> 643d1862
+  constexpr auto tr_mid   = "</TD><TD VALIGN=\"top\" ALIGN=\"LEFT\" CELLPADDING=\"1\" CELLSPACING=\"0\">";
+  constexpr auto tr_end   = "</TD></TR>\n";
+  constexpr auto br       = "<BR ALIGN=\"LEFT\"/>";
   if (ml)
   {
     int totalCount=0;
@@ -189,11 +182,10 @@
     {
       if (!mg->members().empty())
       {
-        lineWritten |= writeBoxMemberList(t,prot,&mg->members(),scope,isStatic,skipNames);
-      }
-    }
-  }
-  return lineWritten;
+        writeBoxMemberList(t,prot,&mg->members(),scope,lineWritten,isStatic,skipNames);
+      }
+    }
+  }
 }
 
 QCString DotNode::convertLabel(const QCString &l, bool htmlLike)
@@ -394,9 +386,8 @@
 {
   if (m_classDef && Config_getBool(UML_LOOK) && (gt==Inheritance || gt==Collaboration))
   {
-    // Set shape to the record-based type.
-    // Record-based shape represent recursive lists of fields, which are drawn as alternating horizontal and vertical rows of boxes. Special characters are: Literal braces, vertical bars and angle brackets.
-    // Only shape types: record and Mrecord support record-based label. See dot User's Manual, Ch. 21, p. 6.
+    // Set shape to the plain type.
+    // the UML properties and methods are rendered using dot' HTML like table format
     t << "shape=plain,label=";
     // add names shown as relations to a set, so we don't show
     // them as attributes as well
@@ -420,10 +411,10 @@
       }
     }
 
-    QCString hr_start = "<TR><TD COLSPAN=\"2\" CELLPADDING=\"1\" CELLSPACING=\"0\">";
-    QCString hr_end = "</TD></TR>\n";
-    QCString sep = "<HR/>\n";
-    QCString empty_line = "<TR><TD COLSPAN=\"2\" CELLPADDING=\"1\" CELLSPACING=\"0\">&nbsp;</TD></TR>\n";
+    constexpr auto hr_start = "<TR><TD COLSPAN=\"2\" CELLPADDING=\"1\" CELLSPACING=\"0\">";
+    constexpr auto hr_end = "</TD></TR>\n";
+    constexpr auto sep = "<HR/>\n";
+    constexpr auto empty_line = "<TR><TD COLSPAN=\"2\" CELLPADDING=\"1\" CELLSPACING=\"0\">&nbsp;</TD></TR>\n";
     //printf("DotNode::writeBox for %s\n",qPrint(m_classDef->name()));
     t << "<<TABLE CELLBORDER=\"0\" BORDER=\"1\">";
     t << hr_start << convertLabel(m_label,true) << hr_end;
@@ -432,34 +423,34 @@
     {
       bool lineWritten = false;
       t << sep;
-      lineWritten |= writeBoxMemberList(t,'+',m_classDef->getMemberList(MemberListType_pubAttribs),m_classDef,FALSE,&arrowNames);
-      lineWritten |= writeBoxMemberList(t,'+',m_classDef->getMemberList(MemberListType_pubStaticAttribs),m_classDef,TRUE,&arrowNames);
-      lineWritten |= writeBoxMemberList(t,'+',m_classDef->getMemberList(MemberListType_properties),m_classDef,FALSE,&arrowNames);
-      lineWritten |= writeBoxMemberList(t,'~',m_classDef->getMemberList(MemberListType_pacAttribs),m_classDef,FALSE,&arrowNames);
-      lineWritten |= writeBoxMemberList(t,'~',m_classDef->getMemberList(MemberListType_pacStaticAttribs),m_classDef,TRUE,&arrowNames);
-      lineWritten |= writeBoxMemberList(t,'#',m_classDef->getMemberList(MemberListType_proAttribs),m_classDef,FALSE,&arrowNames);
-      lineWritten |= writeBoxMemberList(t,'#',m_classDef->getMemberList(MemberListType_proStaticAttribs),m_classDef,TRUE,&arrowNames);
+      writeBoxMemberList(t,'+',m_classDef->getMemberList(MemberListType_pubAttribs),m_classDef,lineWritten,FALSE,&arrowNames);
+      writeBoxMemberList(t,'+',m_classDef->getMemberList(MemberListType_pubStaticAttribs),m_classDef,lineWritten,TRUE,&arrowNames);
+      writeBoxMemberList(t,'+',m_classDef->getMemberList(MemberListType_properties),m_classDef,lineWritten,FALSE,&arrowNames);
+      writeBoxMemberList(t,'~',m_classDef->getMemberList(MemberListType_pacAttribs),m_classDef,lineWritten,FALSE,&arrowNames);
+      writeBoxMemberList(t,'~',m_classDef->getMemberList(MemberListType_pacStaticAttribs),m_classDef,lineWritten,TRUE,&arrowNames);
+      writeBoxMemberList(t,'#',m_classDef->getMemberList(MemberListType_proAttribs),m_classDef,lineWritten,FALSE,&arrowNames);
+      writeBoxMemberList(t,'#',m_classDef->getMemberList(MemberListType_proStaticAttribs),m_classDef,lineWritten,TRUE,&arrowNames);
       if (Config_getBool(EXTRACT_PRIVATE))
       {
-        lineWritten |= writeBoxMemberList(t,'-',m_classDef->getMemberList(MemberListType_priAttribs),m_classDef,FALSE,&arrowNames);
-        lineWritten |= writeBoxMemberList(t,'-',m_classDef->getMemberList(MemberListType_priStaticAttribs),m_classDef,TRUE,&arrowNames);
+        writeBoxMemberList(t,'-',m_classDef->getMemberList(MemberListType_priAttribs),m_classDef,lineWritten,FALSE,&arrowNames);
+        writeBoxMemberList(t,'-',m_classDef->getMemberList(MemberListType_priStaticAttribs),m_classDef,lineWritten,TRUE,&arrowNames);
       }
       if (!lineWritten) t << empty_line;
       t << sep;
-      lineWritten = 0;
-      lineWritten |= writeBoxMemberList(t,'+',m_classDef->getMemberList(MemberListType_pubMethods),m_classDef);
-      lineWritten |= writeBoxMemberList(t,'+',m_classDef->getMemberList(MemberListType_pubStaticMethods),m_classDef,TRUE);
-      lineWritten |= writeBoxMemberList(t,'+',m_classDef->getMemberList(MemberListType_pubSlots),m_classDef);
-      lineWritten |= writeBoxMemberList(t,'~',m_classDef->getMemberList(MemberListType_pacMethods),m_classDef);
-      lineWritten |= writeBoxMemberList(t,'~',m_classDef->getMemberList(MemberListType_pacStaticMethods),m_classDef,TRUE);
-      lineWritten |= writeBoxMemberList(t,'#',m_classDef->getMemberList(MemberListType_proMethods),m_classDef);
-      lineWritten |= writeBoxMemberList(t,'#',m_classDef->getMemberList(MemberListType_proStaticMethods),m_classDef,TRUE);
-      lineWritten |= writeBoxMemberList(t,'#',m_classDef->getMemberList(MemberListType_proSlots),m_classDef);
+      lineWritten = false;
+      writeBoxMemberList(t,'+',m_classDef->getMemberList(MemberListType_pubMethods),m_classDef,lineWritten);
+      writeBoxMemberList(t,'+',m_classDef->getMemberList(MemberListType_pubStaticMethods),m_classDef,lineWritten,TRUE);
+      writeBoxMemberList(t,'+',m_classDef->getMemberList(MemberListType_pubSlots),m_classDef,lineWritten);
+      writeBoxMemberList(t,'~',m_classDef->getMemberList(MemberListType_pacMethods),m_classDef,lineWritten);
+      writeBoxMemberList(t,'~',m_classDef->getMemberList(MemberListType_pacStaticMethods),m_classDef,lineWritten,TRUE);
+      writeBoxMemberList(t,'#',m_classDef->getMemberList(MemberListType_proMethods),m_classDef,lineWritten);
+      writeBoxMemberList(t,'#',m_classDef->getMemberList(MemberListType_proStaticMethods),m_classDef,lineWritten,TRUE);
+      writeBoxMemberList(t,'#',m_classDef->getMemberList(MemberListType_proSlots),m_classDef,lineWritten);
       if (Config_getBool(EXTRACT_PRIVATE))
       {
-        lineWritten |= writeBoxMemberList(t,'-',m_classDef->getMemberList(MemberListType_priMethods),m_classDef);
-        lineWritten |= writeBoxMemberList(t,'-',m_classDef->getMemberList(MemberListType_priStaticMethods),m_classDef,TRUE);
-        lineWritten |= writeBoxMemberList(t,'-',m_classDef->getMemberList(MemberListType_priSlots),m_classDef);
+        writeBoxMemberList(t,'-',m_classDef->getMemberList(MemberListType_priMethods),m_classDef,lineWritten);
+        writeBoxMemberList(t,'-',m_classDef->getMemberList(MemberListType_priStaticMethods),m_classDef,lineWritten,TRUE);
+        writeBoxMemberList(t,'-',m_classDef->getMemberList(MemberListType_priSlots),m_classDef,lineWritten);
       }
       if (m_classDef->getLanguage()!=SrcLangExt_Fortran)
       {
@@ -467,7 +458,7 @@
         {
           if (!mg->members().empty())
           {
-            lineWritten |= writeBoxMemberList(t,'*',&mg->members(),m_classDef,FALSE,&arrowNames);
+            writeBoxMemberList(t,'*',&mg->members(),m_classDef,lineWritten,FALSE,&arrowNames);
           }
         }
       }
