/******************************************************************************
*
*
*
* Copyright (C) 1997-2015 by Dimitri van Heesch.
*
* Permission to use, copy, modify, and distribute this software and its
* documentation under the terms of the GNU General Public License is hereby
* granted. No representations are made about the suitability of this software
* for any purpose. It is provided "as is" without express or implied warranty.
* See the GNU General Public License for more details.
*
* Documents produced by Doxygen are derivative works derived from the
* input used in their production; they are not affected by this license.
*
*/

#include <stdlib.h>

#include "docbookgen.h"
#include "doxygen.h"
#include "message.h"
#include "config.h"
#include "classlist.h"
#include "classdef.h"
#include "diagram.h"
#include "util.h"
#include "defargs.h"
#include "outputgen.h"
#include "dot.h"
#include "dotcallgraph.h"
#include "dotclassgraph.h"
#include "dotdirdeps.h"
#include "dotgroupcollaboration.h"
#include "dotincldepgraph.h"
#include "pagedef.h"
#include "filename.h"
#include "version.h"
#include "docbookvisitor.h"
#include "docparser.h"
#include "language.h"
#include "parserintf.h"
#include "arguments.h"
#include "memberlist.h"
#include "groupdef.h"
#include "memberdef.h"
#include "namespacedef.h"
#include "membername.h"
#include "membergroup.h"
#include "dirdef.h"
#include "section.h"
#include "dir.h"
#include "growbuf.h"
#include "outputlist.h"
#include "moduledef.h"

// no debug info
#define Docbook_DB(x) do {} while(0)
// debug to stdout
//#define Docbook_DB(x) printf x
// debug inside output
//#define Docbook_DB(x) QCString __t;__t.sprintf x;m_t << __t

#if 0
#define DB_GEN_C DB_GEN_C1(m_t)
#define DB_GEN_C1(x) x << "<!-- DB_GEN_C " << __LINE__ << " -->\n";
#define DB_GEN_C2(y) DB_GEN_C2a(m_t,y)
#define DB_GEN_C2a(x,y) x << "<!-- DB_GEN_C " << __LINE__ << " " << y << " -->\n";
#else
#define DB_GEN_C
#define DB_GEN_C1(x)
#define DB_GEN_C2(y)
#define DB_GEN_C2a(x,y)
#endif

//------------------

inline void writeDocbookString(TextStream &t,const QCString &s)
{
  t << convertToDocBook(s);
}

inline void writeDocbookCodeString(TextStream &t,const QCString &str, int &col)
{
  if (str.isEmpty()) return;
  const char *s = str.data();
  char c;
  while ((c=*s++))
  {
    switch(c)
    {
      case '\t':
        {
          int tabSize = Config_getInt(TAB_SIZE);
          int spacesToNextTabStop = tabSize - (col%tabSize);
          col+=spacesToNextTabStop;
          while (spacesToNextTabStop--) t << "&#32;";
          break;
        }
      case ' ':  t << "&#32;"; col++;  break;
      case '<':  t << "&lt;"; col++;   break;
      case '>':  t << "&gt;"; col++;   break;
      case '&':  t << "&amp;"; col++;  break;
      case '\'': t << "&apos;"; col++; break;
      case '"':  t << "&quot;"; col++; break;
      default:
        {
          uint8_t uc = static_cast<uint8_t>(c);
          static const char *hex="0123456789ABCDEF";
          if (uc<32)
          {
            t << "&#x24" << hex[uc>>4] << hex[uc&0xF] << ";";
          }
          else
          {
            t << c;
          }
          col++;
        }
        break;
    }
  }
}

static void addIndexTerm(TextStream &t, QCString prim, QCString sec = "")
{
  t << "<indexterm><primary>";
  t << convertToDocBook(prim);
  t << "</primary>";
  if (!sec.isEmpty())
  {
    t << "<secondary>";
    t << convertToDocBook(sec);
    t << "</secondary>";
  }
  t << "</indexterm>\n";
}
void writeDocbookLink(TextStream &t,const QCString & /*extRef*/,const QCString &compoundId,
    const QCString &anchorId,const QCString & text,const QCString & /*tooltip*/)
{
  t << "<link linkend=\"_" << stripPath(compoundId);
  if (!anchorId.isEmpty()) t << "_1" << anchorId;
  t << "\"";
  t << ">";
  writeDocbookString(t,text);
  t << "</link>";
}

DocbookCodeGenerator::DocbookCodeGenerator(TextStream *t) : m_t(t)
{
}

void DocbookCodeGenerator::codify(const QCString &text)
{
  Docbook_DB(("(codify \"%s\")\n",text));
  writeDocbookCodeString(*m_t,text,m_col);
}

void DocbookCodeGenerator::writeCodeLink(CodeSymbolType,
    const QCString &ref,const QCString &file,
    const QCString &anchor,const QCString &name,
    const QCString &tooltip)
{
  Docbook_DB(("(writeCodeLink)\n"));
  writeDocbookLink(*m_t,ref,file,anchor,name,tooltip);
  m_col+=name.length();
}

void DocbookCodeGenerator::writeCodeLinkLine(CodeSymbolType,
    const QCString &,const QCString &file,
    const QCString &,const QCString &name,
    const QCString &,bool writeLineAnchor)
{
  Docbook_DB(("(writeCodeLinkLine)\n"));
  if (!writeLineAnchor) return;
  *m_t << "<anchor xml:id=\"_" << stripExtensionGeneral(stripPath(file),".xml");
  *m_t << "_1l";
  writeDocbookString(*m_t,name);
  *m_t << "\"/>";
  m_col+=name.length();
}

void DocbookCodeGenerator::writeTooltip(const QCString &, const DocLinkInfo &, const QCString &,
                  const QCString &, const SourceLinkInfo &, const SourceLinkInfo &
                 )
{
  Docbook_DB(("(writeToolTip)\n"));
}

void DocbookCodeGenerator::startCodeLine(bool)
{
  Docbook_DB(("(startCodeLine)\n"));
  m_insideCodeLine=TRUE;
  m_col=0;
}

void DocbookCodeGenerator::endCodeLine()
{
  if (m_insideCodeLine) *m_t << "\n";
  Docbook_DB(("(endCodeLine)\n"));
  m_lineNumber = -1;
  m_refId.resize(0);
  m_external.resize(0);
  m_insideCodeLine=FALSE;
}

void DocbookCodeGenerator::startFontClass(const QCString &colorClass)
{
  Docbook_DB(("(startFontClass)\n"));
  *m_t << "<emphasis role=\"" << colorClass << "\">";
  m_insideSpecialHL=TRUE;
}

void DocbookCodeGenerator::endFontClass()
{
  Docbook_DB(("(endFontClass)\n"));
  *m_t << "</emphasis>"; // non DocBook
  m_insideSpecialHL=FALSE;
}

void DocbookCodeGenerator::writeCodeAnchor(const QCString &)
{
  Docbook_DB(("(writeCodeAnchor)\n"));
}

void DocbookCodeGenerator::writeLineNumber(const QCString &ref,const QCString &fileName,
    const QCString &anchor,int l,bool writeLineAnchor)
{
  Docbook_DB(("(writeLineNumber)\n"));
  m_insideCodeLine = TRUE;
  if (Config_getBool(SOURCE_BROWSER))
  {
    QCString lineNumber;
    lineNumber.sprintf("%05d",l);

    if (!m_sourceFileName.isEmpty())
    {
      writeCodeLinkLine(CodeSymbolType::Default,ref,m_sourceFileName,anchor,lineNumber,QCString(),writeLineAnchor);
    }
    if (!fileName.isEmpty())
    {
      writeCodeLink(CodeSymbolType::Default,ref,fileName,anchor,lineNumber,QCString());
    }
    else
    {
      codify(lineNumber);
    }
    *m_t << " ";
  }
  else
  {
    *m_t << l << " ";
  }
  m_col=0;
}

void DocbookCodeGenerator::finish()
{
  endCodeLine();
}

void DocbookCodeGenerator::startCodeFragment(const QCString &)
{
DB_GEN_C1(*m_t)
  *m_t << "<programlisting linenumbering=\"unnumbered\">";
}

void DocbookCodeGenerator::endCodeFragment(const QCString &)
{
DB_GEN_C1(*m_t)
  //endCodeLine checks is there is still an open code line, if so closes it.
  endCodeLine();

  *m_t << "</programlisting>";
}

//-------------------------------------------------------------------------------

DocbookGenerator::DocbookGenerator()
  : OutputGenerator(Config_getString(DOCBOOK_OUTPUT))
  , m_codeList(std::make_unique<OutputCodeList>())
{
DB_GEN_C
  m_codeGen = m_codeList->add<DocbookCodeGenerator>(&m_t);
}

DocbookGenerator::DocbookGenerator(const DocbookGenerator &og) : OutputGenerator(og.m_dir)
{
  m_codeList         = std::make_unique<OutputCodeList>(*og.m_codeList);
  m_codeGen          = m_codeList->get<DocbookCodeGenerator>();
  m_codeGen->setTextStream(&m_t);
  m_denseText        = og.m_denseText;
  m_inGroup          = og.m_inGroup;
  m_levelListItem    = og.m_levelListItem;
  m_inListItem       = og.m_inListItem;
  m_inSimpleSect     = og.m_inSimpleSect;
  m_descTable        = og.m_descTable;
  m_simpleTable      = og.m_simpleTable;
  m_inLevel          = og.m_inLevel;
  m_firstMember      = og.m_firstMember;
  m_openSectionCount = og.m_openSectionCount;
}

DocbookGenerator &DocbookGenerator::operator=(const DocbookGenerator &og)
{
  if (this!=&og)
  {
    m_dir          = og.m_dir;
    m_codeList     = std::make_unique<OutputCodeList>(*og.m_codeList);
    m_codeGen      = m_codeList->get<DocbookCodeGenerator>();
    m_codeGen->setTextStream(&m_t);
    m_denseText        = og.m_denseText;
    m_inGroup          = og.m_inGroup;
    m_levelListItem    = og.m_levelListItem;
    m_inListItem       = og.m_inListItem;
    m_inSimpleSect     = og.m_inSimpleSect;
    m_descTable        = og.m_descTable;
    m_simpleTable      = og.m_simpleTable;
    m_inLevel          = og.m_inLevel;
    m_firstMember      = og.m_firstMember;
    m_openSectionCount = og.m_openSectionCount;
  }
  return *this;
}

DocbookGenerator::DocbookGenerator(DocbookGenerator &&og)
  : OutputGenerator(std::move(og))
{
  m_codeList         = std::exchange(og.m_codeList,std::unique_ptr<OutputCodeList>());
  m_codeGen          = m_codeList->get<DocbookCodeGenerator>();
  m_codeGen->setTextStream(&m_t);
  m_denseText        = std::exchange(og.m_denseText,false);
  m_inGroup          = std::exchange(og.m_inGroup,false);
  m_levelListItem    = std::exchange(og.m_levelListItem,0);
  m_inListItem       = std::exchange(og.m_inListItem,std::array<bool,20>());
  m_inSimpleSect     = std::exchange(og.m_inSimpleSect,std::array<bool,20>());
  m_descTable        = std::exchange(og.m_descTable,false);
  m_simpleTable      = std::exchange(og.m_simpleTable,false);
  m_inLevel          = std::exchange(og.m_inLevel,-1);
  m_firstMember      = std::exchange(og.m_firstMember,false);
  m_openSectionCount = std::exchange(og.m_openSectionCount,0);
}

DocbookGenerator::~DocbookGenerator()
{
}

void DocbookGenerator::addCodeGen(OutputCodeList &list)
{
  list.add(OutputCodeList::OutputCodeVariant(DocbookCodeGeneratorDefer(m_codeGen)));
}

void DocbookGenerator::init()
{
  QCString dir=Config_getString(DOCBOOK_OUTPUT);
  Dir d(dir.str());
  if (!d.exists() && !d.mkdir(dir.str()))
  {
    term("Could not create output directory %s\n",qPrint(dir));
  }

  createSubDirs(d);
}
void DocbookGenerator::cleanup()
{
  QCString dname = Config_getString(DOCBOOK_OUTPUT);
  Dir d(dname.str());
  clearSubDirs(d);
}


void DocbookGenerator::startFile(const QCString &name,const QCString &,const QCString &,int,int)
{
DB_GEN_C
  QCString fileName=name;
  QCString pageName;
  QCString fileType="section";
  if (fileName == "refman")
  {
    fileName="index";
    fileType="book";
  }
  else if (fileName == "index")
  {
    fileName="mainpage";
    fileType="chapter";
  }
  pageName = fileName;
  relPath = relativePathToRoot(fileName);
  if (!fileName.endsWith(".xml")) fileName+=".xml";
  startPlainFile(fileName);
  m_codeGen->setRelativePath(relPath);
  m_codeGen->setSourceFileName(stripPath(fileName));
  m_pageLinks = QCString();

  m_t << "<?xml version='1.0' encoding='UTF-8' standalone='no'?>\n";;
  m_t << "<" << fileType << " xmlns=\"http://docbook.org/ns/docbook\" version=\"5.0\" xmlns:xlink=\"http://www.w3.org/1999/xlink\"";
  if (!pageName.isEmpty()) m_t << " xml:id=\"_" <<  stripPath(pageName) << "\"";
  m_t << " xml:lang=\"" << theTranslator->trISOLang() << "\"";
  m_t << ">\n";
}

void DocbookGenerator::endFile()
{
DB_GEN_C
  closeAllSections();
  m_inLevel = -1;
  m_inGroup = FALSE;

  // Write page links only after all sections have been closed to avoid bugs
  m_t << m_pageLinks;

  QCString fileType="section";
  QCString fileName= m_codeGen->sourceFileName();
  if (fileName == "index.xml")
  {
    fileType="book";
  }
  else if (fileName == "mainpage.xml")
  {
    fileType="chapter";
  }
  m_t << "</" << fileType << ">\n";
  endPlainFile();
  m_codeGen->setSourceFileName("");
}

void DocbookGenerator::startIndexSection(IndexSection is)
{
DB_GEN_C2("IndexSection " << is)
  switch (is)
  {
    case IndexSection::isTitlePageStart:
      {
        QCString dbk_projectName = Config_getString(PROJECT_NAME);
        m_t << "    <info>\n";
        m_t << "    <title>" << convertToDocBook(dbk_projectName) << "</title>\n";
        m_t << "    </info>\n";
      }
      break;
    case IndexSection::isTitlePageAuthor:
      break;
    case IndexSection::isMainPage:
      break;
    case IndexSection::isModuleIndex:
      //Module Index\n"
      break;
    case IndexSection::isTopicIndex:
      //Module Index\n"
      break;
    case IndexSection::isDirIndex:
      //Directory Index\n"
      break;
    case IndexSection::isNamespaceIndex:
      //Namespace Index\n"
      break;
    case IndexSection::isConceptIndex:
      //Concept Index\n"
      break;
    case IndexSection::isClassHierarchyIndex:
      //Hierarchical Index\n"
      break;
    case IndexSection::isCompoundIndex:
      //m_t << "{"; //Class Index}\n"
      break;
    case IndexSection::isFileIndex:
      //Annotated File Index\n"
      break;
    case IndexSection::isPageIndex:
      //Annotated Page Index\n"
      break;
    case IndexSection::isModuleDocumentation:
      m_t << "<chapter>\n";
      m_t << "    <title>";
      break;
    case IndexSection::isTopicDocumentation:
      m_t << "<chapter>\n";
      m_t << "    <title>";
      break;
    case IndexSection::isDirDocumentation:
      m_t << "<chapter>\n";
      m_t << "    <title>";
      break;
    case IndexSection::isNamespaceDocumentation:
      m_t << "<chapter>\n";
      m_t << "    <title>";
      break;
    case IndexSection::isConceptDocumentation:
      m_t << "<chapter>\n";
      m_t << "    <title>";
      break;
    case IndexSection::isClassDocumentation:
      m_t << "<chapter>\n";
      m_t << "    <title>";
      break;
    case IndexSection::isFileDocumentation:
      m_t << "<chapter>\n";
      m_t << "    <title>";
      break;
    case IndexSection::isExampleDocumentation:
      m_t << "<chapter>\n";
      m_t << "    <title>";
      break;
    case IndexSection::isPageDocumentation:
      break;
    case IndexSection::isPageDocumentation2:
      break;
    case IndexSection::isEndIndex:
      break;
  }
}

void DocbookGenerator::endIndexSection(IndexSection is)
{
DB_GEN_C2("IndexSection " << is)
  switch (is)
  {
    case IndexSection::isTitlePageStart:
      break;
    case IndexSection::isTitlePageAuthor:
      break;
    case IndexSection::isMainPage:
      {
        if (Doxygen::mainPage)
        {
          writePageLink(QCString("mainpage"), TRUE);
        }
      }
      break;
    case IndexSection::isModuleIndex:
      //m_t << "</chapter>\n";
      break;
    case IndexSection::isTopicIndex:
      //m_t << "</chapter>\n";
      break;
    case IndexSection::isDirIndex:
      //m_t << "<xi:include href=\"dirs.xml\" xmlns:xi=\"http://www.w3.org/2001/XInclude\"/>";
      //m_t << "</chapter>\n";
      break;
    case IndexSection::isNamespaceIndex:
      //m_t << "<xi:include href=\"namespaces.xml\" xmlns:xi=\"http://www.w3.org/2001/XInclude\"/>";
      //m_t << "</chapter>\n";
      break;
    case IndexSection::isConceptIndex:
      //m_t << "<xi:include href=\"concepts.xml\" xmlns:xi=\"http://www.w3.org/2001/XInclude\"/>";
      //m_t << "</chapter>\n";
      break;
    case IndexSection::isClassHierarchyIndex:
      //m_t << "<xi:include href=\"hierarchy.xml\" xmlns:xi=\"http://www.w3.org/2001/XInclude\"/>";
      //m_t << "</chapter>\n";
      break;
    case IndexSection::isCompoundIndex:
      //m_t << "</chapter>\n";
      break;
    case IndexSection::isFileIndex:
      //m_t << "<xi:include href=\"files.xml\" xmlns:xi=\"http://www.w3.org/2001/XInclude\"/>";
      //m_t << "</chapter>\n";
      break;
    case IndexSection::isPageIndex:
      //m_t << "<xi:include href=\"pages.xml\" xmlns:xi=\"http://www.w3.org/2001/XInclude\"/>";
      //m_t << "</chapter>\n";
      break;
    case IndexSection::isTopicDocumentation:
      {
        m_t << "</title>\n";
        for (const auto &gd : *Doxygen::groupLinkedMap)
        {
          if (!gd->isReference() && !gd->isASubGroup())
          {
            writePageLink(gd->getOutputFileBase(), TRUE);
          }
        }
      }
      m_t << "</chapter>\n";
      break;
    case IndexSection::isModuleDocumentation:
      {
        m_t << "</title>\n";
        for (const auto &mod : ModuleManager::instance().modules())
        {
          if (!mod->isReference() && mod->isPrimaryInterface())
          {
            writePageLink(mod->getOutputFileBase(), TRUE);
          }
        }
      }
      m_t << "</chapter>\n";
      break;
      break;
    case IndexSection::isDirDocumentation:
      {
        m_t << "</title>\n";
        for (const auto &dd : *Doxygen::dirLinkedMap)
        {
          if (dd->isLinkableInProject())
          {
            m_t << "<    xi:include href=\"" << dd->getOutputFileBase() << ".xml\" xmlns:xi=\"http://www.w3.org/2001/XInclude\"/>\n";
          }
        }
      }
      m_t << "</chapter>\n";
      break;
    case IndexSection::isNamespaceDocumentation:
      {
        m_t << "</title>\n";
        for (const auto &nd : *Doxygen::namespaceLinkedMap)
        {
          if (nd->isLinkableInProject() && !nd->isAlias())
          {
            m_t << "<xi:include href=\"" << nd->getOutputFileBase() << ".xml\" xmlns:xi=\"http://www.w3.org/2001/XInclude\"/>\n";
          }
        }
      }
      m_t << "</chapter>\n";
      break;
    case IndexSection::isConceptDocumentation:
      {
        m_t << "</title>\n";
        for (const auto &cd : *Doxygen::conceptLinkedMap)
        {
          if (cd->isLinkableInProject() && !cd->isAlias())
          {
            m_t << "<xi:include href=\"" << cd->getOutputFileBase() << ".xml\" xmlns:xi=\"http://www.w3.org/2001/XInclude\"/>\n";
          }
        }
      }
      m_t << "</chapter>\n";
      break;
    case IndexSection::isClassDocumentation:
      {
        m_t << "</title>\n";
        for (const auto &cd : *Doxygen::classLinkedMap)
        {
          if (cd->isLinkableInProject() &&
              cd->templateMaster()==0 &&
             !cd->isEmbeddedInOuterScope() &&
             !cd->isAlias()
             )
          {
            m_t << "    <xi:include href=\"" << cd->getOutputFileBase() << ".xml\" xmlns:xi=\"http://www.w3.org/2001/XInclude\"/>\n";
          }
        }
      }
      m_t << "</chapter>\n";
      break;
    case IndexSection::isFileDocumentation:
      {
        m_t << "</title>\n";
        for (const auto &fn : *Doxygen::inputNameLinkedMap)
        {
          for (const auto &fd : *fn)
          {
            if (fd->isLinkableInProject())
            {
              m_t << "    <xi:include href=\"" << fd->getOutputFileBase() << ".xml\" xmlns:xi=\"http://www.w3.org/2001/XInclude\"/>\n";
            }
            if (fd->generateSourceFile())
            {
              m_t << "    <xi:include href=\"" << fd->getSourceFileBase() << ".xml\" xmlns:xi=\"http://www.w3.org/2001/XInclude\"/>\n";
            }
          }
        }
      }
      m_t << "</chapter>\n";
      break;
    case IndexSection::isExampleDocumentation:
      {
        m_t << "</title>\n";
        for (const auto &pd : *Doxygen::exampleLinkedMap)
        {
          m_t << "    <xi:include href=\"" << pd->getOutputFileBase() << ".xml\" xmlns:xi=\"http://www.w3.org/2001/XInclude\"/>\n";
        }
      }
      m_t << "</chapter>\n";
      break;
    case IndexSection::isPageDocumentation:
        for (const auto &pd : *Doxygen::pageLinkedMap)
        {
          if (!pd->getGroupDef() && !pd->isReference() && !pd->hasParentPage()
            && Doxygen::mainPage.get() != pd.get())
          {
            writePageLink(pd->getOutputFileBase(), TRUE);
          }
        }
      break;
    case IndexSection::isPageDocumentation2:
      break;
    case IndexSection::isEndIndex:
      m_t << "<index/>\n";
      break;
  }
}
void DocbookGenerator::writePageLink(const QCString &name, bool first)
{
DB_GEN_C
  QCString link;
  link.sprintf("    <xi:include href=\"%s.xml\" xmlns:xi=\"http://www.w3.org/2001/XInclude\"/>\n",
               name.data());
  if (first)
    m_t << link;
  else
    // Buffer page links and write them after all sections are closed
    m_pageLinks += link;
}

void DocbookGenerator::writeDoc(const IDocNodeAST *ast,const Definition *ctx,const MemberDef *,int)
{
DB_GEN_C
  auto astImpl = dynamic_cast<const DocNodeAST*>(ast);
  if (astImpl)
  {
    DocbookDocVisitor visitor(m_t,*m_codeList,ctx?ctx->getDefFileExtension():QCString());
    std::visit(visitor,astImpl->root);
  }
}

void DocbookGenerator::startParagraph(const QCString &)
{
DB_GEN_C
  m_t << "<para>\n";
}

void DocbookGenerator::endParagraph()
{
DB_GEN_C
  m_t << "</para>\n";
}
void DocbookGenerator::writeString(const QCString &text)
{
DB_GEN_C
  m_t << text;
}
void DocbookGenerator::startMemberHeader(const QCString &,int)
{
DB_GEN_C
  m_t << "<simplesect>\n";
  m_inSimpleSect[m_levelListItem] = TRUE;
  m_t << "    <title>";
}

void DocbookGenerator::endMemberHeader()
{
DB_GEN_C
  m_t << "    </title>\n";
}
void DocbookGenerator::docify(const QCString &str)
{
DB_GEN_C
  m_t << convertToDocBook(str);
}
static QCString objectLinkToString(const QCString &, const QCString &f,
                                   const QCString &anchor, const QCString &text)
{
DB_GEN_C
  QCString result;
  if (!anchor.isEmpty())
  {
    if (!f.isEmpty()) result += "<link linkend=\"_" + stripPath(f) + "_1" + anchor + "\">";
    else   result += "<link linkend=\"_" + anchor + "\">";
  }
  else
  {
    result += "<link linkend=\"_" + stripPath(f) + "\">";
  }
  result += convertToDocBook(text);
  result += "</link>";
  return result;
}
void DocbookGenerator::writeObjectLink(const QCString &ref, const QCString &f,
                                     const QCString &anchor, const QCString &text)
{
DB_GEN_C
  m_t << objectLinkToString(ref,f,anchor,text);
}
void DocbookGenerator::startMemberList()
{
DB_GEN_C
  m_t << "        <itemizedlist>\n";
  m_levelListItem++;
}
void DocbookGenerator::endMemberList()
{
DB_GEN_C
  if (m_inListItem[m_levelListItem]) m_t << "</listitem>\n";
  m_inListItem[m_levelListItem] = FALSE;
  m_t << "        </itemizedlist>\n";
  m_levelListItem = (m_levelListItem> 0 ?  m_levelListItem - 1 : 0);
  if (m_inSimpleSect[m_levelListItem]) m_t << "</simplesect>\n";
  m_inSimpleSect[m_levelListItem] = FALSE;
}
void DocbookGenerator::startMemberItem(const QCString &,MemberItemType,const QCString &)
{
DB_GEN_C
  if (m_inListItem[m_levelListItem]) m_t << "</listitem>\n";
  m_t << "            <listitem><para>";
  m_inListItem[m_levelListItem] = TRUE;
}
void DocbookGenerator::endMemberItem(MemberItemType)
{
DB_GEN_C
  m_t << "</para>\n";
}
void DocbookGenerator::startBold()
{
DB_GEN_C
  m_t << "<emphasis role=\"strong\">";
}
void DocbookGenerator::endBold()
{
DB_GEN_C
  m_t << "</emphasis>";
}
void DocbookGenerator::startGroupHeader(int extraIndentLevel)
{
DB_GEN_C2("m_inLevel " << m_inLevel)
DB_GEN_C2("extraIndentLevel " << extraIndentLevel)
  m_firstMember = TRUE;
  if (m_inSimpleSect[m_levelListItem]) m_t << "</simplesect>\n";
  m_inSimpleSect[m_levelListItem] = FALSE;
  if (m_inLevel != -1) m_inGroup = TRUE;
  if (m_inLevel == extraIndentLevel) closeSection();
  m_inLevel = extraIndentLevel;
  openSection();
  m_t << "<title>";
}
void DocbookGenerator::writeRuler()
{
DB_GEN_C2("m_inLevel " << m_inLevel)
DB_GEN_C2("m_inGroup " << m_inGroup)
  if (m_inGroup) closeSection();
  m_inGroup = FALSE;
}

void DocbookGenerator::endGroupHeader(int)
{
DB_GEN_C
  m_t << "</title>\n";
}

void DocbookGenerator::startParameterList(bool openBracket)
{
DB_GEN_C
  if (openBracket) m_t << "(";
}
void DocbookGenerator::endParameterList()
{
DB_GEN_C
}
void DocbookGenerator::writeNonBreakableSpace(int n)
{
DB_GEN_C
  for (int i=0;i<n;i++) m_t << "&#160;";
}
void DocbookGenerator::lineBreak(const QCString &)
{
DB_GEN_C
  m_t << "<?linebreak?>";
}
void DocbookGenerator::startTypewriter()
{
DB_GEN_C
  if (!m_denseText) m_t << "<computeroutput>";
}
void DocbookGenerator::endTypewriter()
{
DB_GEN_C
  if (!m_denseText) m_t << "</computeroutput>\n";
}
void DocbookGenerator::startTextBlock(bool dense)
{
DB_GEN_C
  if (dense)
  {
    m_denseText = TRUE;
    m_t << "<programlisting linenumbering=\"unnumbered\">";
  }
}
void DocbookGenerator::endTextBlock(bool)
{
DB_GEN_C
  if (m_denseText)
  {
    m_denseText = FALSE;
    m_t << "</programlisting>";
  }
}
void DocbookGenerator::startMemberDoc(const QCString &clname, const QCString &memname, const QCString &, const QCString &title,
                                      int memCount, int memTotal, bool)
{
DB_GEN_C2("m_inLevel " << m_inLevel)
  openSection();
  m_t << "    <title>" << convertToDocBook(title);
  if (memTotal>1)
  {
    m_t << "<computeroutput>[" << memCount << "/" << memTotal << "]</computeroutput>";
  }
  m_t << "</title>\n";
  if (!memname.isEmpty() && memname[0]!='@')
  {
    addIndexTerm(m_t,memname,clname);
    addIndexTerm(m_t,clname,memname);
  }
}
void DocbookGenerator::endMemberDoc(bool)
{
DB_GEN_C
  m_t << "</computeroutput></para>";
}
void DocbookGenerator::startTitleHead(const QCString &)
{
DB_GEN_C
  m_t << "<title>";
}
void DocbookGenerator::endTitleHead(const QCString &,const QCString &name)
{
DB_GEN_C
  m_t << "</title>\n";
  if (!name.isEmpty()) addIndexTerm(m_t, name);
}
void DocbookGenerator::startDoxyAnchor(const QCString &fName,const QCString &,
                                 const QCString &anchor,const QCString &,
                                 const QCString &)
{
DB_GEN_C
  if (!m_inListItem[m_levelListItem] && !m_descTable && !m_simpleTable)
  {
    if (!m_firstMember) closeSection();
    m_firstMember = FALSE;
  }
  if (!anchor.isEmpty())
  {
    m_t << "<anchor xml:id=\"_" << stripPath(fName) << "_1" << anchor << "\"/>";
  }
}
void DocbookGenerator::endDoxyAnchor(const QCString &,const QCString &)
{
DB_GEN_C
}
void DocbookGenerator::startMemberDocName(bool)
{
DB_GEN_C
  m_t << "<para><computeroutput>";
}
void DocbookGenerator::endMemberDocName()
{
DB_GEN_C
}
void DocbookGenerator::startMemberGroupHeader(bool)
{
DB_GEN_C
  m_t << "<simplesect><title>";
}
void DocbookGenerator::endMemberGroupHeader()
{
DB_GEN_C
  m_t << "</title>\n";
}
void DocbookGenerator::startMemberGroup()
{
DB_GEN_C
}
void DocbookGenerator::endMemberGroup(bool)
{
DB_GEN_C
  m_t << "</simplesect>\n";
}
void DocbookGenerator::startClassDiagram()
{
DB_GEN_C
  m_t << "<para>";
}

void DocbookGenerator::endClassDiagram(const ClassDiagram &d, const QCString &fileName,const QCString &)
{
DB_GEN_C
  m_t << "    <informalfigure>\n";
  m_t << "        <mediaobject>\n";
  m_t << "            <imageobject>\n";
  m_t << "                <imagedata width=\"50%\" align=\"center\" valign=\"middle\" scalefit=\"0\" fileref=\""
                         << relPath << fileName << ".png\">" << "</imagedata>\n";
  m_t << "            </imageobject>\n";
  d.writeImage(m_t,dir(),relPath,fileName,FALSE);
  m_t << "        </mediaobject>\n";
  m_t << "    </informalfigure>\n";
  m_t << "</para>\n";
}
void  DocbookGenerator::startLabels()
{
DB_GEN_C
}

void  DocbookGenerator::writeLabel(const QCString &l,bool isLast)
{
DB_GEN_C
  m_t << "<computeroutput>[" << l << "]</computeroutput>";
  if (!isLast) m_t << ", ";
}

void  DocbookGenerator::endLabels()
{
DB_GEN_C
}
void DocbookGenerator::startExamples()
{
DB_GEN_C
  m_t << "<simplesect><title>";
  docify(theTranslator->trExamples());
  m_t << "</title>";
}

void DocbookGenerator::endExamples()
{
DB_GEN_C
  m_t << "</simplesect>\n";
}
void DocbookGenerator::startCompoundTemplateParams()
{
DB_GEN_C
  m_t << "<simplesect><title>";
}
void DocbookGenerator::endCompoundTemplateParams()
{
DB_GEN_C
  m_t << "</title></simplesect>\n";
}
void DocbookGenerator::writeChar(char c)
{
DB_GEN_C
  char cs[2];
  cs[0]=c;
  cs[1]=0;
  docify(cs);
}
void DocbookGenerator::startMemberDocPrefixItem()
{
DB_GEN_C
  m_t << "<computeroutput>";
}
void DocbookGenerator::endMemberDocPrefixItem()
{
DB_GEN_C
  m_t << "</computeroutput>";
}
void DocbookGenerator::exceptionEntry(const QCString &prefix,bool closeBracket)
{
DB_GEN_C
  if (!prefix.isEmpty())
  {
    m_t << " " << prefix << "(";
  }
  else if (closeBracket)
  {
    m_t << ")";
  }
  m_t << " ";
}
void DocbookGenerator::startParameterName(bool)
{
DB_GEN_C
  m_t << " ";
}
void DocbookGenerator::endParameterName(bool last,bool /*emptyList*/,bool closeBracket)
{
DB_GEN_C
  if (last)
  {
    if (closeBracket) m_t << ")";
  }
}
void DocbookGenerator::startMemberTemplateParams()
{
DB_GEN_C
}

void DocbookGenerator::endMemberTemplateParams(const QCString &,const QCString &)
{
DB_GEN_C
  m_t << "</para>";
  m_t << "<para>";
}
void DocbookGenerator::startSection(const QCString &lab,const QCString &,SectionType)
{
DB_GEN_C
  openSection("xml:id=\"_" + stripPath(lab) + "\"");
  m_t << "<title>";
}
void DocbookGenerator::endSection(const QCString &,SectionType)
{
DB_GEN_C
  m_t << "</title>";
  closeSection();
}
void DocbookGenerator::addIndexItem(const QCString &prim,const QCString &sec)
{
DB_GEN_C
  addIndexTerm(m_t, prim, sec);
}

<<<<<<< HEAD
void DocbookGenerator::startDescTable(const char *title,const bool hasInits)
{
DB_GEN_C
  int ncols = (hasInits?3:2);
  t << "<informaltable frame=\"all\">" << endl;
  if (title)t << "<title>" << convertToDocBook(title) << "</title>" << endl;
  t << "    <tgroup cols=\"" << ncols << "\" align=\"left\" colsep=\"1\" rowsep=\"1\">" << endl;
  int i = 1;
  t << "      <colspec colname='c" << i++ << "'/>\n";
  if (hasInits) t << "      <colspec colname='c" << i++ << "' align='right'/>\n";
  t << "      <colspec colname='c" << i++ << "'/>\n";
  t << "<tbody>\n";
=======
void DocbookGenerator::startMemberDocSimple(bool isEnum)
{
DB_GEN_C
  int ncols;
  QCString title;
  if (isEnum)
  {
    ncols = 2;
    title = theTranslator->trEnumerationValues();
  }
  else
  {
    ncols = 3;
    title = theTranslator->trCompoundMembers();
  }
  m_t << "<table frame=\"all\">\n";
  if (!title.isEmpty()) m_t << "<title>" << convertToDocBook(title) << "</title>\n";
  m_t << "    <tgroup cols=\"" << ncols << "\" align=\"left\" colsep=\"1\" rowsep=\"1\">\n";
  for (int i = 0; i < ncols; i++)
  {
    m_t << "      <colspec colname='c" << i+1 << "'/>\n";
  }
  m_t << "<tbody>\n";
  m_simpleTable = true;
}

void DocbookGenerator::endMemberDocSimple(bool /* isEnum */)
{
DB_GEN_C
  m_t << "    </tbody>\n";
  m_t << "    </tgroup>\n";
  m_t << "</table>\n";
  m_simpleTable = false;
}

void DocbookGenerator::startInlineMemberType()
{
DB_GEN_C
  m_t << "<row><entry>";
}

void DocbookGenerator::endInlineMemberType()
{
DB_GEN_C
  m_t << "</entry>";
}

void DocbookGenerator::startInlineMemberName()
{
DB_GEN_C
  m_t << "<entry>";
}

void DocbookGenerator::endInlineMemberName()
{
DB_GEN_C
  m_t << "</entry>";
}

void DocbookGenerator::startInlineMemberDoc()
{
DB_GEN_C
  m_t << "<entry>";
}

void DocbookGenerator::endInlineMemberDoc()
{
DB_GEN_C
  m_t << "</entry></row>\n";
}

void DocbookGenerator::startDescTable(const QCString &title)
{
DB_GEN_C
  int ncols = 2;
  m_t << "<informaltable frame=\"all\">\n";
  if (!title.isEmpty()) m_t << "<title>" << convertToDocBook(title) << "</title>\n";
  m_t << "    <tgroup cols=\"" << ncols << "\" align=\"left\" colsep=\"1\" rowsep=\"1\">\n";
  for (int i = 0; i < ncols; i++)
  {
    m_t << "      <colspec colname='c" << i+1 << "'/>\n";
  }
  m_t << "<tbody>\n";
>>>>>>> a9289760
  m_descTable = TRUE;
}

void DocbookGenerator::endDescTable()
{
DB_GEN_C
  m_t << "    </tbody>\n";
  m_t << "    </tgroup>\n";
  m_t << "</informaltable>\n";
  m_descTable = FALSE;
}

void DocbookGenerator::startDescTableRow()
{
DB_GEN_C
  m_t << "<row>";
  m_t << "<entry>";
}

void DocbookGenerator::endDescTableRow()
{
DB_GEN_C
  m_t << "</row>";
}

void DocbookGenerator::startDescTableTitle()
{
DB_GEN_C
}

void DocbookGenerator::endDescTableTitle()
{
DB_GEN_C
}

void DocbookGenerator::startDescTableInit()
{
DB_GEN_C
  t << "</entry><entry>";
}

void DocbookGenerator::endDescTableInit()
{
DB_GEN_C
}

void DocbookGenerator::startDescTableData()
{
DB_GEN_C
  m_t << "</entry><entry>";
}

void DocbookGenerator::endDescTableData()
{
DB_GEN_C
  m_t << "</entry>";
}
void DocbookGenerator::startGroupCollaboration()
{
DB_GEN_C
}
void DocbookGenerator::endGroupCollaboration(DotGroupCollaboration &g)
{
DB_GEN_C
  g.writeGraph(m_t,GOF_BITMAP,EOF_DocBook,dir(),fileName(),relPath,FALSE);
}
void DocbookGenerator::startDotGraph()
{
DB_GEN_C
}
void DocbookGenerator::endDotGraph(DotClassGraph &g)
{
DB_GEN_C
  g.writeGraph(m_t,GOF_BITMAP,EOF_DocBook,dir(),fileName(),relPath,TRUE,FALSE);
}
void DocbookGenerator::startInclDepGraph()
{
DB_GEN_C
}
void DocbookGenerator::endInclDepGraph(DotInclDepGraph &g)
{
DB_GEN_C
  QCString fn = g.writeGraph(m_t,GOF_BITMAP,EOF_DocBook,dir(),fileName(),relPath,FALSE);
}
void DocbookGenerator::startCallGraph()
{
DB_GEN_C
}
void DocbookGenerator::endCallGraph(DotCallGraph &g)
{
DB_GEN_C
  QCString fn = g.writeGraph(m_t,GOF_BITMAP,EOF_DocBook,dir(),fileName(),relPath,FALSE);
}
void DocbookGenerator::startDirDepGraph()
{
DB_GEN_C
}
void DocbookGenerator::endDirDepGraph(DotDirDeps &g)
{
DB_GEN_C
  QCString fn = g.writeGraph(m_t,GOF_BITMAP,EOF_DocBook,dir(),fileName(),relPath,FALSE);
}
void DocbookGenerator::startMemberDocList()
{
DB_GEN_C
}
void DocbookGenerator::endMemberDocList()
{
DB_GEN_C
  m_inGroup = TRUE;
}
void DocbookGenerator::startConstraintList(const QCString &header)
{
DB_GEN_C
  m_t << "<simplesect><title>";
  docify(header);
  m_t << "</title>\n";
}
void DocbookGenerator::startConstraintParam()
{
DB_GEN_C
  m_t << "<para><emphasis role=\"strong\">";
}
void DocbookGenerator::endConstraintParam()
{
DB_GEN_C
}
void DocbookGenerator::startConstraintType()
{
DB_GEN_C
  m_t << ":";
}
void DocbookGenerator::endConstraintType()
{
DB_GEN_C
  m_t << "</emphasis></para>\n";
}
void DocbookGenerator::startConstraintDocs()
{
DB_GEN_C
}
void DocbookGenerator::endConstraintDocs()
{
DB_GEN_C
}
void DocbookGenerator::endConstraintList()
{
DB_GEN_C
  m_t << "</simplesect>\n";
}

void DocbookGenerator::openSection(const QCString &attr)
{
   m_t << "<section";
   if (!attr.isEmpty()) m_t << " " << attr;
   m_t << ">\n";
   m_openSectionCount++;
}

void DocbookGenerator::closeSection()
{
   m_t << "</section>\n";
   m_openSectionCount--;
}

void DocbookGenerator::closeAllSections()
{
  while (m_openSectionCount>0)
  {
    closeSection();
  }
}

void DocbookGenerator::writeInheritedSectionTitle(
                  const QCString &/*id*/,const QCString &ref,
                  const QCString &file,  const QCString &anchor,
                  const QCString &title, const QCString &name)
{
DB_GEN_C
  m_t << theTranslator->trInheritedFrom(convertToDocBook(title), objectLinkToString(ref, file, anchor, name));
}

void DocbookGenerator::writeLocalToc(const SectionRefs &sectionRefs,const LocalToc &localToc)
{
  if (localToc.isDocbookEnabled())
  {
    m_t << "    <toc>\n";
    m_t << "    <title>" << theTranslator->trRTFTableOfContents() << "</title>\n";
    int level=1,l;
    int maxLevel = localToc.docbookLevel();
    BoolVector inLi(maxLevel+1,false);
    for (const SectionInfo *si : sectionRefs)
    {
      SectionType type = si->type();
      if (isSection(type))
      {
        //printf("  level=%d title=%s\n",level,qPrint(si->title));
        int nextLevel = static_cast<int>(type);
        if (nextLevel>level)
        {
          for (l=level;l<nextLevel;l++)
          {
            if (l < maxLevel) m_t << "    <tocdiv>\n";
          }
        }
        else if (nextLevel<level)
        {
          for (l=level;l>nextLevel;l--)
          {
            inLi[l]=FALSE;
            if (l <= maxLevel) m_t << "    </tocdiv>\n";
          }
        }
        if (nextLevel <= maxLevel)
        {
          QCString titleDoc = convertToDocBook(si->title());
          QCString label    = convertToDocBook(si->label());
          if (titleDoc.isEmpty()) titleDoc = label;
          m_t << "      <tocentry>" << titleDoc << "</tocentry>\n";
        }
        inLi[nextLevel]=TRUE;
        level = nextLevel;
      }
    }
    if (level > maxLevel) level = maxLevel;
    while (level>1 && level <= maxLevel)
    {
      inLi[level]=FALSE;
      m_t << "</tocdiv>\n";
      level--;
    }
    m_t << "    </toc>\n";
  }
}

//-------------------------------------------------------------------------------------------------

static constexpr auto hex="0123456789ABCDEF";

/*! Converts a string to an DocBook-encoded string */
QCString convertToDocBook(const QCString &s, const bool retainNewline)
{
  if (s.isEmpty()) return s;
  GrowBuf growBuf;
  const char *q;
  int cnt;
  const char *p=s.data();
  char c;
  while ((c=*p++))
  {
    switch (c)
    {
      case '\n': if (retainNewline) growBuf.addStr("<literallayout>&#160;&#xa;</literallayout>"); growBuf.addChar(c);   break;
      case '<':  growBuf.addStr("&lt;");   break;
      case '>':  growBuf.addStr("&gt;");   break;
      case '&':  // possibility to have a special symbol
        q = p;
        cnt = 2; // we have to count & and ; as well
        while ((*q >= 'a' && *q <= 'z') || (*q >= 'A' && *q <= 'Z') || (*q >= '0' && *q <= '9'))
        {
          cnt++;
          q++;
        }
        if (*q == ';')
        {
           --p; // we need & as well
           HtmlEntityMapper::SymType res = HtmlEntityMapper::instance().name2sym(QCString(p).left(cnt));
           if (res == HtmlEntityMapper::Sym_Unknown)
           {
             p++;
             growBuf.addStr("&amp;");
           }
           else
           {
             growBuf.addStr(HtmlEntityMapper::instance().docbook(res));
             q++;
             p = q;
           }
        }
        else
        {
          growBuf.addStr("&amp;");
        }
        break;
      case '\'': growBuf.addStr("&apos;"); break;
      case '"':  growBuf.addStr("&quot;"); break;
      case  1: case  2: case  3: case  4: case  5: case  6: case 7:  case  8:
      case 11: case 12: case 14: case 15: case 16: case 17: case 18:
      case 19: case 20: case 21: case 22: case 23: case 24: case 25: case 26:
      case 27: case 28: case 29: case 30: case 31:
        growBuf.addStr("&#x24");
        growBuf.addChar(hex[static_cast<uint8_t>(c)>>4]);
        growBuf.addChar(hex[static_cast<uint8_t>(c)&0xF]);
        growBuf.addChar(';');
        break;
      default:
        growBuf.addChar(c);
        break;
    }
  }
  growBuf.addChar(0);
  return growBuf.get();
}
<|MERGE_RESOLUTION|>--- conflicted
+++ resolved
@@ -1096,20 +1096,6 @@
   addIndexTerm(m_t, prim, sec);
 }
 
-<<<<<<< HEAD
-void DocbookGenerator::startDescTable(const char *title,const bool hasInits)
-{
-DB_GEN_C
-  int ncols = (hasInits?3:2);
-  t << "<informaltable frame=\"all\">" << endl;
-  if (title)t << "<title>" << convertToDocBook(title) << "</title>" << endl;
-  t << "    <tgroup cols=\"" << ncols << "\" align=\"left\" colsep=\"1\" rowsep=\"1\">" << endl;
-  int i = 1;
-  t << "      <colspec colname='c" << i++ << "'/>\n";
-  if (hasInits) t << "      <colspec colname='c" << i++ << "' align='right'/>\n";
-  t << "      <colspec colname='c" << i++ << "'/>\n";
-  t << "<tbody>\n";
-=======
 void DocbookGenerator::startMemberDocSimple(bool isEnum)
 {
 DB_GEN_C
@@ -1181,19 +1167,18 @@
   m_t << "</entry></row>\n";
 }
 
-void DocbookGenerator::startDescTable(const QCString &title)
-{
-DB_GEN_C
-  int ncols = 2;
+void DocbookGenerator::startDescTable(const QCString &title,const bool hasInits)
+{
+DB_GEN_C
+  int ncols = (hasInits?3:2);
   m_t << "<informaltable frame=\"all\">\n";
   if (!title.isEmpty()) m_t << "<title>" << convertToDocBook(title) << "</title>\n";
   m_t << "    <tgroup cols=\"" << ncols << "\" align=\"left\" colsep=\"1\" rowsep=\"1\">\n";
-  for (int i = 0; i < ncols; i++)
-  {
-    m_t << "      <colspec colname='c" << i+1 << "'/>\n";
-  }
+  int i = 1;
+  m_t << "      <colspec colname='c" << i++ << "'/>\n";
+  if (hasInits) m_t << "      <colspec colname='c" << i++ << "' align='right'/>\n";
+  m_t << "      <colspec colname='c" << i++ << "'/>\n";
   m_t << "<tbody>\n";
->>>>>>> a9289760
   m_descTable = TRUE;
 }
 
@@ -1232,7 +1217,7 @@
 void DocbookGenerator::startDescTableInit()
 {
 DB_GEN_C
-  t << "</entry><entry>";
+  m_t << "</entry><entry>";
 }
 
 void DocbookGenerator::endDescTableInit()
