--- conflicted
+++ resolved
@@ -1614,26 +1614,6 @@
       case TokenRetval::TK_COMMAND_BS:
         switch (Mappers::cmdMapper->map(parser()->context.token->name))
         {
-<<<<<<< HEAD
-          case CMD_BSLASH:  m_entry+='\\';  break;
-          case CMD_AT:      m_entry+='@';   break;
-          case CMD_LESS:    m_entry+='<';   break;
-          case CMD_GREATER: m_entry+='>';   break;
-          case CMD_AMP:     m_entry+='&';   break;
-          case CMD_DOLLAR:  m_entry+='$';   break;
-          case CMD_HASH:    m_entry+='#';   break;
-          case CMD_DCOLON:  m_entry+="::";  break;
-          case CMD_PERCENT: m_entry+='%';   break;
-          case CMD_NDASH:   m_entry+="--";  break;
-          case CMD_MDASH:   m_entry+="---"; break;
-          case CMD_QUOTE:   m_entry+='"';   break;
-          case CMD_PUNT:    m_entry+='.';   break;
-          case CMD_PLUS:    m_entry+='+';   break;
-          case CMD_MINUS:   m_entry+='-';   break;
-          case CMD_EQUAL:   m_entry+='=';   break;
-          case CMD_EXCLAMATION: m_entry+='!'; break;
-          case CMD_QUESTION: m_entry+='?';  break;
-=======
           case CommandType::CMD_BSLASH:  m_entry+='\\';  break;
           case CommandType::CMD_AT:      m_entry+='@';   break;
           case CommandType::CMD_LESS:    m_entry+='<';   break;
@@ -1650,7 +1630,8 @@
           case CommandType::CMD_PLUS:    m_entry+='+';   break;
           case CommandType::CMD_MINUS:   m_entry+='-';   break;
           case CommandType::CMD_EQUAL:   m_entry+='=';   break;
->>>>>>> 2a156275
+          case CommandType::CMD_EXCLAMATION: m_entry+='!'; break;
+          case CommandType::CMD_QUESTION: m_entry+='?';  break;
           default:
                warn_doc_error(parser()->context.fileName,parser()->tokenizer.getLineNr(),"Unexpected command %s found as argument of \\addindex",
                               qPrint(parser()->context.token->name));
@@ -4071,19 +4052,14 @@
     case CommandType::CMD_PUNT:
       children().append<DocSymbol>(parser(),thisVariant(),HtmlEntityMapper::Sym_Dot);
       break;
-<<<<<<< HEAD
-    case CMD_EXCLAMATION:
-      children().append<DocSymbol>(parser(),thisVariant,HtmlEntityMapper::Sym_Exclam);
-      break;
-    case CMD_QUESTION:
-      children().append<DocSymbol>(parser(),thisVariant,HtmlEntityMapper::Sym_Quest);
-      break;
-    case CMD_PLUS:
-      children().append<DocSymbol>(parser(),thisVariant,HtmlEntityMapper::Sym_Plus);
-=======
+    case CommandType::CMD_EXCLAMATION:
+      children().append<DocSymbol>(parser(),thisVariant(),HtmlEntityMapper::Sym_Exclam);
+      break;
+    case CommandType::CMD_QUESTION:
+      children().append<DocSymbol>(parser(),thisVariant(),HtmlEntityMapper::Sym_Quest);
+      break;
     case CommandType::CMD_PLUS:
       children().append<DocSymbol>(parser(),thisVariant(),HtmlEntityMapper::Sym_Plus);
->>>>>>> 2a156275
       break;
     case CommandType::CMD_MINUS:
       children().append<DocSymbol>(parser(),thisVariant(),HtmlEntityMapper::Sym_Minus);
@@ -6033,19 +6009,14 @@
           case CommandType::CMD_PUNT:
             children().append<DocSymbol>(parser(),thisVariant(),HtmlEntityMapper::Sym_Dot);
             break;
-<<<<<<< HEAD
-          case CMD_EXCLAMATION:
-            children().append<DocSymbol>(parser(),thisVariant,HtmlEntityMapper::Sym_Exclam);
+          case CommandType::CMD_EXCLAMATION:
+            children().append<DocSymbol>(parser(),thisVariant(),HtmlEntityMapper::Sym_Exclam);
             break;
-          case CMD_QUESTION:
-            children().append<DocSymbol>(parser(),thisVariant,HtmlEntityMapper::Sym_Quest);
+          case CommandType::CMD_QUESTION:
+            children().append<DocSymbol>(parser(),thisVariant(),HtmlEntityMapper::Sym_Quest);
             break;
-          case CMD_PLUS:
-            children().append<DocSymbol>(parser(),thisVariant,HtmlEntityMapper::Sym_Plus);
-=======
           case CommandType::CMD_PLUS:
             children().append<DocSymbol>(parser(),thisVariant(),HtmlEntityMapper::Sym_Plus);
->>>>>>> 2a156275
             break;
           case CommandType::CMD_MINUS:
             children().append<DocSymbol>(parser(),thisVariant(),HtmlEntityMapper::Sym_Minus);
