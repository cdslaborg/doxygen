--- conflicted
+++ resolved
@@ -3758,7 +3758,6 @@
       return std::find(optList.begin(),optList.end(),kw)!=optList.end();
     };
     localScope = contains("local");
-<<<<<<< HEAD
     if (contains("nostrip"))
     {
       stripCodeComments = false;
@@ -3766,11 +3765,10 @@
     else if (contains("strip"))
     {
       stripCodeComments = true;
-=======
+    }
     if (t==DocInclude::Snippet && contains("trimleft"))
     {
       trimLeft = true;
->>>>>>> 772f164c
     }
 
     if (t==DocInclude::Include && contains("lineno"))
