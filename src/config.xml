<doxygenconfig>
  <header>
    <docs doxywizard='0' doxyfile='0'>
      <![CDATA[
/*
 *
 *
 *
 * Copyright (C) 1997-2015 by Dimitri van Heesch.
 *
 * Permission to use, copy, modify, and distribute this software and its
 * documentation under the terms of the GNU General Public License is hereby
 * granted. No representations are made about the suitability of this software
 * for any purpose. It is provided "as is" without express or implied warranty.
 * See the GNU General Public License for more details.
 *
 * Documents produced by Doxygen are derivative works derived from the
 * input used in their production; they are not affected by this license.
 *
 */
/*! \page config Configuration

\tableofcontents
\section config_format Format

A configuration file is a free-form ASCII text file with a structure
that is similar to that of a \c Makefile, with the default name \c Doxyfile. It is
parsed by \c doxygen. The file may contain tabs and newlines for
formatting purposes. The statements in the file are case-sensitive.
Comments may be placed anywhere within the file (except within quotes).
Comments beginning with two hash characters (\c \#\#) are kept when updating
the configuration file and are placed in front of the TAG they are in front of.
Comments beginning with two hash characters (\c \#\#) at the beginning of the
configuration file are also kept and placed at the beginning of the file.
Comments beginning with two hash characters (\c \#\#) at the end of the
configuration file are also kept and placed at the end of the file.
Comments begin with the hash character (\c \#) and ends at the end of the line.

The file essentially consists of a list of assignment statements.
Each statement consists of a \c TAG_NAME written in capitals,
followed by the equal sign (<code>=</code>) and one or more values. If the same tag
is assigned more than once, the last assignment overwrites any earlier
assignment. For tags that take a list as their argument,
the <code>+=</code> operator can be used instead of <code>=</code> to append
new values to the list. Values are sequences of non-blanks. If the value should
contain one or more blanks it must be surrounded by quotes (<code>&quot;...&quot;</code>).
Multiple lines can be concatenated by inserting a backslash (\c \\)
as the last character of a line. Environment variables can be expanded
using the pattern <code>\$(ENV_VARIABLE_NAME)</code>.

You can also include part of a configuration file from another configuration
file using a <code>\@INCLUDE</code> tag as follows:
\verbatim
@INCLUDE = config_file_name
\endverbatim
The include file is searched in the current working directory. You can
also specify a list of directories that should be searched before looking
in the current working directory. Do this by putting a <code>\@INCLUDE_PATH</code> tag
with these paths before the <code>\@INCLUDE</code> tag, e.g.:
\verbatim
@INCLUDE_PATH = my_config_dir
\endverbatim

The configuration options can be divided into several categories.
Below is an alphabetical index of the tags that are recognized
followed by the descriptions of the tags grouped by category.
]]>
    </docs>
    <docs doxywizard='0' documentation='0'>
      <![CDATA[
This file describes the settings to be used by the documentation system
doxygen (www.doxygen.org) for a project.
<br>
All text after a double hash (##) is considered a comment and is placed
in front of the TAG it is preceding.<br>
All text after a single hash (#) is considered a comment and will be ignored.
The format is:
\verbatim
      TAG = value [value, ...]
\endverbatim
For lists, items can also be appended using:
\verbatim
      TAG += value [value, ...]
\endverbatim
Values that contain spaces should be placed between quotes (\" \").
]]>
    </docs>
  </header>
  <footer>
    <docs doxywizard='0' doxyfile='0'>
      <![CDATA[
\section config_examples Examples

Suppose you have a simple project consisting of two files: a source file
\c example.cc and a header file \c example.h.
Then a minimal configuration file is as simple as:
\verbatim
INPUT            = example.cc example.h
\endverbatim

Assuming the example makes use of Qt classes and \c perl is located
in <code>/usr/bin</code>, a more realistic configuration file would be:
\verbatim
PROJECT_NAME     = Example
INPUT            = example.cc example.h
WARNINGS         = YES
TAGFILES         = qt.tag
SEARCHENGINE     = NO
\endverbatim

To generate the documentation for the
<a href="https://sourceforge.net/projects/qdbttabular/">QdbtTabular</a> package
I have used the following configuration file:
\verbatim
PROJECT_NAME     = QdbtTabular
OUTPUT_DIRECTORY = html
WARNINGS         = YES
INPUT            = examples/examples.doc src
FILE_PATTERNS    = *.cc *.h
INCLUDE_PATH     = examples
TAGFILES         = qt.tag
SEARCHENGINE     = YES
\endverbatim

To regenerate the Qt-1.44 documentation from the sources, you could use the
following configuration file:
\verbatim
PROJECT_NAME         = Qt
OUTPUT_DIRECTORY     = qt_docs
HIDE_UNDOC_MEMBERS   = YES
HIDE_UNDOC_CLASSES   = YES
ENABLE_PREPROCESSING = YES
MACRO_EXPANSION      = YES
EXPAND_ONLY_PREDEF   = YES
SEARCH_INCLUDES      = YES
FULL_PATH_NAMES      = YES
STRIP_FROM_PATH      = $(QTDIR)/
PREDEFINED           = USE_TEMPLATECLASS Q_EXPORT= \
                       QArrayT:=QArray \
                       QListT:=QList \
                       QDictT:=QDict \
                       QQueueT:=QQueue \
                       QVectorT:=QVector \
                       QPtrDictT:=QPtrDict \
                       QIntDictT:=QIntDict \
                       QStackT:=QStack \
                       QDictIteratorT:=QDictIterator \
                       QListIteratorT:=QListIterator \
                       QCacheT:=QCache \
                       QCacheIteratorT:=QCacheIterator \
                       QIntCacheT:=QIntCache \
                       QIntCacheIteratorT:=QIntCacheIterator \
                       QIntDictIteratorT:=QIntDictIterator \
                       QPtrDictIteratorT:=QPtrDictIterator
INPUT                = $(QTDIR)/doc \
                       $(QTDIR)/src/widgets \
                       $(QTDIR)/src/kernel \
                       $(QTDIR)/src/dialogs \
                       $(QTDIR)/src/tools
FILE_PATTERNS        = *.cpp *.h q*.doc
INCLUDE_PATH         = $(QTDIR)/include
RECURSIVE            = YES
\endverbatim

For the Qt-2.1 sources I recommend to use the following settings:
\verbatim
PROJECT_NAME          = Qt
PROJECT_NUMBER        = 2.1
HIDE_UNDOC_MEMBERS    = YES
HIDE_UNDOC_CLASSES    = YES
SOURCE_BROWSER        = YES
INPUT                 = $(QTDIR)/src
FILE_PATTERNS         = *.cpp *.h q*.doc
RECURSIVE             = YES
EXCLUDE_PATTERNS      = *codec.cpp moc_* */compat/* */3rdparty/*
ALPHABETICAL_INDEX    = YES
IGNORE_PREFIX         = Q
ENABLE_PREPROCESSING  = YES
MACRO_EXPANSION       = YES
INCLUDE_PATH          = $(QTDIR)/include
PREDEFINED            = Q_PROPERTY(x)= \
                        Q_OVERRIDE(x)= \
                        Q_EXPORT= \
                        Q_ENUMS(x)= \
                        "QT_STATIC_CONST=static const " \
                        _WS_X11_ \
                        INCLUDE_MENUITEM_DEF
EXPAND_ONLY_PREDEF    = YES
EXPAND_AS_DEFINED     = Q_OBJECT_FAKE Q_OBJECT ACTIVATE_SIGNAL_WITH_PARAM \
                        Q_VARIANT_AS
\endverbatim

Here doxygen's preprocessor is used to substitute some
macro names that are normally substituted by the C preprocessor,
but without doing full macro expansion.


\htmlonly
Go to the <a href="commands.html">next</a> section or return to the
 <a href="index.html">index</a>.
\endhtmlonly

*/
]]>
    </docs>
  </footer>

  <group name='Project' docs='Project related configuration options'>
    <option type='string' id='DOXYFILE_ENCODING' format='string' defval='UTF-8'>
      <docs>
<![CDATA[
 This tag specifies the encoding used for all characters in the configuration file that
 follow. The default is UTF-8 which is also the encoding used for all text before
 the first occurrence of this tag. Doxygen uses \c libiconv (or the iconv built into
 \c libc) for the transcoding. See https://www.gnu.org/software/libiconv/ for the list of
 possible encodings.
]]>
      </docs>
    </option>
    <option type='string' id='PROJECT_NAME' format='string' defval='My Project'>
      <docs>
<![CDATA[
 The \c PROJECT_NAME tag is a single word (or a sequence of words
 surrounded by double-quotes, unless you are using Doxywizard) that should identify the project for which the
 documentation is generated. This name is used in the title of most
 generated pages and in a few other places.
]]>
      </docs>
    </option>
    <option type='string' id='PROJECT_NUMBER' format='string' defval=''>
      <docs>
<![CDATA[
 The \c PROJECT_NUMBER tag can be used to enter a project or revision number.
 This could be handy for archiving the generated documentation or
 if some version control system is used.
]]>
      </docs>
    </option>
    <option type='string' id='PROJECT_BRIEF' format='string' defval=''>
      <docs>
<![CDATA[
 Using the \c PROJECT_BRIEF tag one can provide an optional one line description
 for a project that appears at the top of each page and should give viewer
 a quick idea about the purpose of the project. Keep the description short.
]]>
      </docs>
    </option>

    <option type='string' id='PROJECT_LOGO' format='image' defval=''>
      <docs>
<![CDATA[
 With the \c PROJECT_LOGO tag one can specify a logo or an icon that is
 included in the documentation. The maximum height of the logo should not
 exceed 55 pixels and the maximum width should not exceed 200 pixels.
 Doxygen will copy the logo to the output directory.
]]>
      </docs>
    </option>
    <option type='string' id='OUTPUT_DIRECTORY' format='dir' defval=''>
      <docs>
<![CDATA[
 The \c OUTPUT_DIRECTORY tag is used to specify the (relative or absolute)
 path into which the generated documentation will be written.
 If a relative path is entered, it will be relative to the location
 where doxygen was started. If left blank the current directory will be used.
]]>
      </docs>
    </option>
    <option type='bool' id='CREATE_SUBDIRS' defval='0'>
      <docs>
<![CDATA[
 If the \c CREATE_SUBDIRS tag is set to \c YES then doxygen will create
 4096 sub-directories (in 2 levels) under the output directory of each output
 format and will distribute the generated files over these directories.
 Enabling this option can be useful when feeding doxygen a huge amount of source
 files, where putting all generated files in the same directory would otherwise
 causes performance problems for the file system.
]]>
      </docs>
    </option>
    <option type='bool' id='ALLOW_UNICODE_NAMES' defval='0'>
      <docs>
<![CDATA[
 If the \c ALLOW_UNICODE_NAMES tag is set to \c YES,
 doxygen will allow non-ASCII characters to appear in the names of generated files.
 If set to \c NO, non-ASCII characters will be escaped, for example _xE3_x81_x84
 will be used for Unicode U+3044.
]]>
      </docs>
    </option>
    <option type='enum' id='OUTPUT_LANGUAGE' defval='English'>
      <docs>
<![CDATA[
 The \c OUTPUT_LANGUAGE tag is used to specify the language in which all
 documentation generated by doxygen is written. Doxygen will use this
 information to generate all constant output in the proper language.
]]>
      </docs>
      <value name='Afrikaans'/>
      <value name='Arabic'/>
      <value name='Armenian'/>
      <value name='Brazilian'/>
      <value name='Catalan'/>
      <value name='Chinese'/>
      <value name='Chinese-Traditional'/>
      <value name='Croatian'/>
      <value name='Czech'/>
      <value name='Danish'/>
      <value name='Dutch'/>
      <value name='English' desc='(United States)'/>
      <value name='Esperanto'/>
      <value name='Farsi' desc='(Persian)'/>
      <value name='Finnish'/>
      <value name='French'/>
      <value name='German'/>
      <value name='Greek'/>
      <value name='Hungarian'/>
      <value name='Indonesian'/>
      <value name='Italian'/>
      <value name='Japanese'/>
      <value name='Japanese-en' desc='(Japanese with English messages)'/>
      <value name='Korean'/>
      <value name='Korean-en' desc='(Korean with English messages)'/>
      <value name='Latvian'/>
      <value name='Lithuanian'/>
      <value name='Macedonian'/>
      <value name='Norwegian'/>
      <value name='Persian' desc='(Farsi)'/>
      <value name='Polish'/>
      <value name='Portuguese'/>
      <value name='Romanian'/>
      <value name='Russian'/>
      <value name='Serbian'/>
      <value name='Serbian-Cyrillic'/>
      <value name='Slovak'/>
      <value name='Slovene'/>
      <value name='Spanish'/>
      <value name='Swedish'/>
      <value name='Turkish'/>
      <value name='Ukrainian'/>
      <value name='Vietnamese'/>
    </option>
    <option type='bool' id='BRIEF_MEMBER_DESC' defval='1'>
      <docs>
<![CDATA[
 If the \c BRIEF_MEMBER_DESC tag is set to \c YES, doxygen will
 include brief member descriptions after the members that are listed in
 the file and class documentation (similar to \c Javadoc).
 Set to \c NO to disable this.
]]>
      </docs>
    </option>
    <option type='bool' id='REPEAT_BRIEF' defval='1'>
      <docs>
<![CDATA[
 If the \c REPEAT_BRIEF tag is set to \c YES, doxygen will
 prepend the brief description of a member or function before the detailed
 description
 <br>Note:
 If both \ref cfg_hide_undoc_members "HIDE_UNDOC_MEMBERS" and
 \ref cfg_brief_member_desc "BRIEF_MEMBER_DESC" are set to \c NO, the
 brief descriptions will be completely suppressed.
]]>
      </docs>
    </option>
    <option type='list' id='ABBREVIATE_BRIEF' format='string'>
      <docs>
<![CDATA[
 This tag implements a quasi-intelligent brief description abbreviator
 that is used to form the text in various listings. Each string
 in this list, if found as the leading text of the brief description, will be
 stripped from the text and the result, after processing the whole list, is used
 as the annotated text. Otherwise, the brief description is used as-is. If left
 blank, the following values are used (`$name` is automatically replaced with the
 name of the entity):
]]>
      </docs>
      <value name='The $name class'/>
      <value name='The $name widget'/>
      <value name='The $name file'/>
      <value name='is'/>
      <value name='provides'/>
      <value name='specifies'/>
      <value name='contains'/>
      <value name='represents'/>
      <value name='a'/>
      <value name='an'/>
      <value name='the'/>
    </option>
    <option type='bool' id='ALWAYS_DETAILED_SEC' defval='0'>
      <docs>
<![CDATA[
 If the \c ALWAYS_DETAILED_SEC and \ref cfg_repeat_brief "REPEAT_BRIEF" tags
 are both set to \c YES then
 doxygen will generate a detailed section even if there is only a brief
 description.
]]>
      </docs>
    </option>
    <option type='bool' id='INLINE_INHERITED_MEMB' defval='0'>
      <docs>
<![CDATA[
 If the \c INLINE_INHERITED_MEMB tag is set to \c YES, doxygen will show all inherited
 members of a class in the documentation of that class as if those members were
 ordinary class members. Constructors, destructors and assignment operators of
 the base classes will not be shown.
]]>
      </docs>
    </option>
    <option type='bool' id='FULL_PATH_NAMES' defval='1'>
      <docs>
<![CDATA[
 If the \c FULL_PATH_NAMES tag is set to \c YES, doxygen will prepend the full
 path before files name in the file list and in the header files. If set
 to \c NO the shortest path that makes the file name unique will be used
]]>
      </docs>
    </option>
    <option type='list' id='STRIP_FROM_PATH' format='string' depends='FULL_PATH_NAMES'>
      <docs>
<![CDATA[
 The \c STRIP_FROM_PATH tag
 can be used to strip a user-defined part of the path. Stripping is
 only done if one of the specified strings matches the left-hand part of the
 path. The tag can be used to show relative paths in the file list.
 If left blank the directory from which doxygen is run is used as the
 path to strip.
 <br>Note that you can specify absolute paths here, but also
 relative paths, which will be relative from the directory where doxygen is
 started.
]]>
      </docs>
      <value name=''/>
    </option>
    <option type='list' id='STRIP_FROM_INC_PATH' format='string'>
      <docs>
<![CDATA[
 The \c STRIP_FROM_INC_PATH tag can be used to strip a user-defined part of
 the path mentioned in the documentation of a class, which tells
 the reader which header file to include in order to use a class.
 If left blank only the name of the header file containing the class
 definition is used. Otherwise one should specify the list of include paths that
 are normally passed to the compiler using the `-I` flag.
]]>
      </docs>
    </option>
    <option type='bool' id='SHORT_NAMES' defval='0'>
      <docs>
<![CDATA[
 If the \c SHORT_NAMES tag is set to \c YES, doxygen will generate much shorter
 (but less readable) file names. This can be useful is your file systems
 doesn't support long names like on DOS, Mac, or CD-ROM.
]]>
      </docs>
    </option>
    <option type='bool' id='JAVADOC_AUTOBRIEF' defval='0'>
      <docs>
<![CDATA[
  If the \c JAVADOC_AUTOBRIEF tag is set to \c YES then doxygen
  will interpret the first line (until the first dot) of a Javadoc-style
  comment as the brief description. If set to \c NO, the
  Javadoc-style will behave just like regular Qt-style comments
  (thus requiring an explicit \ref cmdbrief "\@brief" command for a brief description.)
]]>
      </docs>
    </option>
    <option type='bool' id='JAVADOC_BANNER' defval='0'>
      <docs>
<![CDATA[
  If the \c JAVADOC_BANNER tag is set to \c YES then doxygen
  will interpret a line such as \verbatim /***************\endverbatim as being the
  beginning of a Javadoc-style comment "banner". If set to \c NO, the
  Javadoc-style will behave just like regular comments and it will
  not be interpreted by doxygen.
]]>
      </docs>
    </option>
    <option type='bool' id='QT_AUTOBRIEF' defval='0'>
      <docs>
<![CDATA[
  If the \c QT_AUTOBRIEF tag is set to \c YES then doxygen
  will interpret the first line (until the first dot) of a Qt-style
  comment as the brief description. If set to \c NO, the
  Qt-style will behave just like regular Qt-style comments (thus
  requiring an explicit \ref cmdbrief "\\brief" command for a brief description.)
]]>
      </docs>
    </option>
    <option type='bool' id='MULTILINE_CPP_IS_BRIEF' defval='0'>
      <docs>
<![CDATA[
  The \c MULTILINE_CPP_IS_BRIEF tag can be set to \c YES to make doxygen
  treat a multi-line C++ special comment block (i.e. a block of \c //! or \c ///
  comments) as a brief description. This used to be the default behavior.
  The new default is to treat a multi-line C++ comment block as a detailed
  description. Set this tag to \c YES if you prefer the old behavior instead.
  <br>Note that setting this tag to \c YES also means that rational rose comments
  are not recognized any more.
]]>
      </docs>
    </option>
    <option type='bool' id='PYTHON_DOCSTRING' defval='1'>
      <docs>
<![CDATA[
  By default Python docstrings are displayed as preformatted text
  and doxygen's special commands cannot be used. By setting \c PYTHON_DOCSTRING to
  \c NO the doxygen's special commands can be used and the contents of the docstring
  documentation blocks is shown as doxygen documentation.
]]>
      </docs>
    </option>
    <option type='bool' id='INHERIT_DOCS' defval='1'>
      <docs>
<![CDATA[
 If the \c INHERIT_DOCS tag is set to \c YES then an undocumented
 member inherits the documentation from any documented member that it
 re-implements.
]]>
      </docs>
    </option>
    <option type='bool' id='SEPARATE_MEMBER_PAGES' defval='0'>
      <docs>
<![CDATA[
 If the \c SEPARATE_MEMBER_PAGES tag is set to \c YES then doxygen will produce
 a new page for each member. If set to \c NO, the documentation of a member will
 be part of the file/class/namespace that contains it.
]]>
      </docs>
    </option>
    <option type='int' id='TAB_SIZE' minval='1' maxval='16' defval='4'>
      <docs>
<![CDATA[
 The \c TAB_SIZE tag can be used to set the number of spaces in a tab.
 Doxygen uses this value to replace tabs by spaces in code fragments.
]]>
      </docs>
    </option>
    <option type='list' id='ALIASES' format='string'>
      <docs>
<![CDATA[
 This tag can be used to specify a number of aliases that act
 as commands in the documentation. An alias has the form:
\verbatim
 name=value
\endverbatim
 For example adding
\verbatim
 "sideeffect=@par Side Effects:^^"
\endverbatim
 will allow you to
 put the command \c \\sideeffect (or \c \@sideeffect) in the documentation, which
 will result in a user-defined paragraph with heading "Side Effects:".
 Note that you cannot put \ref cmdn "\\n"'s in the value part of an alias to insert newlines
 (in the resulting output).
 You can put `^^` in the value part of an alias to insert a newline as if
 a physical newline was in the original file.
]]>
      </docs>
      <docs doxyfile='0' documentation='0'>
<![CDATA[
 When you need a literal `{` or `}` or `,` in the value part of an alias you have to
 escape them by means of a backslash, this can lead to conflicts with the
 commands \c \\{ and \c \\} for these it is advised to use the version \c @{ and \c @} or
 use a double escape (\c \\\\{ and \c \\\\})
]]>
      </docs>
      <docs doxywizard='0' documentation='0'>
<![CDATA[
 When you need a literal `{` or `}` or `,` in the value part of an alias you have to
 escape them by means of a backslash (\c \\), this can lead to conflicts with the
 commands \c \\{ and \c \\} for these it is advised to use the version \c @{ and \c @} or
 use a double escape (\c \\\\{ and \c \\\\})
]]>
      </docs>
      <docs doxyfile='0' doxywizard='0'>
<![CDATA[
 When you need a literal `{` or `}` or `,` in the value part of an alias you have to
 escape them by means of a backslash (`\`), this can lead to conflicts with the
 commands \c \\{ and \c \\} for these it is advised to use the version \c @@{ and \c @@} or
 use a double escape (\c \\\\{ and \c \\\\})
]]>
      </docs>
    </option>
    <option type='bool' id='OPTIMIZE_OUTPUT_FOR_C' defval='0'>
      <docs>
<![CDATA[
 Set the \c OPTIMIZE_OUTPUT_FOR_C tag to \c YES if your project consists
 of C sources only. Doxygen will then generate output that is more tailored
 for C. For instance, some of the names that are used will be different.
 The list of all members will be omitted, etc.
]]>
      </docs>
    </option>
    <option type='bool' id='OPTIMIZE_OUTPUT_JAVA' defval='0'>
      <docs>
<![CDATA[
 Set the \c OPTIMIZE_OUTPUT_JAVA tag to \c YES if your project consists of Java or
 Python sources only. Doxygen will then generate output that is more tailored
 for that language. For instance, namespaces will be presented as packages,
 qualified scopes will look different, etc.
]]>
      </docs>
    </option>
    <option type='bool' id='OPTIMIZE_FOR_FORTRAN' defval='0'>
      <docs>
<![CDATA[
 Set the \c OPTIMIZE_FOR_FORTRAN tag to \c YES if your project consists of Fortran
 sources. Doxygen will then generate output that is tailored for Fortran.
]]>
      </docs>
    </option>
    <option type='bool' id='OPTIMIZE_OUTPUT_VHDL' defval='0'>
      <docs>
<![CDATA[
 Set the \c OPTIMIZE_OUTPUT_VHDL tag to \c YES if your project consists of VHDL
 sources. Doxygen will then generate output that is tailored for VHDL.
]]>
      </docs>
    </option>
    <option type='bool' id='OPTIMIZE_OUTPUT_SLICE' defval='0'>
      <docs>
<![CDATA[
 Set the \c OPTIMIZE_OUTPUT_SLICE tag to \c YES if your project consists of Slice
 sources only. Doxygen will then generate output that is more tailored
 for that language. For instance, namespaces will be presented as modules,
 types will be separated into more groups, etc.
]]>
      </docs>
    </option>
    <option type='list' id='EXTENSION_MAPPING' format='string'>
      <docs>
<![CDATA[
 Doxygen selects the parser to use depending on the extension of the files it parses.
 With this tag you can assign which parser to use for a given extension.
 Doxygen has a built-in mapping, but you can override or extend it using this tag.
 The format is <code>ext=language</code>, where \c ext is a file extension, and language is one of
 the parsers supported by doxygen: IDL, Java, JavaScript, Csharp (C#), C, C++, Lex, D, PHP,
 md (Markdown), Objective-C, Python, Slice, VHDL, Fortran (fixed format Fortran: FortranFixed,
 free formatted Fortran: FortranFree, unknown formatted Fortran: Fortran. In
 the later case the parser tries to guess whether the code is fixed or free
 formatted code, this is the default for Fortran type files).

 For instance to make doxygen treat
 <code>.inc</code> files as Fortran files (default is PHP), and <code>.f</code> files as C (default is Fortran),
 use: `inc=Fortran f=C`.

 <br>Note: For files without extension you can use `no_extension` as a placeholder.
 <br>Note that for custom extensions you also need to set \ref cfg_file_patterns "FILE_PATTERNS" otherwise the
 files are not read by doxygen. When specifying `no_extension` you should add `*`
 to the \ref cfg_file_patterns "FILE_PATTERNS".
 <br>Note see also the list of \ref default_file_extension_mapping "default file extension mappings".
]]>
      </docs>
    </option>
    <option type='bool' id='MARKDOWN_SUPPORT' defval='1'>
      <docs>
<![CDATA[
 If the \c MARKDOWN_SUPPORT tag is enabled then doxygen pre-processes all
 comments according to the Markdown format, which allows for more readable
 documentation. See https://daringfireball.net/projects/markdown/ for details.
 The output of markdown processing is further processed by doxygen, so you
 can mix doxygen, HTML, and XML commands with Markdown formatting.
 Disable only in case of backward compatibilities issues.
]]>
      </docs>
    </option>
    <option type='int' id='TOC_INCLUDE_HEADINGS' minval='0' maxval='99' defval='5' depends='MARKDOWN_SUPPORT'>
      <docs>
<![CDATA[
 When the \c TOC_INCLUDE_HEADINGS tag is set to a non-zero value, all headings
 up to that level are automatically included in the table of contents, even if
 they do not have an id attribute.
 \note This feature currently applies only to Markdown headings.
]]>
      </docs>
    </option>
    <option type='bool' id='AUTOLINK_SUPPORT' defval='1'>
      <docs>
<![CDATA[
 When enabled doxygen tries to link words that correspond to documented classes,
 or namespaces to their corresponding documentation. Such a link can be
 prevented in individual cases by putting a \c % sign in front of the word or
 globally by setting \c AUTOLINK_SUPPORT to \c NO.
]]>
      </docs>
    </option>
    <option type='bool' id='BUILTIN_STL_SUPPORT' defval='0'>
      <docs>
<![CDATA[
 If you use STL classes (i.e. `std::string`, `std::vector`, etc.) but do not want to
 include (a tag file for) the STL sources as input, then you should
 set this tag to \c YES in order to let doxygen match functions declarations and
 definitions whose arguments contain STL classes (e.g. `func(std::string`); versus
 `func(std::string) {}`). This also make the inheritance and collaboration
 diagrams that involve STL classes more complete and accurate.
]]>
      </docs>
    </option>
    <option type='bool' id='CPP_CLI_SUPPORT' defval='0'>
      <docs>
<![CDATA[
 If you use Microsoft's C++/CLI language, you should set this option to \c YES to
 enable parsing support.
]]>
      </docs>
    </option>
    <option type='bool' id='SIP_SUPPORT' defval='0'>
      <docs>
<![CDATA[
 Set the \c SIP_SUPPORT tag to \c YES if your project consists
 of <a href="https://www.riverbankcomputing.com/software/sip/intro">sip</a> sources only.
 Doxygen will parse them like normal C++ but will assume all classes use public
 instead of private inheritance when no explicit protection keyword is present.
]]>
      </docs>
    </option>
    <option type='bool' id='IDL_PROPERTY_SUPPORT' defval='1'>
      <docs>
<![CDATA[
 For Microsoft's IDL there are \c propget and \c propput attributes to indicate getter
 and setter methods for a property. Setting this option to \c YES
 will make doxygen to replace the get and set methods by a property in the
 documentation. This will only work if the methods are indeed getting or
 setting a simple type. If this is not the case, or you want to show the
 methods anyway, you should set this option to \c NO.
]]>
      </docs>
    </option>
    <option type='bool' id='DISTRIBUTE_GROUP_DOC' defval='0'>
      <docs>
<![CDATA[
 If member grouping is used in the documentation and the \c DISTRIBUTE_GROUP_DOC
 tag is set to \c YES then doxygen will reuse the documentation of the first
 member in the group (if any) for the other members of the group. By default
 all members of a group must be documented explicitly.
]]>
      </docs>
    </option>
    <option type='bool' id='GROUP_NESTED_COMPOUNDS' defval='0'>
      <docs>
<![CDATA[
 If one adds a struct or class to a group and this option is enabled, then also
 any nested class or struct is added to the same group. By default this option
 is disabled and one has to add nested compounds explicitly via \ref cmdingroup "\\ingroup".
]]>
      </docs>
    </option>
    <option type='bool' id='SUBGROUPING' defval='1'>
      <docs>
<![CDATA[
 Set the \c SUBGROUPING tag to \c YES to allow class member groups of
 the same type (for instance a group of public functions) to be put as a
 subgroup of that type (e.g. under the Public Functions section). Set it to
 \c NO to prevent subgrouping. Alternatively, this can be done per class using
 the \ref cmdnosubgrouping "\\nosubgrouping" command.
]]>
      </docs>
    </option>
    <option type='bool' id='INLINE_GROUPED_CLASSES' defval='0'>
      <docs>
<![CDATA[
 When the \c INLINE_GROUPED_CLASSES tag is set to \c YES, classes, structs and
 unions are shown inside the group in which they are included
 (e.g. using \ref cmdingroup "\\ingroup") instead of on a separate page (for HTML and Man pages)
 or section (for \f$\mbox{\LaTeX}\f$ and RTF).
 <br>Note that this feature does not work in
 combination with \ref cfg_separate_member_pages "SEPARATE_MEMBER_PAGES".
]]>
      </docs>
    </option>
    <option type='bool' id='INLINE_SIMPLE_STRUCTS' defval='0'>
      <docs>
<![CDATA[
 When the \c INLINE_SIMPLE_STRUCTS tag is set to \c YES, structs, classes, and
 unions with only public data fields or simple typedef fields will be shown
 inline in the documentation of the scope in which they are defined (i.e. file,
 namespace, or group documentation), provided this scope is documented. If set
 to \c NO, structs, classes, and unions are shown on a separate
 page (for HTML and Man pages) or section (for \f$\mbox{\LaTeX}\f$ and RTF).
]]>
      </docs>
    </option>
    <option type='bool' id='TYPEDEF_HIDES_STRUCT' defval='0'>
      <docs>
<![CDATA[
 When \c TYPEDEF_HIDES_STRUCT tag is enabled, a typedef of a struct, union, or enum
 is documented as struct, union, or enum with the name of the typedef. So
 <code>typedef struct TypeS {} TypeT</code>, will appear in the documentation as a struct
 with name \c TypeT. When disabled the typedef will appear as a member of a file,
 namespace, or class. And the struct will be named \c TypeS. This can typically
 be useful for C code in case the coding convention dictates that all compound
 types are typedef'ed and only the typedef is referenced, never the tag name.
]]>
      </docs>
    </option>
    <option type='int' id='LOOKUP_CACHE_SIZE' minval='0' maxval='9' defval='0'>
      <!-- be careful when changing these formulas as they are hard coded in the conversion script -->
      <docs>
<![CDATA[
 The size of the symbol lookup cache can be
 set using \c LOOKUP_CACHE_SIZE. This cache is used to resolve symbols given
 their name and scope. Since this can be an expensive process and often the
 same symbol appears multiple times in the code, doxygen keeps a cache of
 pre-resolved symbols. If the cache is too small doxygen will become slower.
 If the cache is too large, memory is wasted. The cache size is given by this
 formula: \f$2^{(16+\mbox{LOOKUP\_CACHE\_SIZE})}\f$. The valid range is 0..9, the default is 0,
 corresponding to a cache size of \f$2^{16} = 65536\f$ symbols.
 At the end of a run doxygen will report the cache usage and suggest the
 optimal cache size from a speed point of view.
]]>
      </docs>
    </option>
    <option type='int' id='NUM_PROC_THREADS' defval='1' minval='0' maxval='32'>
      <docs>
<![CDATA[
 The \c NUM_PROC_THREADS specifies the number threads doxygen is allowed to use during
 processing. When set to \c 0 doxygen will based this on the number of cores
 available in the system. You can set it explicitly to a value larger than 0
 to get more control over the balance between CPU load and processing speed.
 At this moment only the input processing can be done using multiple threads.
 Since this is still an experimental feature the default is set to 1,
 which effectively disables parallel processing. Please report any issues you
 encounter.
 Generating dot graphs in parallel is controlled by the \c DOT_NUM_THREADS setting.
]]>
      </docs>
    </option>
  </group>
  <group name='Build' docs='Build related configuration options'>
    <option type='bool' id='EXTRACT_ALL' defval='0'>
      <docs>
<![CDATA[
 If the \c EXTRACT_ALL tag is set to \c YES, doxygen will assume all
 entities in documentation are documented, even if no documentation was
 available. Private class members and static file members will be hidden
 unless the \ref cfg_extract_private "EXTRACT_PRIVATE" respectively
 \ref cfg_extract_static "EXTRACT_STATIC" tags are set to \c YES.

 \note This will also disable the warnings about undocumented members
 that are normally produced when \ref cfg_warnings "WARNINGS" is
 set to \c YES.
]]>
      </docs>
    </option>
    <option type='bool' id='EXTRACT_PRIVATE' defval='0'>
      <docs>
<![CDATA[
 If the \c EXTRACT_PRIVATE tag is set to \c YES, all private members of a
 class will be included in the documentation.
]]>
      </docs>
    </option>
    <option type='bool' id='EXTRACT_PRIV_VIRTUAL' defval='0'>
      <docs>
<![CDATA[
 If the \c EXTRACT_PRIV_VIRTUAL tag is set to \c YES, documented private
 virtual methods of a class will be included in the documentation.
]]>
      </docs>
    </option>
    <option type='bool' id='EXTRACT_PACKAGE' defval='0'>
      <docs>
<![CDATA[
 If the \c EXTRACT_PACKAGE tag is set to \c YES, all members with package
 or internal scope will be included in the documentation.
]]>
      </docs>
    </option>
    <option type='bool' id='EXTRACT_STATIC' defval='0'>
      <docs>
<![CDATA[
 If the \c EXTRACT_STATIC tag is set to \c YES, all static members of a file
 will be included in the documentation.
]]>
      </docs>
    </option>
    <option type='bool' id='EXTRACT_LOCAL_CLASSES' defval='1'>
      <docs>
<![CDATA[
 If the \c EXTRACT_LOCAL_CLASSES tag is set to \c YES, classes (and structs)
 defined locally in source files will be included in the documentation.
 If set to \c NO, only classes defined in header files are included. Does not
 have any effect for Java sources.
]]>
      </docs>
    </option>
    <option type='bool' id='EXTRACT_LOCAL_METHODS' defval='0'>
      <docs>
<![CDATA[
 This flag is only useful for Objective-C code. If set to \c YES, local
 methods, which are defined in the implementation section but not in
 the interface are included in the documentation.
 If set to \c NO, only methods in the interface are included.
]]>
      </docs>
    </option>
    <option type='bool' id='EXTRACT_ANON_NSPACES' defval='0'>
      <docs>
<![CDATA[
 If this flag is set to \c YES, the members of anonymous namespaces will be extracted
 and appear in the documentation as a namespace called 'anonymous_namespace{file}',
 where file will be replaced with the base name of the file that contains the anonymous
 namespace. By default anonymous namespace are hidden.
]]>
      </docs>
    </option>
    <option type='bool' id='RESOLVE_UNNAMED_PARAMS' defval='1'>
      <docs>
<![CDATA[
 If this flag is set to \c YES, the name of an unnamed parameter in a declaration will be
 determined by the corresponding definition. By default unnamed parameters remain unnamed
 in the output.
]]>
      </docs>
    </option>
    <option type='bool' id='HIDE_UNDOC_MEMBERS' defval='0'>
      <docs>
<![CDATA[
 If the \c HIDE_UNDOC_MEMBERS tag is set to \c YES, doxygen will hide all
 undocumented members inside documented classes or files.
 If set to \c NO these members will be included in the
 various overviews, but no documentation section is generated.
 This option has no effect if \ref cfg_extract_all "EXTRACT_ALL" is enabled.
]]>
      </docs>
    </option>
    <option type='bool' id='HIDE_UNDOC_CLASSES' defval='0'>
      <docs>
<![CDATA[
 If the \c HIDE_UNDOC_CLASSES tag is set to \c YES, doxygen will hide all
 undocumented classes that are normally visible in the class hierarchy.
 If set to \c NO, these classes will be included in the
 various overviews.
 This option has no effect if \ref cfg_extract_all "EXTRACT_ALL" is enabled.
]]>
      </docs>
    </option>
    <option type='bool' id='HIDE_FRIEND_COMPOUNDS' defval='0'>
      <docs>
<![CDATA[
 If the \c HIDE_FRIEND_COMPOUNDS tag is set to \c YES, doxygen will hide all
 friend declarations.
 If set to \c NO, these declarations will be included in the
 documentation.
]]>
      </docs>
    </option>
    <option type='bool' id='HIDE_IN_BODY_DOCS' defval='0'>
      <docs>
<![CDATA[
 If the \c HIDE_IN_BODY_DOCS tag is set to \c YES, doxygen will hide any
 documentation blocks found inside the body of a function.
 If set to \c NO, these blocks will be appended to the
 function's detailed documentation block.
]]>
      </docs>
    </option>
    <option type='bool' id='INTERNAL_DOCS' defval='0'>
      <docs>
<![CDATA[
 The \c INTERNAL_DOCS tag determines if documentation
 that is typed after a \ref cmdinternal "\\internal" command is included. If the tag is set
 to \c NO then the documentation will be excluded.
 Set it to \c YES to include the internal documentation.
]]>
      </docs>
    </option>
    <option type='bool' id='CASE_SENSE_NAMES' defval='0' altdefval='Portable::fileSystemIsCaseSensitive()'>
      <docs>
<![CDATA[
 With the correct setting of option \c CASE_SENSE_NAMES doxygen will better be able to match the
 capabilities of the underlying filesystem.

 In case the filesystem is case sensitive (i.e. it supports files in the same directory
 whose names only differ in casing), the option must be set to \c YES to properly deal with such files
 in case they appear in the input.

 For filesystems that are not case sensitive the option should be be set to \c NO to properly
 deal with output files written for symbols that only differ in casing, such as for two classes,
 one named \c CLASS and the other named \c Class, and to also support references to files without
 having to specify the exact matching casing.

 On Windows (including Cygwin) and MacOS, users should typically set this option to \c NO,
 whereas on Linux or other Unix flavors it should typically be set to \c YES.
]]>
      </docs>
    </option>
    <option type='bool' id='HIDE_SCOPE_NAMES' defval='0'>
      <docs>
<![CDATA[
 If the \c HIDE_SCOPE_NAMES tag is set to \c NO then doxygen
 will show members with their full class and namespace scopes in the
 documentation. If set to \c YES, the scope will be hidden.
]]>
      </docs>
    </option>
    <option type='bool' id='HIDE_COMPOUND_REFERENCE' defval='0'>
      <docs>
<![CDATA[
 If the \c HIDE_COMPOUND_REFERENCE tag is set to \c NO (default) then
 doxygen will append additional text to a page's title, such as Class Reference.
 If set to \c YES the compound reference will be hidden.
]]>
      </docs>
    </option>
    <option type='bool' id='SHOW_HEADERFILE' defval='1'>
      <docs>
<![CDATA[
 If the \c SHOW_HEADERFILE tag is set to \c YES then the documentation
 for a class will show which file needs to be included to use the class.
]]>
      </docs>
    </option>
    <option type='bool' id='SHOW_INCLUDE_FILES' defval='1'>
      <docs>
<![CDATA[
 If the \c SHOW_INCLUDE_FILES tag is set to \c YES then doxygen
 will put a list of the files that are included by a file in the documentation
 of that file.
]]>
      </docs>
    </option>
    <option type='bool' id='SHOW_GROUPED_MEMB_INC' defval='0'>
      <docs>
<![CDATA[
 If the SHOW_GROUPED_MEMB_INC tag is set to \c YES then Doxygen
 will add for each grouped member an include statement to the documentation,
 telling the reader which file to include in order to use the member.
]]>
      </docs>
    </option>
    <option type='bool' id='FORCE_LOCAL_INCLUDES' defval='0'>
      <docs>
<![CDATA[
 If the \c FORCE_LOCAL_INCLUDES tag is set to \c YES then doxygen
 will list include files with double quotes in the documentation
 rather than with sharp brackets.
]]>
      </docs>
    </option>
    <option type='bool' id='INLINE_INFO' defval='1'>
      <docs>
<![CDATA[
 If the \c INLINE_INFO tag is set to \c YES then a tag [inline]
 is inserted in the documentation for inline members.
]]>
      </docs>
    </option>
    <option type='bool' id='SORT_MEMBER_DOCS' defval='1'>
      <docs>
<![CDATA[
 If the \c SORT_MEMBER_DOCS tag is set to \c YES then doxygen
 will sort the (detailed) documentation of file and class members
 alphabetically by member name. If set to \c NO, the members will appear in
 declaration order.
]]>
      </docs>
    </option>
    <option type='bool' id='SORT_BRIEF_DOCS' defval='0'>
      <docs>
<![CDATA[
 If the \c SORT_BRIEF_DOCS tag is set to \c YES then doxygen will sort the
 brief descriptions of file, namespace and class members alphabetically
 by member name. If set to \c NO, the members will appear in
 declaration order. Note that this will also influence the order of the
 classes in the class list.
]]>
      </docs>
    </option>
    <option type='bool' id='SORT_MEMBERS_CTORS_1ST' defval='0'>
      <docs>
<![CDATA[
 If the \c SORT_MEMBERS_CTORS_1ST tag is set to \c YES then doxygen
 will sort the (brief and detailed) documentation of class members so that
 constructors and destructors are listed first. If set to \c NO
 the constructors will appear in the respective orders defined by
 \ref cfg_sort_brief_docs "SORT_BRIEF_DOCS" and \ref cfg_sort_member_docs "SORT_MEMBER_DOCS".
 \note If \ref cfg_sort_brief_docs "SORT_BRIEF_DOCS" is set to \c NO this option is ignored for
       sorting brief member documentation.
 \note If \ref cfg_sort_member_docs "SORT_MEMBER_DOCS" is set to \c NO this option is ignored for
       sorting detailed member documentation.
]]>
      </docs>
    </option>
    <option type='bool' id='SORT_GROUP_NAMES' defval='0'>
      <docs>
<![CDATA[
 If the \c SORT_GROUP_NAMES tag is set to \c YES then doxygen will sort the
 hierarchy of group names into alphabetical order. If set to \c NO
 the group names will appear in their defined order.
]]>
      </docs>
    </option>
    <option type='bool' id='SORT_BY_SCOPE_NAME' defval='0'>
      <docs>
<![CDATA[
 If the \c SORT_BY_SCOPE_NAME tag is set to \c YES, the class list will be
 sorted by fully-qualified names, including namespaces. If set to
 \c NO, the class list will be sorted only by class name,
 not including the namespace part.
 \note This option is not very useful if \ref cfg_hide_scope_names "HIDE_SCOPE_NAMES" is set to \c YES.
 \note This option applies only to the class list, not to the
       alphabetical list.
]]>
      </docs>
    </option>
    <option type='bool' id='STRICT_PROTO_MATCHING' defval='0'>
      <docs>
<![CDATA[
 If the \c STRICT_PROTO_MATCHING option is enabled and doxygen fails to
 do proper type resolution of all parameters of a function it will reject a
 match between the prototype and the implementation of a member function even
 if there is only one candidate or it is obvious which candidate to choose
 by doing a simple string match. By disabling \c STRICT_PROTO_MATCHING doxygen
 will still accept a match between prototype and implementation in such cases.
]]>
      </docs>
    </option>
    <option type='bool' id='GENERATE_TODOLIST' defval='1'>
      <docs>
<![CDATA[
 The \c GENERATE_TODOLIST tag can be used to enable (\c YES) or
 disable (\c NO) the todo list. This list is created by
 putting \ref cmdtodo "\\todo" commands in the documentation.
]]>
      </docs>
    </option>
    <option type='bool' id='GENERATE_TESTLIST' defval='1'>
      <docs>
<![CDATA[
 The \c GENERATE_TESTLIST tag can be used to enable (\c YES) or
 disable (\c NO) the test list. This list is created by
 putting \ref cmdtest "\\test" commands in the documentation.
]]>
      </docs>
    </option>
    <option type='bool' id='GENERATE_BUGLIST' defval='1'>
      <docs>
<![CDATA[
 The \c GENERATE_BUGLIST tag can be used to enable (\c YES) or
 disable (\c NO) the bug list. This list is created by
 putting \ref cmdbug "\\bug" commands in the documentation.
]]>
      </docs>
    </option>
    <option type='bool' id='GENERATE_DEPRECATEDLIST' defval='1'>
      <docs>
<![CDATA[
 The \c GENERATE_DEPRECATEDLIST tag can be used to enable (\c YES) or
 disable (\c NO) the deprecated list. This list is created by
 putting \ref cmddeprecated "\\deprecated"
 commands in the documentation.
]]>
      </docs>
    </option>
    <option type='list' id='ENABLED_SECTIONS' format='string'>
      <docs>
<![CDATA[
 The \c ENABLED_SECTIONS tag can be used to enable conditional
 documentation sections, marked by \ref cmdif "\\if" \<section_label\> ...
 \ref cmdendif "\\endif" and \ref cmdcond "\\cond" \<section_label\> ...
 \ref cmdendcond "\\endcond" blocks.
]]>
      </docs>
    </option>
    <option type='int' id='MAX_INITIALIZER_LINES' minval='0' maxval='10000' defval='30'>
      <docs>
<![CDATA[
 The \c MAX_INITIALIZER_LINES tag determines the maximum number of lines
 that the initial value of a variable or macro / define can have for it to appear in
 the documentation. If the initializer
 consists of more lines than specified here it will be hidden. Use a value
 of 0 to hide initializers completely. The appearance of the value of
 individual variables and macros / defines can be controlled using \ref cmdshowinitializer "\\showinitializer"
 or \ref cmdhideinitializer "\\hideinitializer" command in the documentation regardless of this setting.
]]>
      </docs>
    </option>
    <option type='bool' id='SHOW_USED_FILES' defval='1'>
      <docs>
<![CDATA[
 Set the \c SHOW_USED_FILES tag to \c NO to disable the list of files generated
 at the bottom of the documentation of classes and structs. If set to \c YES, the
 list will mention the files that were used to generate the documentation.
]]>
      </docs>
    </option>
    <option type='bool' id='SHOW_FILES' defval='1'>
      <docs>
<![CDATA[
 Set the \c SHOW_FILES tag to \c NO to disable the generation of the Files page.
 This will remove the Files entry from the Quick Index and from the
 Folder Tree View (if specified).
]]>
      </docs>
    </option>
    <option type='bool' id='SHOW_NAMESPACES' defval='1'>
      <docs>
<![CDATA[
 Set the \c SHOW_NAMESPACES tag to \c NO to disable the generation of the
 Namespaces page. This will remove the Namespaces entry from the Quick Index
 and from the Folder Tree View (if specified).
]]>
      </docs>
    </option>
    <option type='string' id='FILE_VERSION_FILTER' format='file' defval=''>
      <docs>
<![CDATA[
 The \c FILE_VERSION_FILTER tag can be used to specify a program or script that
 doxygen should invoke to get the current version for each file (typically from the
 version control system). Doxygen will invoke the program by executing (via
 <code>popen()</code>) the command <code>command input-file</code>, where \c command is
 the value of the \c FILE_VERSION_FILTER tag, and \c input-file is the name
 of an input file provided by doxygen.
 Whatever the program writes to standard output is used as the file version.
]]>
      </docs>
      <docs doxywizard='0' doxyfile='0'>
<![CDATA[
<br>
<br>
Example of using a shell script as a filter for Unix:
\verbatim
 FILE_VERSION_FILTER = "/bin/sh versionfilter.sh"
\endverbatim
<br>
Example shell script for CVS:
\verbatim
#!/bin/sh
cvs status $1 | sed -n 's/^[ \]*Working revision:[ \t]*\([0-9][0-9\.]*\).*/\1/p'
\endverbatim
<br>
Example shell script for Subversion:
\verbatim
#!/bin/sh
svn stat -v $1 | sed -n 's/^[ A-Z?\*|!]\{1,15\}/r/;s/ \{1,15\}/\/r/;s/ .*//p'
\endverbatim
<br>
Example filter for ClearCase:
\verbatim
FILE_VERSION_FILTER = "cleartool desc -fmt \%Vn"
\endverbatim
]]>
      </docs>
      <docs documentation='0'>
<![CDATA[
 For an example see the documentation.
]]>
      </docs>
    </option>
    <option type='string' id='LAYOUT_FILE' format='file' defval=''>
      <docs>
<![CDATA[
 The \c LAYOUT_FILE tag can be used to specify a layout file which will be parsed by
 doxygen. The layout file controls the global structure of the generated output files
 in an output format independent way. To create the layout file that represents
 doxygen's defaults, run doxygen with the `-l` option. You can optionally specify a
 file name after the option, if omitted \c DoxygenLayout.xml will be used as the name
 of the layout file.
 See also section \ref layout for information.
 <br>Note that if you run doxygen from a directory containing
 a file called \c DoxygenLayout.xml, doxygen will parse it automatically even if
 the \c LAYOUT_FILE tag is left empty.
]]>
      </docs>
    </option>
    <option type='list' id='CITE_BIB_FILES' format='file'>
      <docs>
<![CDATA[
 The \c CITE_BIB_FILES tag can be used to specify one or more \c bib files
 containing the reference definitions. This must be a list of <code>.bib</code> files. The
 <code>.bib</code> extension is automatically appended if omitted. This requires the
 \c bibtex tool to be installed. See also https://en.wikipedia.org/wiki/BibTeX for
 more info. For \f$\mbox{\LaTeX}\f$ the style of the bibliography can be controlled
 using \ref cfg_latex_bib_style "LATEX_BIB_STYLE".
 To use this feature you need \c bibtex and \c perl available in the search path.
 See also \ref cmdcite "\\cite" for info how to create references.
]]>
      </docs>
    </option>
  </group>
  <group name='Messages' docs='Configuration options related to warning and progress messages'>
    <option type='bool' id='QUIET' defval='0'>
      <docs>
<![CDATA[
 The \c QUIET tag can be used to turn on/off the messages that are generated
 to standard output by doxygen. If \c QUIET is set to \c YES this implies that the messages are off.
]]>
      </docs>
    </option>
    <option type='bool' id='WARNINGS' defval='1'>
      <docs>
<![CDATA[
 The \c WARNINGS tag can be used to turn on/off the warning messages that are
 generated to standard error (\c stderr) by doxygen. If \c WARNINGS is set to
 \c YES this implies that the warnings are on.
<br>
 \b Tip: Turn warnings on while writing the documentation.
]]>
      </docs>
    </option>
    <option type='bool' id='WARN_IF_UNDOCUMENTED' defval='1'>
      <docs>
<![CDATA[
 If the \c WARN_IF_UNDOCUMENTED tag is set to \c YES then doxygen will generate warnings
 for undocumented members. If \ref cfg_extract_all "EXTRACT_ALL" is set to \c YES then this flag will
 automatically be disabled.
]]>
      </docs>
    </option>
    <option type='bool' id='WARN_IF_DOC_ERROR' defval='1'>
      <docs>
<![CDATA[
 If the \c WARN_IF_DOC_ERROR tag is set to \c YES, doxygen will generate warnings for
 potential errors in the documentation, such as documenting some
 parameters in a documented function twice, or documenting parameters that
 don't exist or using markup commands wrongly.
]]>
      </docs>
    </option>
    <option type='bool' id='WARN_IF_INCOMPLETE_DOC' defval='1'>
      <docs>
<![CDATA[
 If \c WARN_IF_INCOMPLETE_DOC is set to \c YES, doxygen will warn about
 incomplete function parameter documentation.
 If set to \c NO, doxygen will accept that some parameters have no
 documentation without warning.
]]>
      </docs>
    </option>
    <option type='bool' id='WARN_NO_PARAMDOC' defval='0'>
      <docs>
<![CDATA[
 This \c WARN_NO_PARAMDOC option can be enabled to get warnings for
 functions that are documented, but have no documentation for their parameters
 or return value. If set to \c NO, doxygen will only warn about
 wrong parameter documentation, but not about the absence of
 documentation.
 If \ref cfg_extract_all "EXTRACT_ALL" is set to \c YES then this flag will
 automatically be disabled.
 See also \ref cfg_warn_if_incomplete_doc "WARN_IF_INCOMPLETE_DOC"
]]>
      </docs>
    </option>
    <option type='enum' id='WARN_AS_ERROR' defval='NO'>
      <docs>
<![CDATA[
 If the \c WARN_AS_ERROR tag is set to \c YES then doxygen will immediately stop
 when a warning is encountered.
 If the \c WARN_AS_ERROR tag is set to \c FAIL_ON_WARNINGS then doxygen will continue
 running as if \c WARN_AS_ERROR tag is set to \c NO, but at the end of the doxygen
 process doxygen will return with a non-zero status.
]]>
      </docs>
      <value name="NO"/>
      <value name="YES" />
      <value name="FAIL_ON_WARNINGS" />
    </option>
    <option type='string' id='WARN_FORMAT' format='string' defval='$file:$line: $text'>
      <docs>
<![CDATA[
 The \c WARN_FORMAT tag determines the format of the warning messages that
 doxygen can produce. The string should contain the <code>\$file</code>,
 <code>\$line</code>, and <code>\$text</code>
 tags, which will be replaced by the file and line number from which the
 warning originated and the warning text.
 Optionally the format may contain
 <code>$version</code>, which will be replaced by the version of the file (if it could
 be obtained via \ref cfg_file_version_filter "FILE_VERSION_FILTER")
]]>
      </docs>
    </option>
    <option type='string' id='WARN_LOGFILE' format='file' defval=''>
      <docs>
<![CDATA[
 The \c WARN_LOGFILE tag can be used to specify a file to which warning
 and error messages should be written. If left blank the output is written
 to standard error (`stderr`).
]]>
      </docs>
    </option>
  </group>
  <group name='Input' docs='Configuration options related to the input files'>
    <option type='list' id='INPUT' format='filedir'>
      <docs>
<![CDATA[
 The \c INPUT tag is used to specify the files and/or directories that contain
 documented source files. You may enter file names like
 \c myfile.cpp or directories like \c /usr/src/myproject.
 Separate the files or directories with spaces. See also
 \ref cfg_file_patterns "FILE_PATTERNS"  and
 \ref cfg_extension_mapping "EXTENSION_MAPPING"

 \note If this tag is empty the current directory is searched.
]]>
      </docs>
      <value name=''/>
    </option>
    <option type='string' id='INPUT_ENCODING' format='string' defval='UTF-8'>
      <docs>
<![CDATA[
 This tag can be used to specify the character encoding of the source files that
 doxygen parses. Internally doxygen uses the UTF-8 encoding.
 Doxygen uses `libiconv` (or the `iconv` built into `libc`) for the transcoding.
 See <a href="https://www.gnu.org/software/libiconv/">the libiconv documentation</a> for
 the list of possible encodings.
]]>
      </docs>
    </option>
    <option type='list' id='FILE_PATTERNS' format='string'>
      <docs>
<![CDATA[
 If the value of the \ref cfg_input "INPUT" tag contains directories, you can use the
 \c FILE_PATTERNS tag to specify one or more wildcard patterns
 (like `*.cpp` and `*.h`) to filter out the source-files
 in the directories.<br>
 Note that for custom extensions or not directly supported extensions you also
 need to set \ref cfg_extension_mapping "EXTENSION_MAPPING" for the extension
 otherwise the files are not read by doxygen.<br>
 Note the list of default checked file patterns might differ from the list of
 \ref default_file_extension_mapping "default file extension mappings".<br>
 If left blank the following patterns are tested:
]]>
      </docs>
      <value name='*.c'/>
      <value name='*.cc'/>
      <value name='*.cxx'/>
      <value name='*.cpp'/>
      <value name='*.c++'/>
      <value name='*.java'/>
      <value name='*.ii'/>
      <value name='*.ixx'/>
      <value name='*.ipp'/>
      <value name='*.i++'/>
      <value name='*.inl'/>
      <value name='*.idl'/>
      <value name='*.ddl'/>
      <value name='*.odl'/>
      <value name='*.h'/>
      <value name='*.hh'/>
      <value name='*.hxx'/>
      <value name='*.hpp'/>
      <value name='*.h++'/>
      <value name='*.l'/>
      <value name='*.cs'/>
      <value name='*.d'/>
      <value name='*.php'/>
      <value name='*.php4'/>
      <value name='*.php5'/>
      <value name='*.phtml'/>
      <value name='*.inc'/>
      <value name='*.m'/>
      <value name='*.markdown'/>
      <value name='*.md'/>
      <value name='*.mm'/>
      <value name='*.dox' desc='(to be provided as doxygen C comment)'/>
      <value name='*.py'/>
      <value name='*.pyw'/>
      <value name='*.f90'/>
      <value name='*.f95'/>
      <value name='*.f03'/>
      <value name='*.f08'/>
      <value name='*.f18'/>
      <value name='*.f'/>
      <value name='*.for'/>
      <value name='*.vhd'/>
      <value name='*.vhdl'/>
      <value name='*.ucf'/>
      <value name='*.qsf'/>
      <value name='*.ice'/>
    </option>
    <option type='bool' id='RECURSIVE' defval='0'>
      <docs>
<![CDATA[
 The \c RECURSIVE tag can be used to specify whether or not subdirectories
 should be searched for input files as well.
]]>
      </docs>
    </option>
    <option type='list' id='EXCLUDE' format='filedir'>
      <docs>
<![CDATA[
 The \c EXCLUDE tag can be used to specify files and/or directories that should be
 excluded from the \ref cfg_input "INPUT" source files. This way you can easily exclude a
 subdirectory from a directory tree whose root is specified with the \ref cfg_input "INPUT" tag.
 <br>Note that relative paths are relative to the directory from which doxygen is run.
]]>
      </docs>
    </option>
    <option type='bool' id='EXCLUDE_SYMLINKS' defval='0'>
      <docs>
<![CDATA[
 The \c EXCLUDE_SYMLINKS tag can be used to select whether or not files or directories
 that are symbolic links (a Unix file system feature) are excluded from the input.
]]>
      </docs>
    </option>
    <option type='list' id='EXCLUDE_PATTERNS' format='string'>
      <docs>
<![CDATA[
 If the value of the \ref cfg_input "INPUT" tag contains directories, you can use the
 \c EXCLUDE_PATTERNS tag to specify one or more wildcard patterns to exclude
 certain files from those directories.
 <br>Note that the wildcards are matched
 against the file with absolute path, so to exclude all test directories
 for example use the pattern `*``/test/``*`
]]>
      </docs>
    </option>
    <option type='list' id='EXCLUDE_SYMBOLS' format='string'>
      <docs>
<![CDATA[
 The \c EXCLUDE_SYMBOLS tag can be used to specify one or more symbol names
 (namespaces, classes, functions, etc.) that should be excluded from the
 output. The symbol name can be a fully qualified name, a word, or if the
 wildcard `*` is used, a substring. Examples: `ANamespace`, `AClass`,
 `AClass::ANamespace`, `ANamespace::*Test`
 <br>Note that the wildcards are matched against the file with absolute path,
 so to exclude all test directories use the pattern
 `*``/test/``*`
]]>
      </docs>
    </option>
    <option type='list' id='EXAMPLE_PATH' format='filedir'>
      <docs>
<![CDATA[
 The \c EXAMPLE_PATH tag can be used to specify one or more files or
 directories that contain example code fragments that are included (see
 the \ref cmdinclude "\\include" command).
]]>
      </docs>
    </option>
    <option type='list' id='EXAMPLE_PATTERNS' format='string'>
      <docs>
<![CDATA[
 If the value of the \ref cfg_example_path "EXAMPLE_PATH" tag contains directories,
 you can use the
 \c EXAMPLE_PATTERNS tag to specify one or more wildcard pattern (like `*.cpp`
 and `*.h`) to filter out the source-files in the directories. If left
 blank all files are included.
]]>
      </docs>
      <value name='*' show_docu='NO'/>
    </option>
    <option type='bool' id='EXAMPLE_RECURSIVE' defval='0'>
      <docs>
<![CDATA[
 If the \c EXAMPLE_RECURSIVE tag is set to \c YES then subdirectories will be
 searched for input files to be used with the \ref cmdinclude "\\include" or
 \ref cmddontinclude "\\dontinclude"
 commands irrespective of the value of the \ref cfg_recursive "RECURSIVE" tag.
]]>
      </docs>
    </option>
    <option type='list' id='IMAGE_PATH' format='filedir'>
      <docs>
<![CDATA[
 The \c IMAGE_PATH tag can be used to specify one or more files or
 directories that contain images that are to be included in the
 documentation (see the \ref cmdimage "\\image" command).
]]>
      </docs>
    </option>
    <option type='string' id='INPUT_FILTER' format='file' defval=''>
      <docs>
<![CDATA[
 The \c INPUT_FILTER tag can be used to specify a program that doxygen should
 invoke to filter for each input file. Doxygen will invoke the filter program
 by executing (via <code>popen()</code>) the command:
 <br>
   <code>\<filter\> \<input-file\></code>
 <br>
 where <code>\<filter\></code>
 is the value of the \c INPUT_FILTER tag, and <code>\<input-file\></code> is the name of an
 input file. Doxygen will then use the output that the filter program writes
 to standard output.  If \ref cfg_filter_patterns "FILTER_PATTERNS" is specified, this tag will be ignored.
 <br>Note that the filter must not add or remove lines; it is applied before the
 code is scanned, but not when the output code is generated. If lines are added
 or removed, the anchors will not be placed correctly.
 <br>Note that for custom extensions or not directly supported extensions you also
 need to set \ref cfg_extension_mapping "EXTENSION_MAPPING" for the extension
 otherwise the files are not properly processed by doxygen.<br>

]]>
      </docs>
    </option>
    <option type='list' id='FILTER_PATTERNS' format='string'>
      <docs>
<![CDATA[
 The \c FILTER_PATTERNS tag can be used to specify filters on a per file pattern
 basis. Doxygen will compare the file name with each pattern and apply the
 filter if there is a match. The filters are a list of the form:
 pattern=filter (like `*.cpp=my_cpp_filter`). See \ref cfg_input_filter "INPUT_FILTER" for further
 information on how filters are used. If the \c FILTER_PATTERNS tag is empty or if
 none of the patterns match the file name, \ref cfg_input_filter "INPUT_FILTER" is
 applied.
 <br>Note that for custom extensions or not directly supported extensions you also
 need to set \ref cfg_extension_mapping "EXTENSION_MAPPING" for the extension
 otherwise the files are not properly processed by doxygen.<br>
]]>
      </docs>
    </option>
    <option type='bool' id='FILTER_SOURCE_FILES' defval='0'>
      <docs>
<![CDATA[
 If the \c FILTER_SOURCE_FILES tag is set to \c YES, the input filter (if set using
 \ref cfg_input_filter "INPUT_FILTER") will also be used to filter the input
 files that are used for producing the source files to browse
 (i.e. when \ref cfg_source_browser "SOURCE_BROWSER" is set to \c YES).
]]>
      </docs>
    </option>
    <option type='list' id='FILTER_SOURCE_PATTERNS' format='string' depends='FILTER_SOURCE_FILES'>
      <docs>
<![CDATA[
 The \c FILTER_SOURCE_PATTERNS tag can be used to specify source filters per
 file pattern. A pattern will override the setting
 for \ref cfg_filter_patterns "FILTER_PATTERN" (if any)
 and it is also possible to disable source filtering for a specific pattern
 using `*.ext=` (so without naming a filter).
]]>
      </docs>
    </option>
    <option type='string' id='USE_MDFILE_AS_MAINPAGE' format='string' defval=''>
      <docs>
<![CDATA[
 If the \c USE_MDFILE_AS_MAINPAGE tag refers to the name of a markdown file that
 is part of the input, its contents will be placed on the main page (`index.html`).
 This can be useful if you have a project on for instance GitHub and want to reuse
 the introduction page also for the doxygen output.
]]>
      </docs>
    </option>
  </group>
  <group name='Source_Browser' docs='Configuration options related to source browsing'>
    <option type='bool' id='SOURCE_BROWSER' defval='0'>
      <docs>
<![CDATA[
 If the \c SOURCE_BROWSER tag is set to \c YES then a list of source files will
 be generated. Documented entities will be cross-referenced with these sources.
 <br>Note: To get rid of all source code in the generated output, make sure that also
 \ref cfg_verbatim_headers "VERBATIM_HEADERS" is set to \c NO.
]]>
      </docs>
    </option>
    <option type='bool' id='INLINE_SOURCES' defval='0'>
      <docs>
<![CDATA[
 Setting the \c INLINE_SOURCES tag to \c YES will include the body
 of functions, classes and enums directly into the documentation.
]]>
      </docs>
    </option>
    <option type='bool' id='STRIP_CODE_COMMENTS' defval='1'>
      <docs>
<![CDATA[
 Setting the \c STRIP_CODE_COMMENTS tag to \c YES will instruct
 doxygen to hide any special comment blocks from generated source code
 fragments. Normal C, C++ and Fortran comments will always remain visible.
]]>
      </docs>
    </option>
    <option type='bool' id='REFERENCED_BY_RELATION' defval='0'>
      <docs>
<![CDATA[
 If the \c REFERENCED_BY_RELATION tag is set to \c YES
 then for each documented entity all documented
 functions referencing it will be listed.
]]>
      </docs>
    </option>
    <option type='bool' id='REFERENCES_RELATION' defval='0'>
      <docs>
<![CDATA[
 If the \c REFERENCES_RELATION tag is set to \c YES
 then for each documented function all documented entities
 called/used by that function will be listed.
]]>
      </docs>
    </option>
    <option type='bool' id='REFERENCES_LINK_SOURCE' defval='1'>
      <docs>
<![CDATA[
 If the \c REFERENCES_LINK_SOURCE tag is set to \c YES
 and \ref cfg_source_browser "SOURCE_BROWSER" tag is set to \c YES then the hyperlinks from
 functions in \ref cfg_references_relation "REFERENCES_RELATION" and
 \ref cfg_referenced_by_relation "REFERENCED_BY_RELATION" lists will
 link to the source code.  Otherwise they will link to the documentation.
]]>
      </docs>
    </option>
    <option type='bool' id='SOURCE_TOOLTIPS' defval='1' depends='SOURCE_BROWSER'>
      <docs>
<![CDATA[
If SOURCE_TOOLTIPS is enabled (the default) then hovering a hyperlink in the
source code will show a tooltip with additional information such as prototype,
brief description and links to the definition and documentation. Since this will
make the HTML file larger and loading of large files a bit slower, you can opt
to disable this feature.
]]>
      </docs>
    </option>
    <option type='bool' id='USE_HTAGS' defval='0' depends='SOURCE_BROWSER'>
      <docs>
<![CDATA[
 If the \c USE_HTAGS tag is set to \c YES then the references to source code
 will point to the HTML generated by the \c htags(1) tool instead of doxygen
 built-in source browser. The \c htags tool is part of GNU's global source
 tagging system (see https://www.gnu.org/software/global/global.html). You
 will need version 4.8.6 or higher.
<br>
 To use it do the following:
 -# Install the latest version of \c global
 -# Enable \ref cfg_source_browser "SOURCE_BROWSER" and \c USE_HTAGS in the configuration file
 -# Make sure the \ref cfg_input "INPUT" points to the root of the source tree
 -# Run \c doxygen as normal
<br>
 Doxygen will invoke \c htags (and that will in turn invoke \c gtags), so these tools
 must be available from the command line (i.e. in the search path).
<br>
 The result: instead of the source browser generated by doxygen, the links to
 source code will now point to the output of \c htags.
]]>
      </docs>
    </option>

    <option type='bool' id='VERBATIM_HEADERS' defval='1'>
      <docs>
<![CDATA[
  If the \c VERBATIM_HEADERS tag is set the \c YES then doxygen
  will generate a verbatim copy of the header file for each class for
  which an include is specified. Set to \c NO to disable this.
  \sa Section \ref cmdclass "\\class".
]]>
      </docs>
    </option>
    <option type='bool' id='CLANG_ASSISTED_PARSING' setting='USE_LIBCLANG' defval='0'>
      <docs>
<![CDATA[
  If the \c CLANG_ASSISTED_PARSING tag is set to \c YES then doxygen will use the
  <a href="http://clang.llvm.org/">clang parser</a> for more accurate parsing
  at the cost of reduced performance. This can be particularly helpful with
  template rich C++ code for which doxygen's built-in parser lacks the
  necessary type information.

  @note The availability of this option depends on whether or not doxygen
  was generated with the `-Duse_libclang=ON` option for CMake.
]]>
      </docs>
    </option>
    <option type='bool' id='CLANG_ADD_INC_PATHS' setting='USE_LIBCLANG' depends='CLANG_ASSISTED_PARSING' defval='1'>
      <docs>
<![CDATA[
  If the \c CLANG_ASSISTED_PARSING tag is set to \c YES and the \c CLANG_ADD_INC_PATHS
  tag is set to \c YES then doxygen will add the directory of each input to the
  include path.
]]>
      </docs>
    </option>
    <option type='list' id='CLANG_OPTIONS' format='string' setting='USE_LIBCLANG' depends='CLANG_ASSISTED_PARSING'>
      <docs>
<![CDATA[
 If clang assisted parsing is enabled you can provide the compiler with command
 line options that you would normally use when invoking the compiler. Note that
 the include paths will already be set by doxygen for the files and directories
 specified with \ref cfg_input "INPUT" and \ref cfg_include_path "INCLUDE_PATH".
]]>
      </docs>
    </option>
    <option type='string' id='CLANG_DATABASE_PATH' setting='USE_LIBCLANG' defval=''>
      <docs>
<![CDATA[
 If clang assisted parsing is enabled you can provide the clang parser with the
 path to the directory containing a file called `compile_commands.json`.
 This file is the <a href="http://clang.llvm.org/docs/HowToSetupToolingForLLVM.html">
 compilation database</a> containing the options used when the source files were built.
 This is equivalent to specifying the `-p` option to a clang tool, such as `clang-check`.
 These options will then be passed to the parser. Any options specified with
 \ref cfg_clang_options "CLANG_OPTIONS" will be added as well.

 @note The availability of this option depends on whether or not doxygen
 was generated with the `-Duse_libclang=ON` option for CMake.
 ]]>
        </docs>
    </option>
  </group>
  <group name='Index' docs='Configuration options related to the alphabetical class index'>
    <option type='bool' id='ALPHABETICAL_INDEX' defval='1'>
      <docs>
<![CDATA[
 If the \c ALPHABETICAL_INDEX tag is set to \c YES, an alphabetical index
 of all compounds will be generated. Enable this if the project contains
 a lot of classes, structs, unions or interfaces.
]]>
      </docs>
    </option>
    <option type='list' id='IGNORE_PREFIX' format='string' depends='ALPHABETICAL_INDEX'>
      <docs>
<![CDATA[
 In case all classes in a project start with a common prefix, all classes will
 be put under the same header in the alphabetical index.
 The \c IGNORE_PREFIX tag can be used to specify a prefix
 (or a list of prefixes) that should be ignored while generating the index headers.
]]>
      </docs>
    </option>
  </group>
  <group name='HTML' docs='Configuration options related to the HTML output'>
    <option type='bool' id='GENERATE_HTML' defval='1'>
      <docs>
<![CDATA[
 If the \c GENERATE_HTML tag is set to \c YES, doxygen will
 generate HTML output
]]>
      </docs>
    </option>
    <option type='string' id='HTML_OUTPUT' format='dir' defval='html' depends='GENERATE_HTML'>
      <docs>
<![CDATA[
 The \c HTML_OUTPUT tag is used to specify where the HTML docs will be put.
 If a relative path is entered the value of \ref cfg_output_directory "OUTPUT_DIRECTORY" will be
 put in front of it.
]]>
      </docs>
    </option>
    <option type='string' id='HTML_FILE_EXTENSION' format='string' defval='.html' depends='GENERATE_HTML'>
      <docs>
<![CDATA[
 The \c HTML_FILE_EXTENSION tag can be used to specify the file extension for
 each generated HTML page (for example: <code>.htm, .php, .asp</code>).
]]>
      </docs>
    </option>
    <option type='string' id='HTML_HEADER' format='file' defval='' depends='GENERATE_HTML'>
      <docs>
<![CDATA[
 The \c HTML_HEADER tag can be used to specify a user-defined HTML
 header file for each generated HTML page.
 If the tag is left blank doxygen will generate a
 standard header.
<br>
 To get valid HTML the header file that
 includes any scripts and style sheets that doxygen
 needs, which is dependent on the configuration options used (e.g. the
 setting \ref cfg_generate_treeview "GENERATE_TREEVIEW").
 It is highly recommended to start with a default header using
\verbatim
doxygen -w html new_header.html new_footer.html new_stylesheet.css YourConfigFile
\endverbatim
 and then modify the file \c new_header.html.

 See also section \ref doxygen_usage for information on how to generate
 the default header that doxygen normally uses.

 @note The header is subject to change so you typically
 have to regenerate the default header when upgrading to a newer version of
 doxygen.
]]>
      </docs>
      <docs doxywizard='0' doxyfile='0'>
<![CDATA[
 The following markers have a special meaning inside the header and footer:
 <dl>
 <dt><code>$title</code><dd>will be replaced with the title of the page.
 <dt><code>$datetime</code><dd>will be replaced with current the date and time.
 <dt><code>$date</code><dd>will be replaced with the current date.
 <dt><code>$year</code><dd>will be replaces with the current year.
 <dt><code>$doxygenversion</code><dd>will be replaced with the version of doxygen
 <dt><code>$projectname</code><dd>will be replaced with the name of
            the project (see \ref cfg_project_name "PROJECT_NAME")
 <dt><code>$projectnumber</code><dd>will be replaced with the project number
            (see \ref cfg_project_number "PROJECT_NUMBER")
 <dt><code>$projectbrief</code><dd>will be replaced with the project brief
            description (see \ref cfg_project_brief "PROJECT_BRIEF")
 <dt><code>$projectlogo</code><dd>will be replaced with the project logo
            (see \ref cfg_project_logo "PROJECT_LOGO")
 <dt><code>$generatedby</code><dd>will be replaced with the output language dependent
            version of the text "Generated by" or when the
            \ref cfg_html_timestamp "HTML_TIMESTAMP" is set by the output language
            dependent version of the text &quot;Generated on `$datetime` for `$projectname` by&quot;.
 <dt><code>$stylesheet</code><dd>will be replaced with the setting of
            \ref cfg_html_stylesheet "HTML_STYLESHEET" unless it is empty or the file in which case
            it is replaced by the default setting `doxygen.css`.
 <dt><code>$extrastylesheet</code><dd>will be replaced with the setting of
            \ref cfg_html_extra_stylesheet "HTML_EXTRA_STYLESHEET" including the required
            HTML tags for each extra stylesheet.
 <dt><code>$treeview</code><dd>will be replaced with links to
            the javascript and style sheets needed for the navigation tree
            (or an empty string when \ref cfg_generate_treeview "GENERATE_TREEVIEW"
            is disabled).
 <dt><code>$search</code><dd>will be replaced with a links to
            the javascript and style sheets needed for the search engine
            (or an empty string when \ref cfg_searchengine "SEARCHENGINE"
            is disabled).
 <dt><code>$searchbox</code><dd>will be replaced with the HTML code needed for
            the search box to be shown
            (or an empty string when \ref cfg_searchengine "SEARCHENGINE"
            is disabled).
 <dt><code>$mathjax</code><dd>will be replaced with a links to
            the javascript and style sheets needed for the MathJax feature
            (or an empty string when \ref cfg_use_mathjax "USE_MATHJAX" is disabled).
 <dt><code>$relpath^</code><dd>
            If \ref cfg_create_subdirs "CREATE_SUBDIRS" is enabled, the command <code>$relpath^</code> can be
            used to produce a relative path to the root of the HTML output directory,
            e.g. use <code>$relpath^doxygen.css</code>, to refer to the standard style sheet.
 <dt><code>$navpath</code><dd>will be replaced with a path as required by
            \ref cfg_generate_treeview "GENERATE_TREEVIEW"
 </dl>

 To cope with differences in the layout of the header and footer that depend on
 configuration settings, the header can also contain special blocks that
 will be copied to the output or skipped depending on the configuration.
 Such blocks have the following form:
\verbatim
 <!--BEGIN BLOCKNAME-->
 Some context copied when condition BLOCKNAME holds
 <!--END BLOCKNAME-->
 <!--BEGIN !BLOCKNAME-->
 Some context copied when condition BLOCKNAME does not hold
 <!--END !BLOCKNAME-->
\endverbatim
 The following block names are supported:
 <dl>
 <dt><code>DISABLE_INDEX</code><dd>Content within this block is copied to the output
     if the \ref cfg_disable_index "DISABLE_INDEX" option is enabled (so when the index is disabled).
 <dt><code>GENERATE_TREEVIEW</code><dd>Content within this block is copied to the output
     if the \ref cfg_generate_treeview "GENERATE_TREEVIEW" option is enabled.
 <dt><code>SEARCHENGINE</code><dd>Content within this block is copied to the output
     if the \ref cfg_searchengine "SEARCHENGINE" option is enabled.
 <dt><code>PROJECT_NAME</code><dd>Content within the block is copied to the output
     if the \ref cfg_project_name "PROJECT_NAME" option is not empty.
 <dt><code>PROJECT_NUMBER</code><dd>Content within the block is copied to the output
     if the \ref cfg_project_number "PROJECT_NUMBER" option is not empty.
 <dt><code>PROJECT_BRIEF</code><dd>Content within the block is copied to the output
     if the \ref cfg_project_brief "PROJECT_BRIEF" option is not empty.
 <dt><code>PROJECT_LOGO</code><dd>Content within the block is copied to the output
     if the \ref cfg_project_logo "PROJECT_LOGO" option is not empty.
 <dt><code>FULL_SIDEBAR</code><dd>Content within the block is copied to the output
     if the \ref cfg_full_sidebar "FULL_SIDEBAR",
     \ref cfg_disable_index "DISABLE_INDEX" and \ref cfg_generate_treeview "GENERATE_TREEVIEW"
     options are all enabled.
 <dt><code>TITLEAREA</code><dd>Content within this block is copied to the output
     if a title is visible at the top of each page. This is the case
     if either \ref cfg_project_name "PROJECT_NAME",
     \ref cfg_project_brief "PROJECT_BRIEF", \ref cfg_project_logo "PROJECT_LOGO"
     is filled in or if both \ref cfg_disable_index "DISABLE_INDEX" and
     \ref cfg_searchengine "SEARCHENGINE" are enabled.
 </dl>
]]>
      </docs>
      <docs documentation='0'>
<![CDATA[
 For a description of the possible markers and block names see the documentation.
]]>
      </docs>
    </option>

    <option type='string' id='HTML_FOOTER' format='file' defval='' depends='GENERATE_HTML'>
      <docs>
<![CDATA[
 The \c HTML_FOOTER tag can be used to specify a user-defined HTML footer for
 each generated HTML page.
 If the tag is left blank doxygen will generate a standard footer.

 See \ref cfg_html_header "HTML_HEADER" for more information on
 how to generate a default footer and what special commands can be
 used inside the footer.

 See also section \ref doxygen_usage for information on how to generate
 the default footer that doxygen normally uses.
]]>
      </docs>
    </option>
    <option type='string' id='HTML_STYLESHEET' format='file' defval='' depends='GENERATE_HTML'>
      <docs>
<![CDATA[
 The \c HTML_STYLESHEET tag can be used to specify a user-defined cascading
 style sheet that is used by each HTML page. It can be used to
 fine-tune the look of the HTML output. If left blank doxygen
 will generate a default style sheet.

 See also section \ref doxygen_usage for information on how to generate
 the style sheet that doxygen normally uses.

 \note It is recommended to use
 \ref cfg_html_extra_stylesheet "HTML_EXTRA_STYLESHEET" instead of this tag,
 as it is more robust and
 this tag (<code>HTML_STYLESHEET</code>) will in the future become obsolete.
]]>
      </docs>
    </option>
    <option type='list' id='HTML_EXTRA_STYLESHEET' format='file' defval='' depends='GENERATE_HTML'>
      <docs>
<![CDATA[
 The \c HTML_EXTRA_STYLESHEET tag can be used to specify additional
 user-defined cascading style sheets that are included after the standard
 style sheets created by doxygen. Using this option one can overrule
 certain style aspects. This is preferred over using \ref cfg_html_stylesheet "HTML_STYLESHEET"
 since it does not replace the standard style sheet and is therefore more
 robust against future updates. Doxygen will copy the style sheet files to
 the output directory.
 \note The order of the extra style sheet files is of importance (e.g. the last
 style sheet in the list overrules the setting of the previous ones in the list).
]]>
      </docs>
      <docs doxywizard='0' doxyfile='0'>
<![CDATA[
 Here is an example style sheet that gives the contents area a fixed width:
\verbatim
body {
        background-color: #CCC;
        color: black;
        margin: 0;
}

div.contents {
        margin-bottom: 10px;
        padding: 12px;
        margin-left: auto;
        margin-right: auto;
        width: 960px;
        background-color: white;
        border-radius: 8px;
}

#titlearea {
        background-color: white;
}

hr.footer {
        display: none;
}

.footer {
        background-color: #AAA;
}
\endverbatim
]]>
      </docs>
      <docs documentation='0'>
<![CDATA[
 For an example see the documentation.
]]>
      </docs>
    </option>
    <option type='list' id='HTML_EXTRA_FILES' format='file' depends='GENERATE_HTML'>
      <docs>
<![CDATA[
 The \c HTML_EXTRA_FILES tag can be used to specify one or more extra images or
 other source files which should be copied to the HTML output directory. Note
 that these files will be copied to the base HTML output directory. Use the
 <code>$relpath^</code> marker in the \ref cfg_html_header "HTML_HEADER" and/or
 \ref cfg_html_footer "HTML_FOOTER" files to load these
 files. In the \ref cfg_html_stylesheet "HTML_STYLESHEET" file, use the file name only. Also note that
 the files will be copied as-is; there are no commands or markers available.
]]>
      </docs>
    </option>
    <option type='int' id='HTML_COLORSTYLE_HUE' minval='0' maxval='359' defval='220' depends='GENERATE_HTML'>
      <docs>
<![CDATA[
 The \c HTML_COLORSTYLE_HUE tag controls the color of the HTML output.
 Doxygen will adjust the colors in the style sheet and background images
 according to this color. Hue is specified as an angle on a color-wheel,
 see https://en.wikipedia.org/wiki/Hue for more information.
 For instance the value 0 represents red, 60 is yellow, 120 is green,
 180 is cyan, 240 is blue, 300 purple, and 360 is red again.
]]>
      </docs>
    </option>
    <option type='int' id='HTML_COLORSTYLE_SAT' minval='0' maxval='255' defval='100' depends='GENERATE_HTML'>
      <docs>
<![CDATA[
 The \c HTML_COLORSTYLE_SAT tag controls the purity (or saturation) of
 the colors in the HTML output. For a value of 0 the output will use
 gray-scales only. A value of 255 will produce the most vivid colors.
]]>
      </docs>
    </option>
    <option type='int' id='HTML_COLORSTYLE_GAMMA' minval='40' maxval='240' defval='80' depends='GENERATE_HTML'>
      <docs>
<![CDATA[
 The \c HTML_COLORSTYLE_GAMMA tag controls the gamma correction applied to
 the luminance component of the colors in the HTML output. Values below
 100 gradually make the output lighter, whereas values above 100 make
 the output darker. The value divided by 100 is the actual gamma applied,
 so 80 represents a gamma of 0.8, The value 220 represents a gamma of 2.2,
 and 100 does not change the gamma.
]]>
      </docs>
    </option>
    <option type='bool' id='HTML_TIMESTAMP' defval='0' depends='GENERATE_HTML'>
      <docs>
<![CDATA[
 If the \c HTML_TIMESTAMP tag is set to \c YES then the footer of
 each generated HTML page will contain the date and time when the page
 was generated. Setting this to \c YES can help to show when doxygen was last run
 and thus if the documentation is up to date.
]]>
      </docs>
    </option>
    <option type='bool' id='HTML_DYNAMIC_MENUS' defval='1' depends='GENERATE_HTML'>
      <docs>
<![CDATA[
 If the \c HTML_DYNAMIC_MENUS tag is set to \c YES then the generated HTML
 documentation will contain a main index with vertical navigation menus that
 are dynamically created via JavaScript. If disabled, the navigation index will consists of
 multiple levels of tabs that are statically embedded in every HTML page.
 Disable this option to support browsers that do not have JavaScript, like
 the Qt help browser.
]]>
      </docs>
    </option>
    <option type='bool' id='HTML_DYNAMIC_SECTIONS' defval='0' depends='GENERATE_HTML'>
      <docs>
<![CDATA[
 If the \c HTML_DYNAMIC_SECTIONS tag is set to \c YES then the generated HTML
 documentation will contain sections that can be hidden and shown after the
 page has loaded.
]]>
      </docs>
    </option>
    <option type='int' id='HTML_INDEX_NUM_ENTRIES' minval='0' maxval='9999' defval='100' depends='GENERATE_HTML'>
      <docs>
<![CDATA[
 With \c HTML_INDEX_NUM_ENTRIES one can control the preferred number of
 entries shown in the various tree structured indices initially; the user
 can expand and collapse entries dynamically later on. Doxygen will expand
 the tree to such a level that at most the specified number of entries are
 visible (unless a fully collapsed tree already exceeds this amount).
 So setting the number of entries 1 will produce a full collapsed tree by
 default. 0 is a special value representing an infinite number of entries
 and will result in a full expanded tree by default.
]]>
      </docs>
    </option>
    <option type='bool' id='GENERATE_DOCSET' defval='0' depends='GENERATE_HTML'>
      <docs>
<![CDATA[
 If the \c GENERATE_DOCSET tag is set to \c YES, additional index files
 will be generated that can be used as input for
 <a href="https://developer.apple.com/xcode/">Apple's Xcode 3
 integrated development environment</a>, introduced with OSX 10.5 (Leopard).
 To create a documentation set, doxygen will generate a Makefile in the
 HTML output directory. Running \c make will produce the docset in that
 directory and running <code>make install</code> will install the docset in
 <code>~/Library/Developer/Shared/Documentation/DocSets</code>
 so that Xcode will find it at startup. See
 https://developer.apple.com/library/archive/featuredarticles/DoxygenXcode/_index.html
 for more information.
]]>
      </docs>
    </option>
    <option type='string' id='DOCSET_FEEDNAME' format='string' defval='Doxygen generated docs' depends='GENERATE_DOCSET'>
      <docs>
<![CDATA[
 This tag determines the name of the docset
 feed. A documentation feed provides an umbrella under which multiple
 documentation sets from a single provider (such as a company or product suite)
 can be grouped.
]]>
      </docs>
    </option>
    <option type='string' id='DOCSET_BUNDLE_ID' format='string' defval='org.doxygen.Project' depends='GENERATE_DOCSET'>
      <docs>
<![CDATA[
 This tag specifies a string that
 should uniquely identify the documentation set bundle. This should be a
 reverse domain-name style string, e.g. <code>com.mycompany.MyDocSet</code>.
 Doxygen will append <code>.docset</code> to the name.
]]>
      </docs>
    </option>
    <option type='string' id='DOCSET_PUBLISHER_ID' format='string' defval='org.doxygen.Publisher' depends='GENERATE_DOCSET'>
      <docs>
<![CDATA[
The \c DOCSET_PUBLISHER_ID
tag specifies a string that should uniquely identify
the documentation publisher. This should be a reverse domain-name style
string, e.g. <code>com.mycompany.MyDocSet.documentation</code>.
]]>
      </docs>
    </option>
    <option type='string' id='DOCSET_PUBLISHER_NAME' format='string' defval='Publisher' depends='GENERATE_DOCSET'>
      <docs>
<![CDATA[
The \c DOCSET_PUBLISHER_NAME tag identifies the documentation publisher.
]]>
      </docs>
    </option>
    <option type='bool' id='GENERATE_HTMLHELP' defval='0' depends='GENERATE_HTML'>
      <docs>
<![CDATA[
 If the \c GENERATE_HTMLHELP tag is set to \c YES then
 doxygen generates three additional HTML index files:
 \c index.hhp, \c index.hhc, and \c index.hhk. The \c index.hhp is a
 project file that can be read by Microsoft's HTML Help Workshop
 on Windows.
  In the beginning of 2021 Microsoft took the original page, with a.o. the download links,
  offline the HTML help workshop was already many years in maintenance mode).
  You can download the HTML help workshop from the web archives at
  <a href="http://web.archive.org/web/20160201063255/http://download.microsoft.com/download/0/A/9/0A939EF6-E31C-430F-A3DF-DFAE7960D564/htmlhelp.exe">Installation executable</a>.
<br>
 The HTML Help Workshop contains a compiler that can convert all HTML output
 generated by doxygen into a single compiled HTML file (`.chm`). Compiled
 HTML files are now used as the Windows 98 help format, and will replace
 the old Windows help format (`.hlp`) on all Windows platforms in the future.
 Compressed HTML files also contain an index, a table of contents,
 and you can search for words in the documentation.
 The HTML workshop also contains a viewer for compressed HTML files.
]]>
      </docs>
    </option>
    <option type='string' id='CHM_FILE' format='file' defval='' depends='GENERATE_HTMLHELP'>
      <docs>
<![CDATA[
  The \c CHM_FILE tag can
  be used to specify the file name of the resulting `.chm` file. You
  can add a path in front of the file if the result should not be
  written to the html output directory.
]]>
      </docs>
    </option>
    <option type='string' id='HHC_LOCATION' format='file' defval='' depends='GENERATE_HTMLHELP' abspath='1'>
      <docs>
<![CDATA[
  The \c HHC_LOCATION tag can
  be used to specify the location (absolute path including file name) of
  the HTML help compiler (\c hhc.exe). If non-empty, doxygen will try to run
  the HTML help compiler on the generated \c index.hhp.
]]>
      </docs>
    </option>
    <option type='bool' id='GENERATE_CHI' defval='0' depends='GENERATE_HTMLHELP'>
      <docs>
<![CDATA[
 The \c GENERATE_CHI flag
 controls if a separate `.chi` index file is generated (\c YES) or that
 it should be included in the main `.chm` file (\c NO).
]]>
      </docs>
    </option>
    <option type='string' id='CHM_INDEX_ENCODING' format='string' defval='' depends='GENERATE_HTMLHELP'>
      <docs>
<![CDATA[
 The \c CHM_INDEX_ENCODING
 is used to encode HtmlHelp index (\c hhk), content (\c hhc) and project file
 content.
]]>
      </docs>
    </option>
    <option type='bool' id='BINARY_TOC' defval='0' depends='GENERATE_HTMLHELP'>
      <docs>
<![CDATA[
 The \c BINARY_TOC flag
 controls whether a binary table of contents is generated (\c YES) or a
 normal table of contents (\c NO) in the `.chm` file. Furthermore it enables
 the `Previous` and `Next` buttons.
]]>
      </docs>
    </option>
    <option type='bool' id='TOC_EXPAND' defval='0' depends='GENERATE_HTMLHELP'>
      <docs>
<![CDATA[
 The \c TOC_EXPAND flag can be set to \c YES to add extra items for
 group members to the table of contents of the HTML help documentation
 and to the tree view.
]]>
      </docs>
    </option>
    <option type='bool' id='GENERATE_QHP' defval='0' depends='GENERATE_HTML'>
      <docs>
<![CDATA[
 If the \c GENERATE_QHP tag is set to \c YES and both \ref cfg_qhp_namespace "QHP_NAMESPACE"
 and \ref cfg_qhp_virtual_folder "QHP_VIRTUAL_FOLDER" are set, an additional index file will
 be generated that can be used as input for Qt's qhelpgenerator
 to generate a Qt Compressed Help (`.qch`) of the generated HTML
 documentation.
]]>
      </docs>
    </option>
    <option type='string' id='QCH_FILE' format='file' defval='' depends='GENERATE_QHP'>
      <docs>
<![CDATA[
 If the \ref cfg_qhg_location "QHG_LOCATION" tag is specified, the \c QCH_FILE tag can
 be used to specify the file name of the resulting `.qch` file.
 The path specified is relative to the HTML output folder.
]]>
      </docs>
    </option>
    <option type='string' id='QHP_NAMESPACE' format='string' defval='org.doxygen.Project' depends='GENERATE_QHP'>
      <docs>
<![CDATA[
 The \c QHP_NAMESPACE tag specifies the namespace to use when generating
 Qt Help Project output. For more information please see
 <a href="https://doc.qt.io/archives/qt-4.8/qthelpproject.html#namespace">Qt Help Project / Namespace</a>.
]]>
      </docs>
    </option>
    <option type='string' id='QHP_VIRTUAL_FOLDER' format='string' defval='doc' depends='GENERATE_QHP'>
      <docs>
<![CDATA[
 The \c QHP_VIRTUAL_FOLDER tag specifies the namespace to use when
 generating Qt Help Project output. For more information please see
 <a href="https://doc.qt.io/archives/qt-4.8/qthelpproject.html#virtual-folders">Qt Help Project / Virtual Folders</a>.
]]>
      </docs>
    </option>
    <option type='string' id='QHP_CUST_FILTER_NAME' format='string' defval='' depends='GENERATE_QHP'>
      <docs>
<![CDATA[
  If the \c QHP_CUST_FILTER_NAME tag is set, it specifies the name of a custom filter to add. For more information please see
  <a href="https://doc.qt.io/archives/qt-4.8/qthelpproject.html#custom-filters">Qt Help Project / Custom Filters</a>.
]]>
      </docs>
    </option>
    <option type='string' id='QHP_CUST_FILTER_ATTRS' format='string' defval='' depends='GENERATE_QHP'>
      <docs>
<![CDATA[
  The \c QHP_CUST_FILTER_ATTRS tag specifies the list of the attributes of the custom filter to add.
  For more information please see
  <a href="https://doc.qt.io/archives/qt-4.8/qthelpproject.html#custom-filters">Qt Help Project / Custom Filters</a>.
]]>
      </docs>
    </option>
    <option type='string' id='QHP_SECT_FILTER_ATTRS' format='string' defval='' depends='GENERATE_QHP'>
      <docs>
<![CDATA[
  The \c QHP_SECT_FILTER_ATTRS tag specifies the list of the attributes this project's filter section matches.
  <a href="https://doc.qt.io/archives/qt-4.8/qthelpproject.html#filter-attributes">Qt Help Project / Filter Attributes</a>.
]]>
      </docs>
    </option>
    <option type='string' id='QHG_LOCATION' format='file' defval='' depends='GENERATE_QHP'>
      <docs>
<![CDATA[
 The \c QHG_LOCATION tag can
 be used to specify the location (absolute path including file name) of
 Qt's qhelpgenerator.
 If non-empty doxygen will try to run qhelpgenerator on the generated `.qhp` file.
]]>
      </docs>
    </option>
    <option type='bool' id='GENERATE_ECLIPSEHELP' defval='0' depends='GENERATE_HTML'>
      <docs>
<![CDATA[
 If the \c GENERATE_ECLIPSEHELP tag is set to \c YES, additional index files
 will be generated, together with the HTML files, they form an `Eclipse` help
 plugin.

 To install this plugin and make it available under the help contents
 menu in `Eclipse`, the contents of the directory containing the HTML and XML
 files needs to be copied into the plugins directory of eclipse. The name of
 the directory within the plugins directory should be the same as
 the \ref cfg_eclipse_doc_id "ECLIPSE_DOC_ID" value.

 After copying `Eclipse` needs to be restarted before the help appears.
]]>
      </docs>
    </option>
    <option type='string' id='ECLIPSE_DOC_ID' format='string' defval='org.doxygen.Project' depends='GENERATE_ECLIPSEHELP'>
      <docs>
<![CDATA[
 A unique identifier for the `Eclipse` help plugin. When installing the plugin
 the directory name containing the HTML and XML files should also have
 this name. Each documentation set should have its own identifier.
]]>
      </docs>
    </option>
    <option type='bool' id='DISABLE_INDEX' defval='0' depends='GENERATE_HTML'>
      <docs>
<![CDATA[
 If you want full control over the layout of the generated HTML pages it
 might be necessary to disable the index and replace it with your own.
 The \c DISABLE_INDEX tag can be used to turn on/off the condensed index (tabs) at
 top of each HTML page. A value of \c NO enables the index and the
 value \c YES disables it. Since the tabs in the index contain the same
 information as the navigation tree, you can set this option to \c YES if
 you also set \ref cfg_generate_treeview "GENERATE_TREEVIEW" to \c YES.
]]>
      </docs>
    </option>
    <option type='bool' id='GENERATE_TREEVIEW' defval='0' depends='GENERATE_HTML'>
      <docs>
<![CDATA[
 The \c GENERATE_TREEVIEW tag is used to specify whether a tree-like index
 structure should be generated to display hierarchical information.
 If the tag value is set to \c YES, a side panel will be generated
 containing a tree-like index structure (just like the one that
 is generated for HTML Help). For this to work a browser that supports
 JavaScript, DHTML, CSS and frames is required (i.e. any modern browser).
 Windows users are probably better off using the HTML help feature.

 Via custom style sheets (see \ref cfg_html_extra_stylesheet "HTML_EXTRA_STYLESHEET")
 one can further fine tune the look of the index (see \ref doxygen_finetune).
 As an example, the default style sheet generated by doxygen has an
 example that shows how to put an image at the root of the tree instead of
 the \ref cfg_project_name "PROJECT_NAME".

 Since the tree basically has the same information as the tab index, you could
 consider setting \ref cfg_disable_index "DISABLE_INDEX" to \c YES when
 enabling this option.
]]>
      </docs>
    </option>
    <option type='bool' id='FULL_SIDEBAR' defval='0' depends='GENERATE_HTML'>
      <docs>
<![CDATA[
  When both \c GENERATE_TREEVIEW and \c DISABLE_INDEX are set to YES, then the
  \c FULL_SIDEBAR option determines if the side bar is limited to only the
  treeview area (value \c NO) or if it should extend to the full height of the
  window (value \c YES). Setting this to \c YES gives a layout similar to
  https://docs.readthedocs.io with more room for contents,
  but less room for the project logo, title, and description.

  If either \c GENERATOR_TREEVIEW or \c DISABLE_INDEX is set to \c NO, this option
  has no effect.
]]>
      </docs>
    </option>
    <option type='int' id='ENUM_VALUES_PER_LINE' minval='0' maxval='20' defval='4' depends='GENERATE_HTML'>
      <docs>
<![CDATA[
 The \c ENUM_VALUES_PER_LINE tag can be used to set the number of enum values
 that doxygen will group on one line in the generated HTML documentation.
 <br>Note that a value of 0 will completely suppress the enum values from
 appearing in the overview section.
]]>
      </docs>
    </option>
    <option type='int' id='TREEVIEW_WIDTH' minval='0' maxval='1500' defval='250' depends='GENERATE_HTML'>
      <docs>
<![CDATA[
 If the treeview is enabled (see \ref cfg_generate_treeview "GENERATE_TREEVIEW") then this tag can be
 used to set the initial width (in pixels) of the frame in which the tree
 is shown.
]]>
      </docs>
    </option>
    <option type='bool' id='EXT_LINKS_IN_WINDOW' defval='0' depends='GENERATE_HTML'>
      <docs>
<![CDATA[
 If the \c EXT_LINKS_IN_WINDOW option is set to \c YES, doxygen will open
 links to external symbols imported via tag files in a separate window.
]]>
      </docs>
    </option>
    <option type='enum' id='HTML_FORMULA_FORMAT' defval='png' depends='GENERATE_HTML'>
      <docs>
<![CDATA[
 If the \c HTML_FORMULA_FORMAT option is set to \c svg, doxygen will use the pdf2svg
 tool (see https://github.com/dawbarton/pdf2svg) or inkscape (see https://inkscape.org)
 to generate formulas as SVG images instead of
 PNGs for the HTML output. These images will generally look nicer at scaled resolutions.
]]>
      </docs>
      <value name="png" desc="(the default)"/>
      <value name="svg" desc="(looks nicer but requires the pdf2svg or inkscape tool)"/>
    </option>
    <option type='int' id='FORMULA_FONTSIZE' minval='8' maxval='50' defval='10' depends='GENERATE_HTML'>
      <docs>
<![CDATA[
 Use this tag to change the font size of \f$\mbox{\LaTeX}\f$ formulas included
 as images in the HTML documentation.
 When you change the font size after a successful doxygen run you need
 to manually remove any `form_*.png` images from the HTML
 output directory to force them to be regenerated.
]]>
      </docs>
    </option>
    <option type='bool' id='FORMULA_TRANSPARENT' defval='1' depends='GENERATE_HTML'>
      <docs>
<![CDATA[
 Use the \c FORMULA_TRANSPARENT tag to determine whether or not the images
 generated for formulas are transparent PNGs. Transparent PNGs are
 not supported properly for IE 6.0, but are supported on all modern browsers.
 <br>Note that when changing this option you need to delete any `form_*.png` files
 in the HTML output directory before the changes have effect.
]]>
      </docs>
    </option>
    <option type='string' id='FORMULA_MACROFILE' format='file' defval=''>
      <docs>
<![CDATA[
 The \c FORMULA_MACROFILE can contain \f$\mbox{\LaTeX}\f$ `\newcommand` and
 `\renewcommand` commands to create new \f$\mbox{\LaTeX}\f$ commands to be used
 in formulas as building blocks.
 See the section \ref formulas for details.
]]>
      </docs>
    </option>
    <option type='bool' id='USE_MATHJAX' defval='0' depends='GENERATE_HTML'>
      <docs>
<![CDATA[
 Enable the \c USE_MATHJAX option to render \f$\mbox{\LaTeX}\f$ formulas using MathJax
 (see https://www.mathjax.org) which uses client side JavaScript for the
 rendering instead of using pre-rendered bitmaps. Use this if you do not
 have \f$\mbox{\LaTeX}\f$ installed or if you want to formulas look prettier in the HTML
 output. When enabled you may also need to install MathJax separately and
 configure the path to it using the \ref cfg_mathjax_relpath "MATHJAX_RELPATH"
 option.
]]>
      </docs>
    </option>
    <option type='enum' id='MATHJAX_VERSION' defval='MathJax_2' depends='USE_MATHJAX'>
      <docs>
<![CDATA[
 With \c MATHJAX_VERSION it is possible to specify the MathJax version to be used.
 Note that the different versions of MathJax have different requirements with regards to
 the different settings, so it is possible that also other MathJax settings have to be changed
 when switching between the different MathJax versions. 
]]>
      </docs>
      <value name="MathJax_2"/>
      <value name="MathJax_3"/>
    </option>
    <option type='enum' id='MATHJAX_FORMAT' defval='HTML-CSS' depends='USE_MATHJAX'>
      <docs>
<![CDATA[
 When MathJax is enabled you can set the default output format to be used for
 the MathJax output.
 For more details about the output format see <a href="http://docs.mathjax.org/en/v2.7-latest/output.html">MathJax version 2</a>
 and <a href="http://docs.mathjax.org/en/latest/web/components/output.html">MathJax version 3</a>.
]]>
      </docs>
      <value name="HTML-CSS" desc="(which is slower, but has the best compatibility. This is the name for Mathjax version 2, for MathJax version 3 this will be translated into \c chtml)"/>
      <value name="NativeMML" desc="(i.e. MathML. Only supported for NathJax 2. For MathJax version 3 \c chtml will be used instead.)"/>
      <value name="chtml" desc="(This is the name for Mathjax version 3, for MathJax version 2 this will be translated into \c HTML-CSS)"/>
      <value name="SVG"/>
    </option>
    <option type='string' id='MATHJAX_RELPATH' format='string' depends='USE_MATHJAX'>
      <docs>
<![CDATA[
 When MathJax is enabled you need to specify the location relative to the
 HTML output directory using the \c MATHJAX_RELPATH option. The destination
 directory should contain the `MathJax.js` script. For instance, if the \c mathjax
 directory is located at the same level as the HTML output directory, then
 \c MATHJAX_RELPATH should be <code>../mathjax</code>. The default value points to
 the MathJax Content Delivery Network so you can quickly see the result without
 installing MathJax.  However, it is strongly recommended to install a local
 copy of MathJax from https://www.mathjax.org before deployment.

 The default value is:
 - in case of  MathJax version 2: https://cdn.jsdelivr.net/npm/mathjax@2
 - in case of  MathJax version 3: https://cdn.jsdelivr.net/npm/mathjax@3
]]>
      </docs>
    </option>
    <option type='list' id='MATHJAX_EXTENSIONS' format='string' depends='USE_MATHJAX'>
      <docs>
<![CDATA[
 The \c MATHJAX_EXTENSIONS tag can be used to specify one or more MathJax extension
 names that should be enabled during MathJax rendering. For example for MathJax version 2
 (see https://docs.mathjax.org/en/v2.7-latest/tex.html#tex-and-latex-extensions):
\verbatim
MATHJAX_EXTENSIONS     = TeX/AMSmath TeX/AMSsymbols
\endverbatim
For example for MathJax version 3 (see http://docs.mathjax.org/en/latest/input/tex/extensions/index.html):
\verbatim
MATHJAX_EXTENSIONS     = ams
\endverbatim
]]>
      </docs>
    </option>
    <option type='string' id='MATHJAX_CODEFILE' format='string' depends='USE_MATHJAX'>
      <docs>
<![CDATA[
 The \c MATHJAX_CODEFILE tag can be used to specify a file with javascript
 pieces of code that will be used on startup of the MathJax code.
 See
<a href="http://docs.mathjax.org/en/v2.7-latest/output.html">the MathJax site</a>
 for more details.
]]>
      </docs>
      <docs doxywizard='0' doxyfile='0'>
<![CDATA[
 As an example to disable the "Math Renderer" menu item in the "Math
 Settings" menu of MathJax:
\verbatim
MATHJAX_CODEFILE = disableRenderer.js
\endverbatim
  with in the file <code>disableRenderer.js</code>:
\verbatim
  MathJax.Hub.Config({
   menuSettings: {
    showRenderer: false,
   }
  });
\endverbatim
]]>
      </docs>
      <docs documentation='0'>
<![CDATA[
 For an example see the documentation.
]]>
      </docs>
    </option>
    <option type='bool' id='SEARCHENGINE' defval='1' depends='GENERATE_HTML'>
      <docs>
<![CDATA[
 When the \c SEARCHENGINE tag is enabled doxygen will generate a search box
 for the HTML output. The underlying search engine uses javascript
 and DHTML and should work on any modern browser. Note that when using
 HTML help (\ref cfg_generate_htmlhelp "GENERATE_HTMLHELP"),
 Qt help (\ref cfg_generate_qhp "GENERATE_QHP"), or docsets
 (\ref cfg_generate_docset "GENERATE_DOCSET") there is already a search
 function so this one should typically be disabled. For large projects
 the javascript based search engine can be slow, then enabling
 \ref cfg_server_based_search "SERVER_BASED_SEARCH" may provide a
 better solution.

 It is possible to search using the keyboard;
 to jump to the search box use <code>\<access key\> + S</code> (what the <code>\<access key\></code> is
 depends on the OS and browser, but it is typically <code>\<CTRL\></code>, <code>\<ALT\></code>/<code>\<option\></code>, or both).
 Inside the search box use the <code>\<cursor down key\></code> to jump into the search
 results window, the results can be navigated using the <code>\<cursor keys\></code>.
 Press <code>\<Enter\></code> to select an item or <code>\<escape\></code> to cancel the search. The
 filter options can be selected when the cursor is inside the search box
 by pressing <code>\<Shift\>+\<cursor down\></code>. Also here use the <code>\<cursor keys\></code> to
 select a filter and <code>\<Enter\></code> or <code>\<escape\></code> to activate or cancel the filter option.
]]>
      </docs>
    </option>
    <option type='bool' id='SERVER_BASED_SEARCH' defval='0' depends='SEARCHENGINE'>
      <docs>
<![CDATA[
When the \c SERVER_BASED_SEARCH tag is enabled the search engine will be
implemented using a web server instead of a web client using JavaScript.

There are two flavors of web server based searching depending on the
\ref cfg_external_search "EXTERNAL_SEARCH" setting. When disabled,
doxygen will generate a PHP script for searching and an index file used
by the script. When \ref cfg_external_search "EXTERNAL_SEARCH" is
enabled the indexing and searching needs to be provided by external tools.
See the section \ref extsearch for details.
]]>
      </docs>
    </option>
    <option type='bool' id='EXTERNAL_SEARCH' defval='0' depends='SEARCHENGINE'>
      <docs>
<![CDATA[
 When \c EXTERNAL_SEARCH tag is enabled doxygen will no longer generate the PHP
 script for searching. Instead the search results are written to an XML file
 which needs to be processed by an external indexer. Doxygen will invoke an
 external search engine pointed to by the
 \ref cfg_searchengine_url "SEARCHENGINE_URL" option to obtain
 the search results.
 <br>Doxygen ships with an example indexer (\c doxyindexer) and
 search engine (<code>doxysearch.cgi</code>) which are based on the open source search
 engine library <a href="https://xapian.org/">Xapian</a>.
 <br>See the section \ref extsearch for details.
]]>
      </docs>
    </option>
    <option type='string' id='SEARCHENGINE_URL' format='string' defval='' depends='SEARCHENGINE'>
      <docs>
<![CDATA[
 The \c SEARCHENGINE_URL should point to a search engine hosted by a web server
 which will return the search results when \ref cfg_external_search "EXTERNAL_SEARCH"
 is enabled.
 <br>Doxygen ships with an example indexer (\c doxyindexer) and
 search engine (<code>doxysearch.cgi</code>) which are based on the open source search
 engine library <a href="https://xapian.org/">Xapian</a>.
 See the section \ref extsearch for details.
]]>
      </docs>
    </option>
    <option type='string' id='SEARCHDATA_FILE' format='file' defval='searchdata.xml' depends='SEARCHENGINE'>
      <docs>
<![CDATA[
When \ref cfg_server_based_search "SERVER_BASED_SEARCH" and
\ref cfg_external_search "EXTERNAL_SEARCH" are both enabled the unindexed
search data is written to a file for indexing by an external tool. With the
\c SEARCHDATA_FILE tag the name of this file can be specified.
]]>
      </docs>
    </option>
    <option type='string' id='EXTERNAL_SEARCH_ID' format='string' defval='' depends='SEARCHENGINE'>
      <docs>
<![CDATA[
When \ref cfg_server_based_search "SERVER_BASED_SEARCH" and
\ref cfg_external_search "EXTERNAL_SEARCH" are both enabled the
\c EXTERNAL_SEARCH_ID tag can be used as an identifier for the project. This is
useful in combination with \ref cfg_extra_search_mappings "EXTRA_SEARCH_MAPPINGS"
to search through multiple projects and redirect the results back to the right project.
]]>
      </docs>
    </option>
    <option type='list' id='EXTRA_SEARCH_MAPPINGS' format='string' depends='SEARCHENGINE'>
      <docs>
<![CDATA[
 The \c EXTRA_SEARCH_MAPPINGS tag can be used to enable searching through doxygen
 projects other than the one defined by this configuration file, but that are
 all added to the same external search index. Each project needs to have a
 unique id set via \ref cfg_external_search_id "EXTERNAL_SEARCH_ID".
 The search mapping then maps the id of to a relative location where the
 documentation can be found.

 The format is:
\verbatim
EXTRA_SEARCH_MAPPINGS = tagname1=loc1 tagname2=loc2 ...
\endverbatim
]]>
      </docs>
    </option>
  </group>
  <group name='LaTeX' docs='Configuration options related to the LaTeX output'>
    <option type='bool' id='GENERATE_LATEX' defval='1'>
      <docs>
<![CDATA[
 If the \c GENERATE_LATEX tag is set to \c YES, doxygen will
 generate \f$\mbox{\LaTeX}\f$ output.
]]>
      </docs>
    </option>
    <option type='string' id='LATEX_OUTPUT' format='dir' defval='latex' depends='GENERATE_LATEX'>
      <docs>
<![CDATA[
 The \c LATEX_OUTPUT tag is used to specify where the \f$\mbox{\LaTeX}\f$
 docs will be put.
 If a relative path is entered the value of \ref cfg_output_directory "OUTPUT_DIRECTORY" will be
 put in front of it.
]]>
      </docs>
    </option>
    <option type='string' id='LATEX_CMD_NAME' format='file' defval='' depends='GENERATE_LATEX'>
      <docs>
<![CDATA[
 The \c LATEX_CMD_NAME tag can be used to specify the \f$\mbox{\LaTeX}\f$ command name to be invoked.
 <br>Note that when  not enabling \ref cfg_use_pdflatex "USE_PDFLATEX" the default is \c latex when
 enabling \ref cfg_use_pdflatex "USE_PDFLATEX" the default is \c pdflatex and when in the later case
 \c latex is chosen this is overwritten by \c pdflatex. For specific output languages the default can
 have been set differently, this depends on the implementation of the output language.
]]>
      </docs>
    </option>
    <option type='string' id='MAKEINDEX_CMD_NAME' format='file' defval='makeindex' depends='GENERATE_LATEX'>
      <docs>
<![CDATA[
 The \c MAKEINDEX_CMD_NAME tag can be used to specify the command name to
 generate index for \f$\mbox{\LaTeX}\f$.

 @note This tag is used in the `Makefile` / `make.bat`.
 \sa  \ref cfg_latex_makeindex_cmd "LATEX_MAKEINDEX_CMD" for the part in the generated output file (`.tex`).
]]>
      </docs>
    </option>
    <option type='string' id='LATEX_MAKEINDEX_CMD' defval='makeindex' depends='GENERATE_LATEX'>
      <docs>
<![CDATA[
 The \c LATEX_MAKEINDEX_CMD tag can be used to specify the command name to
 generate index for \f$\mbox{\LaTeX}\f$. In case there is no backslash (`\`) as first character it
 will be automatically added in the \f$\mbox{\LaTeX}\f$ code.

 @note This tag is used in the generated output file (`.tex`).
 \sa  \ref cfg_makeindex_cmd_name "MAKEINDEX_CMD_NAME" for the part in the `Makefile` / `make.bat`.
]]>
      </docs>
    </option>
    <option type='bool' id='COMPACT_LATEX' defval='0' depends='GENERATE_LATEX'>
      <docs>
<![CDATA[
 If the \c COMPACT_LATEX tag is set to \c YES, doxygen generates more compact
 \f$\mbox{\LaTeX}\f$ documents. This may be useful for small projects and may help to
 save some trees in general.
]]>
      </docs>
    </option>
    <option type='enum' id='PAPER_TYPE' defval='a4' depends='GENERATE_LATEX'>
      <docs>
<![CDATA[
 The \c PAPER_TYPE tag can be used to set the paper type that is used
 by the printer.
]]>
      </docs>
      <value name='a4' desc='(210 x 297 mm)'/>
      <value name='letter' desc='(8.5 x 11 inches)'/>
      <value name='legal' desc='(8.5 x 14 inches)'/>
      <value name='executive' desc='(7.25 x 10.5 inches)'/>
    </option>
    <option type='list' id='EXTRA_PACKAGES' format='string' depends='GENERATE_LATEX'>
      <docs>
<![CDATA[
 The \c EXTRA_PACKAGES tag can be used to specify one or more \f$\mbox{\LaTeX}\f$
 package names that should be included in the \f$\mbox{\LaTeX}\f$ output. The package
 can be specified just by its name or with the correct syntax as to be used with the
 \f$\mbox{\LaTeX}\f$ `\usepackage` command.

 To get the `times` font for instance you can specify :
\verbatim
  EXTRA_PACKAGES=times
or
  EXTRA_PACKAGES={times}
\endverbatim
 To use the option `intlimits` with the `amsmath` package you can specify:
\verbatim
   EXTRA_PACKAGES=[intlimits]{amsmath}
\endverbatim
 If left blank no extra packages will be included.
]]>
      </docs>
    </option>
    <option type='string' id='LATEX_HEADER' format='file' defval='' depends='GENERATE_LATEX'>
      <docs>
<![CDATA[
 The \c LATEX_HEADER tag can be used to specify a user-defined \f$\mbox{\LaTeX}\f$
 header for the generated \f$\mbox{\LaTeX}\f$ document.
 The header should contain everything until the first chapter.
 If it is left blank doxygen will generate a
 standard header.

 It is highly recommended to start with a default header using
\verbatim
doxygen -w latex new_header.tex new_footer.tex new_stylesheet.sty
\endverbatim
 and then modify the file \c new_header.tex.

 See also section \ref doxygen_usage for information on how to generate
 the default header that doxygen normally uses.

 <br>Note: Only use a user-defined header if you know what you are doing!

 @note The header is subject to change so you typically
 have to regenerate the default header when upgrading to a newer version of
 doxygen.
 The following commands have a special meaning inside the header (and footer):
]]>
      </docs>
      <docs doxywizard='0' doxyfile='0'>
<![CDATA[
 <dl>
 <dt><code>$title</code><dd>will be replaced with the project name.
 <dt><code>$datetime</code><dd>will be replaced with current the date and time.
 <dt><code>$date</code><dd>will be replaced with the current date.
 <dt><code>$year</code><dd>will be replaces with the current year.
 <dt><code>$doxygenversion</code><dd>will be replaced with the version of doxygen
 <dt><code>$projectname</code><dd>will be replaced with the name of
           the project (see \ref cfg_project_name "PROJECT_NAME")
 <dt><code>$projectnumber</code><dd>will be replaced with the project number
           (see \ref cfg_project_number "PROJECT_NUMBER")
 <dt><code>$projectbrief</code><dd>will be replaced with the project brief
           description (see \ref cfg_project_brief "PROJECT_BRIEF")
 <dt><code>$projectlogo</code><dd>will be replaced with the project logo
           (see \ref cfg_project_logo "PROJECT_LOGO")
 <dt><code>$latexdocumentpre</code><dd>will be replaced by an output language dependent setting
           e.g. embed the entire document in a special environment (for Chinese, Japanese etc.)
           Commonly used together with `$latexdocumentpost` in the footer.
 <dt><code>$latexdocumentpost</code><dd>will be replaced by an output language dependent setting
           e.g. embed the entire document in a special environment (for Chinese, Japanese etc.)
           Commonly used together with `$latexdocumentpre` in the header.
 <dt><code>$generatedby</code><dd>will be replaced with the output language dependent
           version of the text "Generated by" or when the
           \ref cfg_latex_timestamp "LATEX_TIMESTAMP" is set by the output language
           dependent version of the text &quot;Generated on `$datetime` for `$projectname` by&quot;.
 <dt><code>$latexcitereference</code><dd>will be replaced by the output language dependent$
           version of the word "Bibliography".
           This setting is typically used in combination with the block name `CITATIONS_PRESENT`.
 <dt><code>$latexbibstyle</code><dd>will be replaced with the latex bib style to be used as
           as set by \ref cfg_latex_bib_style "LATEX_BIB_STYLE", in case nothing is set the bib style
           `plain` is used.
           This setting is typically used in combination with the block name `CITATIONS_PRESENT`.
 <dt><code>$latexbibfiles</code><dd>will be replaced by the comma separated list of `bib. files
           as set by \ref cfg_cite_bib_files "CITE_BIB_FILES" (when necessary a missing `.bib` is
           automatically added).
           This setting is typically used in combination with the block name `CITATIONS_PRESENT`.
 <dt><code>$papertype</code><dd>will be replaced by the paper type as set in
           \ref cfg_paper_type "PAPER_TYPE" and the word "paper" is directly appended to it to have
           a correct \f$\mbox{\LaTeX}\f$ paper type.
 <dt><code>$languagesupport</code><dd>will be replaced by an output language dependent setting
           of packages required for translating terms of the specified language.
 <dt><code>$latexfontenc</code><dd>will be replaced by an output language dependent setting
           of the fontencoding to be used.
           This setting is typically used in combination with the block name `LATEX_FONTENC`.
 <dt><code>$latexfont</code><dd>will be replaced by an output language dependent setting
           of the fonts to be used.
 <dt><code>$latexemojidirectory</code><dd>will be replaced by the directory as set in
           \ref cfg_latex_emoji_directory "LATEX_EMOJI_DIRECTORY" with the backslashes replaced by
           forward slashes (so usable by \f$\mbox{\LaTeX}\f$). In case the
           \ref cfg_latex_emoji_directory "LATEX_EMOJI_DIRECTORY" is
           empty, the current directory will be used.
 <dt><code>$makeindex</code><dd>will be replaced by the command as set in
           \ref cfg_latex_makeindex_cmd "LATEX_MAKEINDEX_CMD". Then the command doesn't start with
           a backslash, a backslash is automatically prepended. In case the setting is empty the
           command `\makeindex` is used.
 <dt><code>$extralatexpackages</code><dd>will be replaced by commands for using the packages set
           in \ref cfg_extra_packages "EXTRA_PACKAGES".
 <dt><code>$extralatexstylesheet</code><dd>will be replaced by commands for using the packages set
           in \ref cfg_latex_extra_stylesheet "LATEX_EXTRA_STYLESHEET" (when the extension is the default
           extension, `.sty`, this extension is stripped for the package name).
 <dt><code>$latexspecialformulachars</code><dd>will be replaced by the code for some special
           unicode characters that are commonly used (i.e. superscript minus, superscript 2 and superscript 3)
 <dt><code>$formulamacrofile</code><dd>will be replaced by the name of the file as set
           in \ref cfg_formula_macrofile "FORMULA_MACROFILE".
           This setting is typically used in combination with the block name `FORMULA_MACROFILE`.
 </dl>

To cope with differences in the layout of the header and footer that depend on
 configuration settings, the header and footer can also contain special blocks that
 will be copied to the output or skipped depending on the configuration.
 Such blocks have the following form:
\verbatim
 %%BEGIN BLOCKNAME
 Some context copied when condition BLOCKNAME holds
 %%END BLOCKNAME
 %%BEGIN !BLOCKNAME
 Some context copied when condition BLOCKNAME does not hold
 %%END !BLOCKNAME
\endverbatim
The following block names are set based on the used settings in the
 configuration file:
 <dl>
 <dt><code>COMPACT_LATEX</code><dd>Content within this block is copied to the output
     when the \ref cfg_compact_latex "COMPACT_LATEX" option is enabled.
 <dt><code>PDF_HYPERLINKS</code><dd>Content within this block is copied to the output
     when the \ref cfg_pdf_hyperlinks "PDF_HYPERLINKS" option is enabled.
 <dt><code>USE_PDFLATEX</code><dd>Content within this block is copied to the output
     when the \ref cfg_use_pdflatex "USE_PDFLATEX" option is enabled.
 <dt><code>LATEX_BATCHMODE</code><dd>Content within this block is copied to the output
     when the \ref cfg_latex_batchmode "LATEX_BATCHMODE" option is enabled.
 <dt><code>LATEX_TIMESTAMP</code><dd>Content within this block is copied to the output
     when the \ref cfg_latex_timestamp "LATEX_TIMESTAMP" option is enabled.
 </dl>
The following block names are set based on the fact whether or not the tag has a
 value in the used configuration file:
 <dl>
 <dt><code>LATEX_FONTENC</code><dd>Content within this block is copied to the output
     when the doxygen latex translator function returns a value for the font encoding
     to be used. It is to be used in combination with the above mentioned `$latexfontenc`.
 <dt><code>FORMULA_MACROFILE</code><dd>Content within this block is copied to the output
     when the \ref cfg_formula_macrofile "FORMULA_MACROFILE" option is not empty. It is
     to be used in combination with the above mentioned `$formulamacrofile`.
 </dl>
The following block name is set based on whether or not a feature is used in the
 documentation:
 <dl>
 <dt><code>CITATIONS_PRESENT</code><dd>Content within this block is copied to the output
     when in the documentation citations are present and the relevant .. are present.
     It is to be used in combination with the above mentioned `$latexcitereference`,
     `$latexbibstyle` and `$latexbibfiles`.
 </dl>
]]>
      </docs>
      <docs documentation='0'>
<![CDATA[
 For a description of the possible markers and block names see the documentation.
]]>
      </docs>
    </option>
    <option type='string' id='LATEX_FOOTER' format='file' defval='' depends='GENERATE_LATEX'>
      <docs>
<![CDATA[
 The \c LATEX_FOOTER tag can be used to specify a user-defined \f$\mbox{\LaTeX}\f$ footer for
 the generated \f$\mbox{\LaTeX}\f$ document. The footer should contain everything after
 the last chapter. If it is left blank doxygen will generate a
 standard footer.

 See \ref cfg_latex_header "LATEX_HEADER" for more information on
 how to generate a default footer and what special commands can be
 used inside the footer.

 See also section \ref doxygen_usage for information on how to generate
 the default footer that doxygen normally uses.

 Note: Only use a user-defined footer if you know what you are doing!
]]>
      </docs>
    </option>
    <option type='list' id='LATEX_EXTRA_STYLESHEET' format='file' defval='' depends='GENERATE_LATEX'>
      <docs>
<![CDATA[
 The \c LATEX_EXTRA_STYLESHEET tag can be used to specify additional
 user-defined \f$\mbox{\LaTeX}\f$ style sheets that are included after the standard
 style sheets created by doxygen. Using this option one can overrule
 certain style aspects. Doxygen will copy the style sheet files to
 the output directory.
 \note The order of the extra style sheet files is of importance (e.g. the last
 style sheet in the list overrules the setting of the previous ones in the list).
]]>
      </docs>
    </option>
    <option type='list' id='LATEX_EXTRA_FILES' format='file' depends='GENERATE_LATEX'>
      <docs>
<![CDATA[
 The \c LATEX_EXTRA_FILES tag can be used to specify one or more extra images
 or other source files which should be copied to the \ref cfg_latex_output "LATEX_OUTPUT"
 output directory.
 Note that the files will be copied as-is; there are no commands or markers
 available.
]]>
      </docs>
    </option>
    <option type='bool' id='PDF_HYPERLINKS' defval='1' depends='GENERATE_LATEX'>
      <docs>
<![CDATA[
 If the \c PDF_HYPERLINKS tag is set to \c YES, the \f$\mbox{\LaTeX}\f$ that
 is generated is prepared for conversion to PDF (using \c ps2pdf or \c pdflatex).
 The PDF file will
 contain links (just like the HTML output) instead of page references.
 This makes the output suitable for online browsing using a PDF viewer.
]]>
      </docs>
    </option>
    <option type='bool' id='USE_PDFLATEX' defval='1' depends='GENERATE_LATEX'>
      <docs>
<![CDATA[
 If the \c USE_PDFLATEX tag is set to \c YES, doxygen will use the engine
 as specified with \ref cfg_latex_cmd_name "LATEX_CMD_NAME"
 to generate the PDF file directly from the \f$\mbox{\LaTeX}\f$
 files.  Set this option to \c YES, to get a higher quality PDF documentation.
<br>
 See also section \ref cfg_latex_cmd_name "LATEX_CMD_NAME" for selecting the engine.
]]>
      </docs>
    </option>
    <option type='bool' id='LATEX_BATCHMODE' defval='0' depends='GENERATE_LATEX'>
      <docs>
<![CDATA[
 If the \c LATEX_BATCHMODE tag is set to \c YES, doxygen will add the \c \\batchmode
 command to the generated \f$\mbox{\LaTeX}\f$ files. This will
 instruct \f$\mbox{\LaTeX}\f$ to keep running if errors occur, instead of
 asking the user for help.
]]>
      </docs>
    </option>
    <option type='bool' id='LATEX_HIDE_INDICES' defval='0' depends='GENERATE_LATEX'>
      <docs>
<![CDATA[
 If the \c LATEX_HIDE_INDICES tag is set to \c YES then doxygen will not
 include the index chapters (such as File Index, Compound Index, etc.)
 in the output.
]]>
      </docs>
    </option>
    <option type='string' id='LATEX_BIB_STYLE' format='string' defval='plain' depends='GENERATE_LATEX'>
      <docs>
<![CDATA[
 The \c LATEX_BIB_STYLE tag can be used to specify the style to use for the
 bibliography, e.g. \c plainnat, or \c ieeetr.
 See https://en.wikipedia.org/wiki/BibTeX and \ref cmdcite "\\cite"
 for more info.
]]>
      </docs>
    </option>
    <option type='bool' id='LATEX_TIMESTAMP' defval='0' depends='GENERATE_LATEX'>
      <docs>
<![CDATA[
 If the \c LATEX_TIMESTAMP tag is set to \c YES then the footer of
 each generated page will contain the date and time when the page
 was generated. Setting this to \c NO can help when comparing the output of
 multiple runs.
]]>
      </docs>
    </option>
    <option type='string' id='LATEX_EMOJI_DIRECTORY' format='dir' defval='' depends='GENERATE_LATEX'>
      <docs>
<![CDATA[
 The \c LATEX_EMOJI_DIRECTORY tag is used to specify the (relative or absolute)
 path from which the emoji images will be read.
 If a relative path is entered, it will be relative to the \ref cfg_latex_output "LATEX_OUTPUT"
 directory. If left blank the \ref cfg_latex_output "LATEX_OUTPUT" directory will be used.
]]>
      </docs>
    </option>
  </group>
  <group name='RTF' docs='Configuration options related to the RTF output'>
    <option type='bool' id='GENERATE_RTF' defval='0'>
      <docs>
<![CDATA[
 If the \c GENERATE_RTF tag is set to \c YES, doxygen will generate RTF output.
 The RTF output is optimized for Word 97 and may not look too pretty with
 other RTF readers/editors.
]]>
      </docs>
    </option>
    <option type='string' id='RTF_OUTPUT' format='dir' defval='rtf' depends='GENERATE_RTF'>
      <docs>
<![CDATA[
 The \c RTF_OUTPUT tag is used to specify where the RTF docs will be put.
 If a relative path is entered the value of \ref cfg_output_directory "OUTPUT_DIRECTORY" will be
 put in front of it.
]]>
      </docs>
    </option>
    <option type='bool' id='COMPACT_RTF' defval='0' depends='GENERATE_RTF'>
      <docs>
<![CDATA[
 If the \c COMPACT_RTF tag is set to \c YES, doxygen generates more compact
 RTF documents. This may be useful for small projects and may help to
 save some trees in general.
]]>
      </docs>
    </option>
    <option type='bool' id='RTF_HYPERLINKS' defval='0' depends='GENERATE_RTF'>
      <docs>
<![CDATA[
 If the \c RTF_HYPERLINKS tag is set to \c YES, the RTF that is generated
 will contain hyperlink fields. The RTF file will
 contain links (just like the HTML output) instead of page references.
 This makes the output suitable for online browsing using Word or some other
 Word compatible readers that support those fields.

 <br>Note: WordPad (write) and others do not support links.
]]>
      </docs>
    </option>
    <option type='string' id='RTF_STYLESHEET_FILE' format='file' defval='' depends='GENERATE_RTF'>
      <docs>
<![CDATA[
 Load stylesheet definitions from file. Syntax is similar to doxygen's
 configuration file, i.e. a series of assignments. You only have to provide
 replacements, missing definitions are set to their default value.
<br>
 See also section \ref doxygen_usage for information on how to generate
 the default style sheet that doxygen normally uses.

]]>
      </docs>
    </option>
    <option type='string' id='RTF_EXTENSIONS_FILE' format='file' defval='' depends='GENERATE_RTF'>
      <docs>
<![CDATA[
 Set optional variables used in the generation of an RTF document.
 Syntax is similar to doxygen's configuration file.
 A template extensions file can be generated using
 <code>doxygen -e rtf extensionFile</code>.
]]>
      </docs>
    </option>
  </group>
  <group name='Man' docs='Configuration options related to the man page output'>
    <option type='bool' id='GENERATE_MAN' defval='0'>
      <docs>
<![CDATA[
 If the \c GENERATE_MAN tag is set to \c YES, doxygen will
 generate man pages for classes and files.
]]>
      </docs>
    </option>
    <option type='string' id='MAN_OUTPUT' format='dir' defval='man' depends='GENERATE_MAN'>
      <docs>
<![CDATA[
 The \c MAN_OUTPUT tag is used to specify where the man pages will be put.
 If a relative path is entered the value of \ref cfg_output_directory "OUTPUT_DIRECTORY" will be
 put in front of it.
 A directory \c man3 will be created inside the directory specified by
 \c MAN_OUTPUT.
]]>
      </docs>
    </option>
    <option type='string' id='MAN_EXTENSION' format='string' defval='.3' depends='GENERATE_MAN'>
      <docs>
<![CDATA[
 The \c MAN_EXTENSION tag determines the extension that is added to
 the generated man pages. In case
 the manual section does not start with a number, the number 3 is prepended.
 The dot (.) at the beginning of the \c MAN_EXTENSION tag is optional.
]]>
      </docs>
    </option>
    <option type='string' id='MAN_SUBDIR' format='string' defval='' depends='GENERATE_MAN'>
      <docs>
<![CDATA[
 The \c MAN_SUBDIR tag determines the name of the directory created within \c MAN_OUTPUT
 in which the man pages are placed. If defaults to man followed by \c MAN_EXTENSION
 with the initial . removed.
]]>
      </docs>
    </option>
    <option type='bool' id='MAN_LINKS' defval='0' depends='GENERATE_MAN'>
      <docs>
<![CDATA[
 If the \c MAN_LINKS tag is set to \c YES and doxygen generates man output,
 then it will generate one additional man file for each entity documented in
 the real man page(s). These additional files only source the real man page,
 but without them the \c man command would be unable to find the correct page.
]]>
      </docs>
    </option>
  </group>
  <group name='XML' docs='Configuration options related to the XML output'>
    <option type='bool' id='GENERATE_XML' defval='0'>
      <docs>
<![CDATA[
 If the \c GENERATE_XML tag is set to \c YES, doxygen will
 generate an XML file that captures the structure of
 the code including all documentation.
]]>
      </docs>
    </option>
    <option type='string' id='XML_OUTPUT' format='dir' defval='xml' depends='GENERATE_XML'>
      <docs>
<![CDATA[
 The \c XML_OUTPUT tag is used to specify where the XML pages will be put.
 If a relative path is entered the value of \ref cfg_output_directory "OUTPUT_DIRECTORY" will be
 put in front of it.
]]>
      </docs>
    </option>
    <option type='bool' id='XML_PROGRAMLISTING' defval='1' depends='GENERATE_XML'>
      <docs>
<![CDATA[
 If the \c XML_PROGRAMLISTING tag is set to \c YES, doxygen will
 dump the program listings (including syntax highlighting
 and cross-referencing information) to the XML output. Note that
 enabling this will significantly increase the size of the XML output.
]]>
      </docs>
    </option>
    <option type='bool' id='XML_NS_MEMB_FILE_SCOPE' defval='0' depends='GENERATE_XML'>
      <docs>
<![CDATA[
 If the \c XML_NS_MEMB_FILE_SCOPE tag is set to \c YES, doxygen
 will include namespace members in file scope as well, matching the HTML
 output.
]]>
      </docs>
    </option>
  </group>
  <group name='Docbook' docs='Configuration options related to the DOCBOOK output'>
    <option type='bool' id='GENERATE_DOCBOOK' defval='0'>
      <docs>
<![CDATA[
If the \c GENERATE_DOCBOOK tag is set to \c YES, doxygen will generate Docbook files
that can be used to generate PDF.
]]>
      </docs>
    </option>
    <option type='string' id='DOCBOOK_OUTPUT' format='dir' defval='docbook' depends='GENERATE_DOCBOOK'>
      <docs>
<![CDATA[
The \c DOCBOOK_OUTPUT tag is used to specify where the Docbook pages will be put.
If a relative path is entered the value of \ref cfg_output_directory "OUTPUT_DIRECTORY" will be put in
front of it.
]]>
      </docs>
    </option>
  </group>
  <group name='AutoGen' docs='Configuration options for the AutoGen Definitions output'>
    <option type='bool' id='GENERATE_AUTOGEN_DEF' defval='0'>
      <docs>
<![CDATA[
 If the \c GENERATE_AUTOGEN_DEF tag is set to \c YES, doxygen will
 generate an AutoGen Definitions (see http://autogen.sourceforge.net/) file
 that captures the structure of the code including all
 documentation. Note that this feature is still experimental
 and incomplete at the moment.
]]>
      </docs>
    </option>
  </group>
  <group name='Sqlite3' setting='USE_SQLITE3' docs='Configuration options related to Sqlite3 output'>
    <option type='bool' id='GENERATE_SQLITE3' setting='USE_SQLITE3' defval='0'>
      <docs>
<![CDATA[
If the \c GENERATE_SQLITE3 tag is set to \c YES doxygen will generate a
\c Sqlite3 database with symbols found by doxygen stored in tables.

  @note The availability of this option depends on whether or not doxygen
  was generated with the `-Duse_sqlite3=ON` option for CMake.
]]>
      </docs>
    </option>
    <option type='string' id='SQLITE3_OUTPUT' format='dir' defval='sqlite3' setting='USE_SQLITE3' depends='GENERATE_SQLITE3'>
      <docs>
<![CDATA[
The \c SQLITE3_OUTPUT tag is used to specify where the \c Sqlite3 database will be put.
If a relative path is entered the value of \ref cfg_output_directory "OUTPUT_DIRECTORY" will be
put in front of it.

  @note The availability of this option depends on whether or not doxygen
  was generated with the `-Duse_sqlite3=ON` option for CMake.
]]>
      </docs>
    </option>
    <option type='bool' id='SQLITE3_RECREATE_DB' defval='1' setting='USE_SQLITE3' depends='GENERATE_SQLITE3'>
      <docs>
<![CDATA[
The \c SQLITE3_OVERWRITE_DB tag is set to \c YES, the existing doxygen_sqlite3.db
database file will be recreated with each doxygen run.
If set to \c NO, doxygen will warn if an a database file is already found and not modify it.

  @note The availability of this option depends on whether or not doxygen
  was generated with the `-Duse_sqlite3=ON` option for CMake.
]]>
      </docs>
    </option>

  </group>
  <group name='PerlMod' docs='Configuration options related to the Perl module output'>
    <option type='bool' id='GENERATE_PERLMOD' defval='0'>
      <docs>
<![CDATA[
 If the \c GENERATE_PERLMOD tag is set to \c YES, doxygen will
 generate a Perl module file that captures the structure of
 the code including all documentation.
 <br>Note that this
 feature is still experimental and incomplete at the
 moment.
]]>
      </docs>
    </option>
    <option type='bool' id='PERLMOD_LATEX' defval='0' depends='GENERATE_PERLMOD'>
      <docs>
<![CDATA[
 If the \c PERLMOD_LATEX tag is set to \c YES, doxygen will generate
 the necessary \c Makefile rules, \c Perl scripts and \f$\mbox{\LaTeX}\f$ code to be able
 to generate PDF and DVI output from the Perl module output.
]]>
      </docs>
    </option>
    <option type='bool' id='PERLMOD_PRETTY' defval='1' depends='GENERATE_PERLMOD'>
      <docs>
<![CDATA[
 If the \c PERLMOD_PRETTY tag is set to \c YES, the Perl module output will be
 nicely formatted so it can be parsed by a human reader.  This is useful
 if you want to understand what is going on. On the other hand, if this
 tag is set to \c NO, the size of the Perl module output will be much smaller
 and Perl will parse it just the same.
]]>
      </docs>
    </option>
    <option type='string' id='PERLMOD_MAKEVAR_PREFIX' format='string' defval='' depends='GENERATE_PERLMOD'>
      <docs>
<![CDATA[
 The names of the make variables in the generated `doxyrules.make` file
 are prefixed with the string contained in \c PERLMOD_MAKEVAR_PREFIX.
 This is useful so different `doxyrules.make` files included by the same
 `Makefile` don't overwrite each other's variables.
]]>
      </docs>
    </option>
  </group>
  <group name='Preprocessor' docs='Configuration options related to the preprocessor'>
    <option type='bool' id='ENABLE_PREPROCESSING' defval='1'>
      <docs>
<![CDATA[
 If the \c ENABLE_PREPROCESSING tag is set to \c YES, doxygen will
 evaluate all C-preprocessor directives found in the sources and include
 files.
]]>
      </docs>
    </option>
    <option type='bool' id='MACRO_EXPANSION' defval='0' depends='ENABLE_PREPROCESSING'>
      <docs>
<![CDATA[
 If the \c MACRO_EXPANSION tag is set to \c YES, doxygen will expand all macro
 names in the source code. If set to \c NO, only conditional
 compilation will be performed. Macro expansion can be done in a controlled
 way by setting \ref cfg_expand_only_predef "EXPAND_ONLY_PREDEF" to \c YES.
]]>
      </docs>
    </option>
    <option type='bool' id='EXPAND_ONLY_PREDEF' defval='0' depends='ENABLE_PREPROCESSING'>
      <docs>
<![CDATA[
 If the \c EXPAND_ONLY_PREDEF and \ref cfg_macro_expansion "MACRO_EXPANSION" tags are both set to \c YES
 then the macro expansion is limited to the macros specified with the
 \ref cfg_predefined "PREDEFINED" and \ref cfg_expand_as_defined "EXPAND_AS_DEFINED" tags.
]]>
      </docs>
    </option>
    <option type='bool' id='SEARCH_INCLUDES' defval='1' depends='ENABLE_PREPROCESSING'>
      <docs>
<![CDATA[
 If the \c SEARCH_INCLUDES tag is set to \c YES, the include files
 in the \ref cfg_include_path "INCLUDE_PATH" will be searched if a \c \#include is found.
]]>
      </docs>
    </option>
    <option type='list' id='INCLUDE_PATH' format='dir' depends='SEARCH_INCLUDES'>
      <docs>
<![CDATA[
 The \c INCLUDE_PATH tag can be used to specify one or more directories that
 contain include files that are not input files but should be processed by
 the preprocessor.
]]>
      </docs>
    </option>
    <option type='list' id='INCLUDE_FILE_PATTERNS' format='string' depends='ENABLE_PREPROCESSING'>
      <docs>
<![CDATA[
 You can use the \c INCLUDE_FILE_PATTERNS tag to specify one or more wildcard
 patterns (like `*.h` and `*.hpp`) to filter out the header-files in the
 directories. If left blank, the patterns specified with \ref cfg_file_patterns "FILE_PATTERNS" will
 be used.
]]>
      </docs>
    </option>
    <option type='list' id='PREDEFINED' format='string' depends='ENABLE_PREPROCESSING'>
      <docs>
<![CDATA[
 The \c PREDEFINED tag can be used to specify one or more macro names that
 are defined before the preprocessor is started (similar to the `-D` option of
 e.g. \c gcc). The argument of the tag is a list of macros of the form:
 <code>name</code> or <code>name=definition</code> (no spaces).
 If the definition and the \c "=" are omitted,  \c "=1" is assumed. To prevent
 a macro definition from being undefined via \c \#undef or recursively expanded
 use the <code>:=</code> operator instead of the \c = operator.
]]>
      </docs>
    </option>
    <option type='list' id='EXPAND_AS_DEFINED' format='string' depends='ENABLE_PREPROCESSING'>
      <docs>
<![CDATA[
 If the \ref cfg_macro_expansion "MACRO_EXPANSION" and
 \ref cfg_expand_only_predef "EXPAND_ONLY_PREDEF" tags are set to \c YES then
 this tag can be used to specify a list of macro names that should be expanded.
 The macro definition that is found in the sources will be used.
 Use the \ref cfg_predefined "PREDEFINED" tag if you want to use a different macro definition that
 overrules the definition found in the source code.
]]>
      </docs>
    </option>
    <option type='bool' id='SKIP_FUNCTION_MACROS' defval='1' depends='ENABLE_PREPROCESSING'>
      <docs>
<![CDATA[
 If the \c SKIP_FUNCTION_MACROS tag is set to \c YES then
 doxygen's preprocessor will remove all references to function-like macros that are alone
 on a line, have an all uppercase name, and do not end with a semicolon.
 Such function macros are typically
 used for boiler-plate code, and will confuse the parser if not removed.
]]>
      </docs>
    </option>
  </group>
  <group name='External' docs='Configuration options related to external references'>
    <option type='list' id='TAGFILES' format='file'>
      <docs>
<![CDATA[
 The \c TAGFILES tag can be used to specify one or more tag files.

For each
tag file the location of the external documentation should be added. The
format of a tag file without this location is as follows:
\verbatim
  TAGFILES = file1 file2 ...
\endverbatim
Adding location for the tag files is done as follows:
\verbatim
  TAGFILES = file1=loc1 "file2 = loc2" ...
\endverbatim
where `loc1` and `loc2` can be relative or absolute paths or URLs.
 See the section \ref external for more information about the use of tag files.

 \note
  Each tag file must have a unique name
  (where the name does \e NOT include the path).
  If a tag file is not located in the directory in which doxygen
  is run, you must also specify the path to the tagfile here.
]]>
      </docs>
    </option>
    <option type='string' id='GENERATE_TAGFILE' format='file' defval=''>
      <docs>
<![CDATA[
 When a file name is specified after \c GENERATE_TAGFILE, doxygen will create
 a tag file that is based on the input files it reads.
 See section \ref external for more information about the usage of
 tag files.
]]>
      </docs>
    </option>
    <option type='bool' id='ALLEXTERNALS' defval='0'>
      <docs>
<![CDATA[
 If the \c ALLEXTERNALS tag is set to \c YES, all external class will be listed
 in the class index. If set to \c NO, only the inherited external classes
 will be listed.
]]>
      </docs>
    </option>
    <option type='bool' id='EXTERNAL_GROUPS' defval='1'>
      <docs>
<![CDATA[
 If the \c EXTERNAL_GROUPS tag is set to \c YES, all external groups will be listed
 in the modules index. If set to \c NO, only the current project's groups will
 be listed.
]]>
      </docs>
    </option>
    <option type='bool' id='EXTERNAL_PAGES' defval='1'>
      <docs>
<![CDATA[
 If the \c EXTERNAL_PAGES tag is set to \c YES, all external pages will be listed
 in the related pages index. If set to \c NO, only the current project's
 pages will be listed.
]]>
      </docs>
    </option>
  </group>
  <group name='Dot' docs='Configuration options related to the dot tool'>
    <option type='string' id='DIA_PATH' format='dir' defval=''>
      <docs>
<![CDATA[
You can include diagrams made with dia in doxygen documentation. Doxygen will then run
dia to produce the diagram and insert it in the documentation. The DIA_PATH tag allows
you to specify the directory where the dia binary resides. If left empty dia is assumed
to be found in the default search path.
]]>
      </docs>
    </option>
    <option type='bool' id='HIDE_UNDOC_RELATIONS' defval='1'>
      <docs>
<![CDATA[
 If set to \c YES the inheritance and collaboration graphs will hide
 inheritance and usage relations if the target is undocumented
 or is not a class.
]]>
      </docs>
    </option>
    <option type='bool' id='HAVE_DOT' defval='0'>
      <docs>
<![CDATA[
 If you set the \c HAVE_DOT tag to \c YES then doxygen will assume the \c dot tool is
 available from the \c path. This tool is part of
 <a href="http://www.graphviz.org/">Graphviz</a>, a graph
 visualization toolkit from AT\&T and Lucent Bell Labs. The other options in
 this section have no effect if this option is set to \c NO
]]>
      </docs>
    </option>
    <option type='int' id='DOT_NUM_THREADS' defval='0' minval='0' maxval='32' depends='HAVE_DOT'>
      <docs>
<![CDATA[
 The \c DOT_NUM_THREADS specifies the number of \c dot invocations doxygen is
 allowed to run in parallel. When set to \c 0 doxygen will
 base this on the number of processors available in the system. You can set it
 explicitly to a value larger than 0 to get control over the balance
 between CPU load and processing speed.
]]>
      </docs>
    </option>
    <option type='string' id='DOT_FONTNAME' format='string' defval='Helvetica' depends='HAVE_DOT'>
      <docs>
<![CDATA[
 When you want a differently looking font in the dot files that doxygen generates
 you can specify the font name
 using \c DOT_FONTNAME. You need to make sure dot is able to find the font,
 which can be done by putting it in a standard location or by setting the
 \c DOTFONTPATH environment variable or by setting \ref cfg_dot_fontpath "DOT_FONTPATH" to the
 directory containing the font.
]]>
      </docs>
    </option>
    <option type='int' id='DOT_FONTSIZE' minval='4' maxval='24' defval='10' depends='HAVE_DOT'>
      <docs>
<![CDATA[
 The \c DOT_FONTSIZE tag can be used to set the size (in points) of the font of dot graphs.
]]>
      </docs>
    </option>
    <option type='string' id='DOT_FONTPATH' format='dir' defval='' depends='HAVE_DOT'>
      <docs>
<![CDATA[
 By default doxygen will tell \c dot to use the default font as specified with \ref cfg_dot_fontname "DOT_FONTNAME".
 If you specify a
 different font using \ref cfg_dot_fontname "DOT_FONTNAME" you can set the path where \c dot
 can find it using this tag.
]]>
      </docs>
    </option>
    <option type='enum' id='CLASS_GRAPH' defval='YES'>
      <docs>
<![CDATA[
 If the \c CLASS_GRAPH tag is set to \c YES (or \c GRAPH) then doxygen
 will generate a graph for each documented class showing the direct and
 indirect inheritance relations. In case \ref cfg_have_dot "HAVE_DOT" is set as well
 `dot` will be used to draw the graph, otherwise the built-in generator will be used.
 If the \c CLASS_GRAPH tag is set to \c TEXT the direct and indirect inheritance relations
 will be shown as texts / links.
]]>
      </docs>
      <value name="NO" />
      <value name="YES" />
      <value name="TEXT" />
      <value name="GRAPH" />
    </option>
    <option type='bool' id='COLLABORATION_GRAPH' defval='1' depends='HAVE_DOT'>
      <docs>
<![CDATA[
 If the \c COLLABORATION_GRAPH tag is set to \c YES then doxygen
 will generate a graph for each documented class showing the direct and
 indirect implementation dependencies (inheritance, containment, and
 class references variables) of the class with other documented classes.
]]>
      </docs>
    </option>
    <option type='bool' id='GROUP_GRAPHS' defval='1' depends='HAVE_DOT'>
      <docs>
<![CDATA[
 If the \c GROUP_GRAPHS tag is set to \c YES then doxygen
 will generate a graph for groups, showing the direct groups dependencies.
]]>
      </docs>
    </option>
    <option type='bool' id='UML_LOOK' defval='0' depends='HAVE_DOT'>
      <docs>
<![CDATA[
 If the \c UML_LOOK tag is set to \c YES, doxygen will generate inheritance and
 collaboration diagrams in a style similar to the OMG's Unified Modeling
 Language.
]]>
      </docs>
    </option>
    <option type='int' id='UML_LIMIT_NUM_FIELDS' defval='10' minval='0' maxval='100' depends='UML_LOOK'>
      <docs>
<![CDATA[
 If the \ref cfg_uml_look "UML_LOOK" tag is enabled, the fields and methods are shown inside
 the class node. If there are many fields or methods and many nodes the
 graph may become too big to be useful. The \c UML_LIMIT_NUM_FIELDS
 threshold limits the number of items for each type to make the size more
 manageable. Set this to 0 for no limit. Note that the threshold may be
 exceeded by 50% before the limit is enforced. So when you set the threshold
 to 10, up to 15 fields may appear, but if the number exceeds 15, the
 total amount of fields shown is limited to 10.
]]>
      </docs>
    </option>
    <option type='enum' id='DOT_UML_DETAILS' defval='NO' depends='UML_LOOK'>
      <docs>
<![CDATA[
If the \c DOT_UML_DETAILS tag is set to \c NO, doxygen will
show attributes and methods without types and arguments in the UML graphs.
If the \c DOT_UML_DETAILS tag is set to \c YES, doxygen will
add type and arguments for attributes and methods in the UML graphs.
If the \c DOT_UML_DETAILS tag is set to \c NONE, doxygen will not generate
fields with class member information in the UML graphs.
The class diagrams will look similar to the default class diagrams but using
UML notation for the relationships.
]]>
      </docs>
      <value name="NO" />
      <value name="YES" />
      <value name="NONE" />
    </option>
    <option type='int' id='DOT_WRAP_THRESHOLD' defval='17' minval='0' maxval='1000' depends='HAVE_DOT'>
      <docs>
<![CDATA[
 The \c DOT_WRAP_THRESHOLD tag can be used to set the maximum number of characters to display on
 a single line. If the actual line length exceeds this threshold significantly it will wrapped
 across multiple lines. Some heuristics are apply to avoid ugly line breaks.
]]>
      </docs>
    </option>
    <option type='bool' id='TEMPLATE_RELATIONS' defval='0' depends='HAVE_DOT'>
      <docs>
<![CDATA[
 If the \c TEMPLATE_RELATIONS tag is set to \c YES then
 the inheritance and collaboration graphs will show the relations between templates and their instances.
]]>
      </docs>
    </option>
    <option type='bool' id='INCLUDE_GRAPH' defval='1' depends='HAVE_DOT'>
      <docs>
<![CDATA[
 If the \c INCLUDE_GRAPH, \ref cfg_enable_preprocessing "ENABLE_PREPROCESSING" and
 \ref cfg_search_includes "SEARCH_INCLUDES"
 tags are set to \c YES then doxygen will generate a graph for each documented file
 showing the direct and indirect include dependencies of the file with other
 documented files.
]]>
      </docs>
    </option>
    <option type='bool' id='INCLUDED_BY_GRAPH' defval='1' depends='HAVE_DOT'>
      <docs>
<![CDATA[
 If the \c INCLUDED_BY_GRAPH, \ref cfg_enable_preprocessing "ENABLE_PREPROCESSING" and
 \ref cfg_search_includes "SEARCH_INCLUDES"
 tags are set to \c YES then doxygen will generate a graph for each documented file
 showing the direct and indirect include dependencies of the file with other
 documented files.
]]>
      </docs>
    </option>
    <option type='bool' id='CALL_GRAPH' defval='0' depends='HAVE_DOT'>
      <docs>
<![CDATA[
 If the \c CALL_GRAPH tag is set to \c YES then doxygen will
 generate a call dependency graph for every global function or class method.
 <br>Note that enabling this option will significantly increase the time of a run.
 So in most cases it will be better to enable call graphs for selected
 functions only using the \ref cmdcallgraph "\\callgraph" command.
 Disabling a call graph can be accomplished by means of the command
 \ref cmdhidecallgraph "\\hidecallgraph".
]]>
      </docs>
    </option>
    <option type='bool' id='CALLER_GRAPH' defval='0' depends='HAVE_DOT'>
      <docs>
<![CDATA[
 If the \c CALLER_GRAPH tag is set to \c YES then doxygen will
 generate a caller dependency graph for every global function or class method.
 <br>Note that enabling this option will significantly increase the time of a run.
 So in most cases it will be better to enable caller graphs for selected
 functions only using the \ref cmdcallergraph "\\callergraph" command.
 Disabling a caller graph can be accomplished by means of the command
 \ref cmdhidecallergraph "\\hidecallergraph".
]]>
      </docs>
    </option>
    <option type='bool' id='GRAPHICAL_HIERARCHY' defval='1' depends='HAVE_DOT'>
      <docs>
<![CDATA[
 If the \c GRAPHICAL_HIERARCHY tag is set to \c YES then
 doxygen will graphical hierarchy of all classes instead of a textual one.
]]>
      </docs>
    </option>
    <option type='bool' id='DIRECTORY_GRAPH' defval='1' depends='HAVE_DOT'>
      <docs>
<![CDATA[
 If the \c DIRECTORY_GRAPH tag is set
 to \c YES then doxygen will show the dependencies a directory has on other directories
 in a graphical way. The dependency relations are determined by the \c \#include
 relations between the files in the directories.
]]>
      </docs>
    </option>
    <option type='enum' id='DOT_IMAGE_FORMAT' defval='png' depends='HAVE_DOT'>
      <docs>
<![CDATA[
 The \c DOT_IMAGE_FORMAT tag can be used to set the image format of the images
 generated by \c dot. For an explanation of the image formats see the section output formats
 in the documentation of the \c dot tool
 (<a href="http://www.graphviz.org/">Graphviz</a>).
 \note If you choose \c svg you need to set
 \ref cfg_html_file_extension "HTML_FILE_EXTENSION" to \c xhtml in order to make the SVG files
 visible in IE 9+ (other browsers do not have this requirement).
]]>
      </docs>
      <value name='png'/>
      <value name='jpg'/>
      <value name='gif'/>
      <value name='svg'/>
      <value name='png:gd'/>
      <value name='png:gd:gd'/>
      <value name='png:cairo'/>
      <value name='png:cairo:gd'/>
      <value name='png:cairo:cairo'/>
      <value name='png:cairo:gdiplus'/>
      <value name='png:gdiplus'/>
      <value name='png:gdiplus:gdiplus'/>
    </option>
    <option type='bool' id='INTERACTIVE_SVG' defval='0' depends='HAVE_DOT'>
      <docs>
<![CDATA[
 If \ref cfg_dot_image_format "DOT_IMAGE_FORMAT" is set to \c svg, then this option can be set to \c YES to
 enable generation of interactive SVG images that allow zooming and panning.
 <br>Note that this requires a modern browser other than Internet Explorer.
 Tested and working are Firefox, Chrome, Safari, and Opera.
 \note For IE 9+ you need to set \ref cfg_html_file_extension "HTML_FILE_EXTENSION" to \c xhtml in order
 to make the SVG files visible. Older versions of IE do not have SVG support.
]]>
      </docs>
    </option>
    <option type='string' id='DOT_PATH' format='dir' defval='' depends='HAVE_DOT'>
      <docs>
<![CDATA[
 The \c DOT_PATH tag can be used to specify the path where the \c dot tool can be found.
 If left blank, it is assumed the \c dot tool can be found in the \c path.
]]>
      </docs>
    </option>
    <option type='list' id='DOTFILE_DIRS' format='dir' depends='HAVE_DOT'>
      <docs>
<![CDATA[
 The \c DOTFILE_DIRS tag can be used to specify one or more directories that
 contain dot files that are included in the documentation (see the
 \ref cmddotfile "\\dotfile" command).
]]>
      </docs>
    </option>
    <option type='list' id='MSCFILE_DIRS' format='dir'>
      <docs>
<![CDATA[
 The \c MSCFILE_DIRS tag can be used to specify one or more directories that
 contain msc files that are included in the documentation (see the
 \ref cmdmscfile "\\mscfile" command).
]]>
      </docs>
    </option>
    <option type='list' id='DIAFILE_DIRS' format='dir'>
      <docs>
<![CDATA[
 The \c DIAFILE_DIRS tag can be used to specify one or more directories that
 contain dia files that are included in the documentation (see the
 \ref cmddiafile "\\diafile" command).
]]>
      </docs>
    </option>
    <option type='string' id='PLANTUML_JAR_PATH' format='dir' defval=''>
      <docs>
<![CDATA[
 When using plantuml, the \c PLANTUML_JAR_PATH tag should be used to specify the path where
 java can find the \c plantuml.jar file. If left blank, it is assumed PlantUML is not used or
 called during a preprocessing step. Doxygen will generate a warning when it encounters a
 \ref cmdstartuml "\\startuml" command in this case and will not generate output for the diagram.
]]>
      </docs>
    </option>
    <option type='string' id='PLANTUML_CFG_FILE' format='file' defval=''>
      <docs>
<![CDATA[
 When using plantuml, the \c PLANTUML_CFG_FILE tag can be used to specify a configuration
 file for plantuml.
]]>
      </docs>
    </option>
    <option type='list' id='PLANTUML_INCLUDE_PATH' format='dir' defval=''>
      <docs>
<![CDATA[
 When using plantuml, the specified paths are searched for files specified by the \c !include
 statement in a plantuml block.
]]>
      </docs>
    </option>
    <option type='int' id='DOT_GRAPH_MAX_NODES' minval='0' maxval='10000' defval='50' depends='HAVE_DOT'>
      <docs>
<![CDATA[
 The \c DOT_GRAPH_MAX_NODES tag can be used to set the maximum number of
 nodes that will be shown in the graph. If the number of nodes in a graph
 becomes larger than this value, doxygen will truncate the graph, which is
 visualized by representing a node as a red box. Note that doxygen if the number
 of direct children of the root node in a graph is already larger than
 \c DOT_GRAPH_MAX_NODES then the graph will not be shown at all. Also note
 that the size of a graph can be further restricted by \ref cfg_max_dot_graph_depth "MAX_DOT_GRAPH_DEPTH".
]]>
      </docs>
    </option>
    <option type='int' id='MAX_DOT_GRAPH_DEPTH' minval='0' maxval='1000' defval='0' depends='HAVE_DOT'>
      <docs>
<![CDATA[
 The \c MAX_DOT_GRAPH_DEPTH tag can be used to set the maximum depth of the
 graphs generated by \c dot. A depth value of 3 means that only nodes reachable
 from the root by following a path via at most 3 edges will be shown. Nodes
 that lay further from the root node will be omitted. Note that setting this
 option to 1 or 2 may greatly reduce the computation time needed for large
 code bases. Also note that the size of a graph can be further restricted by
 \ref cfg_dot_graph_max_nodes "DOT_GRAPH_MAX_NODES". Using a depth of 0 means no depth restriction.
]]>
      </docs>
    </option>
    <option type='bool' id='DOT_TRANSPARENT' defval='0' depends='HAVE_DOT'>
      <docs>
<![CDATA[
 Set the \c DOT_TRANSPARENT tag to \c YES to generate images with a transparent
 background. This is disabled by default, because dot on Windows does not
 seem to support this out of the box.
 <br>
 Warning: Depending on the platform used,
 enabling this option may lead to badly anti-aliased labels on the edges of
 a graph (i.e. they become hard to read).
]]>
      </docs>
    </option>
    <option type='bool' id='DOT_MULTI_TARGETS' defval='0' depends='HAVE_DOT'>
      <docs>
<![CDATA[
 Set the \c DOT_MULTI_TARGETS tag to \c YES to allow dot to generate multiple output
 files in one run (i.e. multiple -o and -T options on the command line). This
 makes \c dot run faster, but since only newer versions of \c dot (>1.8.10)
 support this, this feature is disabled by default.
]]>
      </docs>
    </option>
    <option type='bool' id='GENERATE_LEGEND' defval='1' depends='HAVE_DOT'>
      <docs>
<![CDATA[
 If the \c GENERATE_LEGEND tag is set to \c YES doxygen will
 generate a legend page explaining the meaning of the various boxes and
 arrows in the dot generated graphs.
]]>
      </docs>
    </option>
    <option type='bool' id='DOT_CLEANUP' defval='1'>
      <docs>
<![CDATA[
If the \c DOT_CLEANUP tag is set to \c YES, doxygen will
remove the intermediate files that are used to generate the various graphs.
 <br>Note:
This setting is not only used for dot files but also for msc temporary files.
]]>
      </docs>
    </option>
<<<<<<< HEAD
    <option type='obsolete' id='USE_WINDOWS_ENCODING'/>
    <option type='obsolete' id='DETAILS_AT_TOP'/>
    <option type='obsolete' id='QTHELP_FILE'/>
    <option type='obsolete' id='QTHELP_CONFIG'/>
    <option type='obsolete' id='DOXYGEN2QTHELP_LOC'/>
    <option type='obsolete' id='MAX_DOT_GRAPH_WIDTH'/>
    <option type='obsolete' id='MAX_DOT_GRAPH_HEIGHT'/>
    <option type='obsolete' id='CGI_NAME'/>
    <option type='obsolete' id='CGI_URL'/>
    <option type='obsolete' id='DOC_URL'/>
    <option type='obsolete' id='DOC_ABSPATH'/>
    <option type='obsolete' id='BIN_ABSPATH'/>
    <option type='obsolete' id='EXT_DOC_PATHS'/>
    <option type='obsolete' id='USE_INLINE_TREES'/>
    <option type='obsolete' id='SHOW_DIRECTORIES'/>
    <option type='obsolete' id='HTML_ALIGN_MEMBERS'/>
    <option type='obsolete' id='SYMBOL_CACHE_SIZE'/>
    <option type='obsolete' id='XML_SCHEMA'/>
    <option type='obsolete' id='XML_DTD'/>
    <option type='obsolete' id='PERL_PATH'/>
    <option type='obsolete' id='MSCGEN_PATH'/>
    <option type='obsolete' id='TCL_SUBST'/>
    <option type='obsolete' id='COLS_IN_ALPHA_INDEX'/>
    <option type='obsolete' id='OUTPUT_TEXT_DIRECTION'/>
    <option type='obsolete' id='DOCBOOK_PROGRAMLISTING'/>
    <option type='obsolete' id='RTF_SOURCE_CODE'/>
    <option type='obsolete' id='LATEX_SOURCE_CODE'/>
    <option type='obsolete' id='CLASS_DIAGRAM'/>
=======
    <option type='obsolete' orgtype='bool' id='USE_WINDOWS_ENCODING'/>
    <option type='obsolete' orgtype='bool' id='DETAILS_AT_TOP'/>
    <option type='obsolete' orgtype='string' id='QTHELP_FILE'/>
    <option type='obsolete' orgtype='string' id='QTHELP_CONFIG'/>
    <option type='obsolete' orgtype='string' id='DOXYGEN2QTHELP_LOC'/>
    <option type='obsolete' orgtype='int' id='MAX_DOT_GRAPH_WIDTH'/>
    <option type='obsolete' orgtype='int' id='MAX_DOT_GRAPH_HEIGHT'/>
    <option type='obsolete' orgtype='string' id='CGI_NAME'/>
    <option type='obsolete' orgtype='string' id='CGI_URL'/>
    <option type='obsolete' orgtype='string' id='DOC_URL'/>
    <option type='obsolete' orgtype='string' id='DOC_ABSPATH'/>
    <option type='obsolete' orgtype='string' id='BIN_ABSPATH'/>
    <option type='obsolete' orgtype='list' id='EXT_DOC_PATHS'/>
    <option type='obsolete' orgtype='bool' id='USE_INLINE_TREES'/>
    <option type='obsolete' orgtype='bool' id='SHOW_DIRECTORIES'/>
    <option type='obsolete' orgtype='bool' id='HTML_ALIGN_MEMBERS'/>
    <option type='obsolete' orgtype='int' id='SYMBOL_CACHE_SIZE'/>
    <option type='obsolete' orgtype='string' id='XML_SCHEMA'/>
    <option type='obsolete' orgtype='string' id='XML_DTD'/>
    <option type='obsolete' orgtype='string' id='PERL_PATH'/>
    <option type='obsolete' orgtype='string' id='MSCGEN_PATH'/>
    <option type='obsolete' orgtype='list' id='TCL_SUBST'/>
    <option type='obsolete' orgtype='int' id='COLS_IN_ALPHA_INDEX'/>
    <option type='obsolete' orgtype='enum' id='OUTPUT_TEXT_DIRECTION'/>
    <option type='obsolete' orgtype='bool' id='DOCBOOK_PROGRAMLISTING'/>
    <option type='obsolete' orgtype='bool' id='RTF_SOURCE_CODE'/>
    <option type='obsolete' orgtype='bool' id='LATEX_SOURCE_CODE'/>
    <option type='obsolete' orgtype='bool' id='TEST_OPTION'/>
>>>>>>> 9ff74182
  </group>
</doxygenconfig><|MERGE_RESOLUTION|>--- conflicted
+++ resolved
@@ -3882,36 +3882,6 @@
 ]]>
       </docs>
     </option>
-<<<<<<< HEAD
-    <option type='obsolete' id='USE_WINDOWS_ENCODING'/>
-    <option type='obsolete' id='DETAILS_AT_TOP'/>
-    <option type='obsolete' id='QTHELP_FILE'/>
-    <option type='obsolete' id='QTHELP_CONFIG'/>
-    <option type='obsolete' id='DOXYGEN2QTHELP_LOC'/>
-    <option type='obsolete' id='MAX_DOT_GRAPH_WIDTH'/>
-    <option type='obsolete' id='MAX_DOT_GRAPH_HEIGHT'/>
-    <option type='obsolete' id='CGI_NAME'/>
-    <option type='obsolete' id='CGI_URL'/>
-    <option type='obsolete' id='DOC_URL'/>
-    <option type='obsolete' id='DOC_ABSPATH'/>
-    <option type='obsolete' id='BIN_ABSPATH'/>
-    <option type='obsolete' id='EXT_DOC_PATHS'/>
-    <option type='obsolete' id='USE_INLINE_TREES'/>
-    <option type='obsolete' id='SHOW_DIRECTORIES'/>
-    <option type='obsolete' id='HTML_ALIGN_MEMBERS'/>
-    <option type='obsolete' id='SYMBOL_CACHE_SIZE'/>
-    <option type='obsolete' id='XML_SCHEMA'/>
-    <option type='obsolete' id='XML_DTD'/>
-    <option type='obsolete' id='PERL_PATH'/>
-    <option type='obsolete' id='MSCGEN_PATH'/>
-    <option type='obsolete' id='TCL_SUBST'/>
-    <option type='obsolete' id='COLS_IN_ALPHA_INDEX'/>
-    <option type='obsolete' id='OUTPUT_TEXT_DIRECTION'/>
-    <option type='obsolete' id='DOCBOOK_PROGRAMLISTING'/>
-    <option type='obsolete' id='RTF_SOURCE_CODE'/>
-    <option type='obsolete' id='LATEX_SOURCE_CODE'/>
-    <option type='obsolete' id='CLASS_DIAGRAM'/>
-=======
     <option type='obsolete' orgtype='bool' id='USE_WINDOWS_ENCODING'/>
     <option type='obsolete' orgtype='bool' id='DETAILS_AT_TOP'/>
     <option type='obsolete' orgtype='string' id='QTHELP_FILE'/>
@@ -3939,7 +3909,6 @@
     <option type='obsolete' orgtype='bool' id='DOCBOOK_PROGRAMLISTING'/>
     <option type='obsolete' orgtype='bool' id='RTF_SOURCE_CODE'/>
     <option type='obsolete' orgtype='bool' id='LATEX_SOURCE_CODE'/>
-    <option type='obsolete' orgtype='bool' id='TEST_OPTION'/>
->>>>>>> 9ff74182
+    <option type='obsolete' orgtype='bool' id='CLASS_DIAGRAMS'/>
   </group>
 </doxygenconfig>