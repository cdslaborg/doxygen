<doxygenconfig>
  <header>
    <docs doxywizard='0' doxyfile='0'>
      <![CDATA[
/*
 *
 *
 *
 * Copyright (C) 1997-2015 by Dimitri van Heesch.
 *
 * Permission to use, copy, modify, and distribute this software and its
 * documentation under the terms of the GNU General Public License is hereby
 * granted. No representations are made about the suitability of this software
 * for any purpose. It is provided "as is" without express or implied warranty.
 * See the GNU General Public License for more details.
 *
 * Documents produced by Doxygen are derivative works derived from the
 * input used in their production; they are not affected by this license.
 *
 */
/*! \page config Configuration

\tableofcontents
\section config_format Format

A configuration file is a free-form ASCII text file with a structure
that is similar to that of a \c Makefile, with the default name \c Doxyfile. It is
parsed by \c doxygen. The file may contain tabs and newlines for
formatting purposes. The statements in the file are case-sensitive.

The configuration file essentially consists of a list of assignment statements.
Each statement consists of a \c TAG_NAME written in capitals,
followed by the equal sign (<code>=</code>) and one or more values. If the same tag
is assigned more than once, the last assignment overwrites any earlier
assignment. For tags that take a list as their argument,
the <code>+=</code> operator can be used instead of <code>=</code> to append
new values to the list. Values are sequences of non-blanks. If the value should
contain one or more blanks it must be surrounded by quotes (<code>&quot;...&quot;</code>).
Multiple lines can be concatenated by inserting a backslash (\c \\)
as the last non-whitespace character of a line.

Comments begin with the hash character (\c \#) and end at the end of the line.
Comments may be placed anywhere within the file (except within quotes).
Comments beginning with two hash characters (\c \#\#) are kept while updating
the configuration file when they are placed in front of a \c TAG_NAME, or
at the beginning or end of the configuration file.

Environment variables can be expanded using the pattern <code>\$(ENV_VARIABLE_NAME)</code>.
A small example:
\verbatim
DOT_PATH      = $(YOUR_DOT_PATH)
\endverbatim

You can also include part of a configuration file from another configuration
file using a <code>\@INCLUDE</code> tag as follows:
\verbatim
@INCLUDE = config_file_name
\endverbatim
The include file is searched in the current working directory. You can
also specify a list of directories that should be searched before looking
in the current working directory. Do this by putting a <code>\@INCLUDE_PATH</code> tag
with these paths before the <code>\@INCLUDE</code> tag, e.g.:
\verbatim
@INCLUDE_PATH = my_config_dir
\endverbatim

The configuration options can be divided into several categories.
Below is an alphabetical index of the tags that are recognized
followed by the descriptions of the tags grouped by category.
]]>
    </docs>
    <docs doxywizard='0' documentation='0'>
      <![CDATA[
This file describes the settings to be used by the documentation system
Doxygen (www.doxygen.org) for a project.
<br>
All text after a double hash (##) is considered a comment and is placed
in front of the TAG it is preceding.<br>
All text after a single hash (#) is considered a comment and will be ignored.
The format is:
\verbatim
      TAG = value [value, ...]
\endverbatim
For lists, items can also be appended using:
\verbatim
      TAG += value [value, ...]
\endverbatim
Values that contain spaces should be placed between quotes (\" \").
<br>
Note:<br>
Use Doxygen to compare the used configuration file with the template configuration file:
\verbatim
      doxygen -x [configFile]
\endverbatim
Use Doxygen to compare the used configuration file with the template configuration file
without replacing the environment variables or CMake type replacement variables:
\verbatim
      doxygen -x_noenv [configFile]
\endverbatim
]]>
    </docs>
  </header>
  <footer>
    <docs doxywizard='0' doxyfile='0'>
      <![CDATA[
\section config_examples Examples

Suppose you have a simple project consisting of two files: a source file
\c example.cc and a header file \c example.h.
Then a minimal configuration file is as simple as:
\verbatim
INPUT            = example.cc example.h
\endverbatim

Assuming the example makes use of Qt classes and \c perl is located
in <code>/usr/bin</code>, a more realistic configuration file would be:
\verbatim
PROJECT_NAME     = Example
INPUT            = example.cc example.h
WARNINGS         = YES
TAGFILES         = qt.tag
SEARCHENGINE     = NO
\endverbatim

To generate the documentation for the
<a href="https://sourceforge.net/projects/qdbttabular/">QdbtTabular</a> package
I have used the following configuration file:
\verbatim
PROJECT_NAME     = QdbtTabular
OUTPUT_DIRECTORY = html
WARNINGS         = YES
INPUT            = examples/examples.doc src
FILE_PATTERNS    = *.cc *.h
INCLUDE_PATH     = examples
TAGFILES         = qt.tag
SEARCHENGINE     = YES
\endverbatim

To regenerate the Qt-1.44 documentation from the sources, you could use the
following configuration file:
\verbatim
PROJECT_NAME         = Qt
OUTPUT_DIRECTORY     = qt_docs
HIDE_UNDOC_MEMBERS   = YES
HIDE_UNDOC_CLASSES   = YES
ENABLE_PREPROCESSING = YES
MACRO_EXPANSION      = YES
EXPAND_ONLY_PREDEF   = YES
SEARCH_INCLUDES      = YES
FULL_PATH_NAMES      = YES
STRIP_FROM_PATH      = $(QTDIR)/
PREDEFINED           = USE_TEMPLATECLASS Q_EXPORT= \
                       QArrayT:=QArray \
                       QListT:=QList \
                       QDictT:=QDict \
                       QQueueT:=QQueue \
                       QVectorT:=QVector \
                       QPtrDictT:=QPtrDict \
                       QIntDictT:=QIntDict \
                       QStackT:=QStack \
                       QDictIteratorT:=QDictIterator \
                       QListIteratorT:=QListIterator \
                       QCacheT:=QCache \
                       QCacheIteratorT:=QCacheIterator \
                       QIntCacheT:=QIntCache \
                       QIntCacheIteratorT:=QIntCacheIterator \
                       QIntDictIteratorT:=QIntDictIterator \
                       QPtrDictIteratorT:=QPtrDictIterator
INPUT                = $(QTDIR)/doc \
                       $(QTDIR)/src/widgets \
                       $(QTDIR)/src/kernel \
                       $(QTDIR)/src/dialogs \
                       $(QTDIR)/src/tools
FILE_PATTERNS        = *.cpp *.h q*.doc
INCLUDE_PATH         = $(QTDIR)/include
RECURSIVE            = YES
\endverbatim

For the Qt-2.1 sources I recommend to use the following settings:
\verbatim
PROJECT_NAME          = Qt
PROJECT_NUMBER        = 2.1
HIDE_UNDOC_MEMBERS    = YES
HIDE_UNDOC_CLASSES    = YES
SOURCE_BROWSER        = YES
INPUT                 = $(QTDIR)/src
FILE_PATTERNS         = *.cpp *.h q*.doc
RECURSIVE             = YES
EXCLUDE_PATTERNS      = *codec.cpp moc_* */compat/* */3rdparty/*
ALPHABETICAL_INDEX    = YES
IGNORE_PREFIX         = Q
ENABLE_PREPROCESSING  = YES
MACRO_EXPANSION       = YES
INCLUDE_PATH          = $(QTDIR)/include
PREDEFINED            = Q_PROPERTY(x)= \
                        Q_OVERRIDE(x)= \
                        Q_EXPORT= \
                        Q_ENUMS(x)= \
                        "QT_STATIC_CONST=static const " \
                        _WS_X11_ \
                        INCLUDE_MENUITEM_DEF
EXPAND_ONLY_PREDEF    = YES
EXPAND_AS_DEFINED     = Q_OBJECT_FAKE Q_OBJECT ACTIVATE_SIGNAL_WITH_PARAM \
                        Q_VARIANT_AS
\endverbatim

Here Doxygen's preprocessor is used to substitute some
macro names that are normally substituted by the C preprocessor,
but without doing full macro expansion.


\htmlonly
Go to the <a href="commands.html">next</a> section or return to the
 <a href="index.html">index</a>.
\endhtmlonly

*/
]]>
    </docs>
  </footer>

  <group name='Project' docs='Project related configuration options'>
    <option type='string' id='DOXYFILE_ENCODING' format='string' defval='UTF-8'>
      <docs>
<![CDATA[
 This tag specifies the encoding used for all characters in the configuration file that
 follow. The default is UTF-8 which is also the encoding used for all text before
 the first occurrence of this tag. Doxygen uses \c libiconv (or the iconv built into
 \c libc) for the transcoding. See https://www.gnu.org/software/libiconv/ for the list of
 possible encodings.
]]>
      </docs>
    </option>
    <option type='string' id='PROJECT_NAME' format='string' defval='My Project'>
      <docs>
<![CDATA[
 The \c PROJECT_NAME tag is a single word (or a sequence of words
 surrounded by double-quotes, unless you are using Doxywizard) that should identify the project for which the
 documentation is generated. This name is used in the title of most
 generated pages and in a few other places.
]]>
      </docs>
    </option>
    <option type='string' id='PROJECT_NUMBER' format='string' defval=''>
      <docs>
<![CDATA[
 The \c PROJECT_NUMBER tag can be used to enter a project or revision number.
 This could be handy for archiving the generated documentation or
 if some version control system is used.
]]>
      </docs>
    </option>
    <option type='string' id='PROJECT_BRIEF' format='string' defval=''>
      <docs>
<![CDATA[
 Using the \c PROJECT_BRIEF tag one can provide an optional one line description
 for a project that appears at the top of each page and should give viewers
 a quick idea about the purpose of the project. Keep the description short.
]]>
      </docs>
    </option>

    <option type='string' id='PROJECT_LOGO' format='image' defval=''>
      <docs>
<![CDATA[
 With the \c PROJECT_LOGO tag one can specify a logo or an icon that is
 included in the documentation. The maximum height of the logo should not
 exceed 55 pixels and the maximum width should not exceed 200 pixels.
 Doxygen will copy the logo to the output directory.
]]>
      </docs>
    </option>
    <option type='string' id='PROJECT_ICON' format='image' defval=''>
      <docs>
<![CDATA[
 With the \c PROJECT_ICON tag one can specify an icon that is
 included in the tabs when the HTML document is shown.
 Doxygen will copy the logo to the output directory.
]]>
      </docs>
    </option>
    <option type='string' id='OUTPUT_DIRECTORY' format='dir' defval=''>
      <docs>
<![CDATA[
 The \c OUTPUT_DIRECTORY tag is used to specify the (relative or absolute)
 path into which the generated documentation will be written.
 If a relative path is entered, it will be relative to the location
 where Doxygen was started. If left blank the current directory will be used.
]]>
      </docs>
    </option>
    <option type='bool' id='CREATE_SUBDIRS' defval='0'>
      <docs>
<![CDATA[
 If the \c CREATE_SUBDIRS tag is set to \c YES then Doxygen will create
 up to 4096 sub-directories (in 2 levels) under the output directory of each output
 format and will distribute the generated files over these directories.
 Enabling this option can be useful when feeding Doxygen a huge amount of source
 files, where putting all generated files in the same directory would otherwise
 cause performance problems for the file system.
 Adapt \c CREATE_SUBDIRS_LEVEL to control the number of sub-directories.
]]>
      </docs>
    </option>
    <option type='int' id='CREATE_SUBDIRS_LEVEL' minval='0' maxval='8' defval='8'
            depends='CREATE_SUBDIRS'>
      <docs>
<![CDATA[
 Controls the number of sub-directories that will be created when \c CREATE_SUBDIRS tag
 is set to \c YES. Level 0 represents 16 directories, and every level increment
 doubles the number of directories, resulting in 4096 directories at level 8 which is the
 default and also the maximum value. The sub-directories are organized in 2 levels, the first
 level always has a fixed number of 16 directories.
]]>
      </docs>
    </option>
    <option type='bool' id='ALLOW_UNICODE_NAMES' defval='0'>
      <docs>
<![CDATA[
 If the \c ALLOW_UNICODE_NAMES tag is set to \c YES,
 Doxygen will allow non-ASCII characters to appear in the names of generated files.
 If set to \c NO, non-ASCII characters will be escaped, for example _xE3_x81_x84
 will be used for Unicode U+3044.
]]>
      </docs>
    </option>
    <option type='enum' id='OUTPUT_LANGUAGE' defval='English'>
      <docs>
<![CDATA[
 The \c OUTPUT_LANGUAGE tag is used to specify the language in which all
 documentation generated by Doxygen is written. Doxygen will use this
 information to generate all constant output in the proper language.
]]>
      </docs>
      <value name='Afrikaans'/>
      <value name='Arabic'/>
      <value name='Armenian'/>
      <value name='Brazilian'/>
      <value name='Bulgarian'/>
      <value name='Catalan'/>
      <value name='Chinese'/>
      <value name='Chinese-Traditional'/>
      <value name='Croatian'/>
      <value name='Czech'/>
      <value name='Danish'/>
      <value name='Dutch'/>
      <value name='English' desc='(United States)'/>
      <value name='Esperanto'/>
      <value name='Farsi' desc='(Persian)'/>
      <value name='Finnish'/>
      <value name='French'/>
      <value name='German'/>
      <value name='Greek'/>
      <value name='Hindi'/>
      <value name='Hungarian'/>
      <value name='Indonesian'/>
      <value name='Italian'/>
      <value name='Japanese'/>
      <value name='Japanese-en' desc='(Japanese with English messages)'/>
      <value name='Korean'/>
      <value name='Korean-en' desc='(Korean with English messages)'/>
      <value name='Latvian'/>
      <value name='Lithuanian'/>
      <value name='Macedonian'/>
      <value name='Norwegian'/>
      <value name='Persian' desc='(Farsi)'/>
      <value name='Polish'/>
      <value name='Portuguese'/>
      <value name='Romanian'/>
      <value name='Russian'/>
      <value name='Serbian'/>
      <value name='Serbian-Cyrillic'/>
      <value name='Slovak'/>
      <value name='Slovene'/>
      <value name='Spanish'/>
      <value name='Swedish'/>
      <value name='Turkish'/>
      <value name='Ukrainian'/>
      <value name='Vietnamese'/>
    </option>
    <option type='bool' id='BRIEF_MEMBER_DESC' defval='1'>
      <docs>
<![CDATA[
 If the \c BRIEF_MEMBER_DESC tag is set to \c YES, Doxygen will
 include brief member descriptions after the members that are listed in
 the file and class documentation (similar to \c Javadoc).
 Set to \c NO to disable this.
]]>
      </docs>
    </option>
    <option type='bool' id='REPEAT_BRIEF' defval='1'>
      <docs>
<![CDATA[
 If the \c REPEAT_BRIEF tag is set to \c YES, Doxygen will
 prepend the brief description of a member or function before the detailed
 description
 <br>Note:
 If both \ref cfg_hide_undoc_members "HIDE_UNDOC_MEMBERS" and
 \ref cfg_brief_member_desc "BRIEF_MEMBER_DESC" are set to \c NO, the
 brief descriptions will be completely suppressed.
]]>
      </docs>
    </option>
    <option type='list' id='ABBREVIATE_BRIEF' format='string'>
      <docs>
<![CDATA[
 This tag implements a quasi-intelligent brief description abbreviator
 that is used to form the text in various listings. Each string
 in this list, if found as the leading text of the brief description, will be
 stripped from the text and the result, after processing the whole list, is used
 as the annotated text. Otherwise, the brief description is used as-is. If left
 blank, the following values are used (`$name` is automatically replaced with the
 name of the entity):
]]>
      </docs>
      <value name='The $name class'/>
      <value name='The $name widget'/>
      <value name='The $name file'/>
      <value name='is'/>
      <value name='provides'/>
      <value name='specifies'/>
      <value name='contains'/>
      <value name='represents'/>
      <value name='a'/>
      <value name='an'/>
      <value name='the'/>
    </option>
    <option type='bool' id='ALWAYS_DETAILED_SEC' defval='0'>
      <docs>
<![CDATA[
 If the \c ALWAYS_DETAILED_SEC and \ref cfg_repeat_brief "REPEAT_BRIEF" tags
 are both set to \c YES then
 Doxygen will generate a detailed section even if there is only a brief
 description.
]]>
      </docs>
    </option>
    <option type='bool' id='INLINE_INHERITED_MEMB' defval='0'>
      <docs>
<![CDATA[
 If the \c INLINE_INHERITED_MEMB tag is set to \c YES, Doxygen will show all inherited
 members of a class in the documentation of that class as if those members were
 ordinary class members. Constructors, destructors and assignment operators of
 the base classes will not be shown.
]]>
      </docs>
    </option>
    <option type='bool' id='FULL_PATH_NAMES' defval='1'>
      <docs>
<![CDATA[
 If the \c FULL_PATH_NAMES tag is set to \c YES, Doxygen will prepend the full
 path before files name in the file list and in the header files. If set
 to \c NO the shortest path that makes the file name unique will be used
]]>
      </docs>
    </option>
    <option type='list' id='STRIP_FROM_PATH' format='dir' depends='FULL_PATH_NAMES'>
      <docs>
<![CDATA[
 The \c STRIP_FROM_PATH tag
 can be used to strip a user-defined part of the path. Stripping is
 only done if one of the specified strings matches the left-hand part of the
 path. The tag can be used to show relative paths in the file list.
 If left blank the directory from which Doxygen is run is used as the
 path to strip.
 <br>Note that you can specify absolute paths here, but also
 relative paths, which will be relative from the directory where Doxygen is
 started.
]]>
      </docs>
    </option>
    <option type='list' id='STRIP_FROM_INC_PATH' format='dir'>
      <docs>
<![CDATA[
 The \c STRIP_FROM_INC_PATH tag can be used to strip a user-defined part of
 the path mentioned in the documentation of a class, which tells
 the reader which header file to include in order to use a class.
 If left blank only the name of the header file containing the class
 definition is used. Otherwise one should specify the list of include paths that
 are normally passed to the compiler using the `-I` flag.
]]>
      </docs>
    </option>
    <option type='bool' id='SHORT_NAMES' defval='0'>
      <docs>
<![CDATA[
 If the \c SHORT_NAMES tag is set to \c YES, Doxygen will generate much shorter
 (but less readable) file names. This can be useful if your file system
 doesn't support long names like on DOS, Mac, or CD-ROM.
]]>
      </docs>
    </option>
    <option type='bool' id='JAVADOC_AUTOBRIEF' defval='0'>
      <docs>
<![CDATA[
<<<<<<< HEAD
  If the \c JAVADOC_AUTOBRIEF tag is set to \c YES then doxygen
  will interpret the first line (until the first dot, question mark or exclamation mark) of a Javadoc-style
=======
  If the \c JAVADOC_AUTOBRIEF tag is set to \c YES then Doxygen
  will interpret the first line (until the first dot) of a Javadoc-style
>>>>>>> 2a156275
  comment as the brief description. If set to \c NO, the
  Javadoc-style will behave just like regular Qt-style comments
  (thus requiring an explicit \ref cmdbrief "\@brief" command for a brief description.)
]]>
      </docs>
    </option>
    <option type='bool' id='JAVADOC_BANNER' defval='0'>
      <docs>
<![CDATA[
  If the \c JAVADOC_BANNER tag is set to \c YES then Doxygen
  will interpret a line such as \verbatim /***************\endverbatim as being the
  beginning of a Javadoc-style comment "banner". If set to \c NO, the
  Javadoc-style will behave just like regular comments and it will
  not be interpreted by Doxygen.
]]>
      </docs>
    </option>
    <option type='bool' id='QT_AUTOBRIEF' defval='0'>
      <docs>
<![CDATA[
<<<<<<< HEAD
  If the \c QT_AUTOBRIEF tag is set to \c YES then doxygen
  will interpret the first line (until the first dot, question mark or exclamation mark) of a Qt-style
=======
  If the \c QT_AUTOBRIEF tag is set to \c YES then Doxygen
  will interpret the first line (until the first dot) of a Qt-style
>>>>>>> 2a156275
  comment as the brief description. If set to \c NO, the
  Qt-style will behave just like regular Qt-style comments (thus
  requiring an explicit \ref cmdbrief "\\brief" command for a brief description.)
]]>
      </docs>
    </option>
    <option type='bool' id='MULTILINE_CPP_IS_BRIEF' defval='0'>
      <docs>
<![CDATA[
  The \c MULTILINE_CPP_IS_BRIEF tag can be set to \c YES to make Doxygen
  treat a multi-line C++ special comment block (i.e. a block of \c //! or \c ///
  comments) as a brief description. This used to be the default behavior.
  The new default is to treat a multi-line C++ comment block as a detailed
  description. Set this tag to \c YES if you prefer the old behavior instead.
  <br>Note that setting this tag to \c YES also means that rational rose comments
  are not recognized any more.
]]>
      </docs>
    </option>
    <option type='bool' id='PYTHON_DOCSTRING' defval='1'>
      <docs>
<![CDATA[
  By default Python docstrings are displayed as preformatted text
  and Doxygen's special commands cannot be used. By setting \c PYTHON_DOCSTRING to
  \c NO the Doxygen's special commands can be used and the contents of the docstring
  documentation blocks is shown as Doxygen documentation.
]]>
      </docs>
    </option>
    <option type='bool' id='INHERIT_DOCS' defval='1'>
      <docs>
<![CDATA[
 If the \c INHERIT_DOCS tag is set to \c YES then an undocumented
 member inherits the documentation from any documented member that it
 re-implements.
]]>
      </docs>
    </option>
    <option type='bool' id='SEPARATE_MEMBER_PAGES' defval='0'>
      <docs>
<![CDATA[
 If the \c SEPARATE_MEMBER_PAGES tag is set to \c YES then Doxygen will produce
 a new page for each member. If set to \c NO, the documentation of a member will
 be part of the file/class/namespace that contains it.
]]>
      </docs>
    </option>
    <option type='int' id='TAB_SIZE' minval='1' maxval='16' defval='4'>
      <docs>
<![CDATA[
 The \c TAB_SIZE tag can be used to set the number of spaces in a tab.
 Doxygen uses this value to replace tabs by spaces in code fragments.
]]>
      </docs>
    </option>
    <option type='list' id='ALIASES' format='string'>
      <docs>
<![CDATA[
 This tag can be used to specify a number of aliases that act
 as commands in the documentation. An alias has the form:
\verbatim
 name=value
\endverbatim
 For example adding
\verbatim
 "sideeffect=@par Side Effects:^^"
\endverbatim
 will allow you to
 put the command \c \\sideeffect (or \c \@sideeffect) in the documentation, which
 will result in a user-defined paragraph with heading "Side Effects:".
 Note that you cannot put \ref cmdn "\\n"'s in the value part of an alias to insert newlines
 (in the resulting output).
 You can put `^^` in the value part of an alias to insert a newline as if
 a physical newline was in the original file.
]]>
      </docs>
      <docs doxyfile='0' documentation='0'>
<![CDATA[
 When you need a literal `{` or `}` or `,` in the value part of an alias you have to
 escape them by means of a backslash, this can lead to conflicts with the
 commands \c \\{ and \c \\} for these it is advised to use the version \c @{ and \c @} or
 use a double escape (\c \\\\{ and \c \\\\})
]]>
      </docs>
      <docs doxywizard='0' documentation='0'>
<![CDATA[
 When you need a literal `{` or `}` or `,` in the value part of an alias you have to
 escape them by means of a backslash (\c \\), this can lead to conflicts with the
 commands \c \\{ and \c \\} for these it is advised to use the version \c @{ and \c @} or
 use a double escape (\c \\\\{ and \c \\\\})
]]>
      </docs>
      <docs doxyfile='0' doxywizard='0'>
<![CDATA[
 When you need a literal `{` or `}` or `,` in the value part of an alias you have to
 escape them by means of a backslash (`\`), this can lead to conflicts with the
 commands \c \\{ and \c \\} for these it is advised to use the version \c @@{ and \c @@} or
 use a double escape (\c \\\\{ and \c \\\\})
]]>
      </docs>
    </option>
    <option type='bool' id='OPTIMIZE_OUTPUT_FOR_C' defval='0'>
      <docs>
<![CDATA[
 Set the \c OPTIMIZE_OUTPUT_FOR_C tag to \c YES if your project consists
 of C sources only. Doxygen will then generate output that is more tailored
 for C. For instance, some of the names that are used will be different.
 The list of all members will be omitted, etc.
]]>
      </docs>
    </option>
    <option type='bool' id='OPTIMIZE_OUTPUT_JAVA' defval='0'>
      <docs>
<![CDATA[
 Set the \c OPTIMIZE_OUTPUT_JAVA tag to \c YES if your project consists of Java or
 Python sources only. Doxygen will then generate output that is more tailored
 for that language. For instance, namespaces will be presented as packages,
 qualified scopes will look different, etc.
]]>
      </docs>
    </option>
    <option type='bool' id='OPTIMIZE_FOR_FORTRAN' defval='0'>
      <docs>
<![CDATA[
 Set the \c OPTIMIZE_FOR_FORTRAN tag to \c YES if your project consists of Fortran
 sources. Doxygen will then generate output that is tailored for Fortran.
]]>
      </docs>
    </option>
    <option type='bool' id='OPTIMIZE_OUTPUT_VHDL' defval='0'>
      <docs>
<![CDATA[
 Set the \c OPTIMIZE_OUTPUT_VHDL tag to \c YES if your project consists of VHDL
 sources. Doxygen will then generate output that is tailored for VHDL.
]]>
      </docs>
    </option>
    <option type='bool' id='OPTIMIZE_OUTPUT_SLICE' defval='0'>
      <docs>
<![CDATA[
 Set the \c OPTIMIZE_OUTPUT_SLICE tag to \c YES if your project consists of Slice
 sources only. Doxygen will then generate output that is more tailored
 for that language. For instance, namespaces will be presented as modules,
 types will be separated into more groups, etc.
]]>
      </docs>
    </option>
    <option type='list' id='EXTENSION_MAPPING' format='string'>
      <docs>
<![CDATA[
 Doxygen selects the parser to use depending on the extension of the files it parses.
 With this tag you can assign which parser to use for a given extension.
 Doxygen has a built-in mapping, but you can override or extend it using this tag.
 The format is <code>ext=language</code>, where \c ext is a file extension, and language is one of
 the parsers supported by Doxygen: IDL, Java, JavaScript, Csharp (C#), C, C++, Lex, D, PHP,
 md (Markdown), Objective-C, Python, Slice, VHDL, Fortran (fixed format Fortran: FortranFixed,
 free formatted Fortran: FortranFree, unknown formatted Fortran: Fortran. In
 the later case the parser tries to guess whether the code is fixed or free
 formatted code, this is the default for Fortran type files).

 For instance to make Doxygen treat
 <code>.inc</code> files as Fortran files (default is PHP), and <code>.f</code> files as C (default is Fortran),
 use: `inc=Fortran f=C`.

 <br>Note: For files without extension you can use `no_extension` as a placeholder.
 <br>Note that for custom extensions you also need to set \ref cfg_file_patterns "FILE_PATTERNS" otherwise the
 files are not read by Doxygen. When specifying `no_extension` you should add `*`
 to the \ref cfg_file_patterns "FILE_PATTERNS".
 <br>Note see also the list of \ref default_file_extension_mapping "default file extension mappings".
]]>
      </docs>
    </option>
    <option type='bool' id='MARKDOWN_SUPPORT' defval='1'>
      <docs>
<![CDATA[
 If the \c MARKDOWN_SUPPORT tag is enabled then Doxygen pre-processes all
 comments according to the Markdown format, which allows for more readable
 documentation. See https://daringfireball.net/projects/markdown/ for details.
 The output of markdown processing is further processed by Doxygen, so you
 can mix Doxygen, HTML, and XML commands with Markdown formatting.
 Disable only in case of backward compatibilities issues.
]]>
      </docs>
    </option>
    <option type='int' id='TOC_INCLUDE_HEADINGS' minval='0' maxval='99' defval='6' depends='MARKDOWN_SUPPORT'>
      <docs>
<![CDATA[
 When the \c TOC_INCLUDE_HEADINGS tag is set to a non-zero value, all headings
 up to that level are automatically included in the table of contents, even if
 they do not have an id attribute.
 \note This feature currently applies only to Markdown headings.
]]>
      </docs>
    </option>
    <option type='enum' id='MARKDOWN_ID_STYLE' defval='DOXYGEN' depends='MARKDOWN_SUPPORT'>
      <docs>
<![CDATA[
 The \c MARKDOWN_ID_STYLE tag can be used to specify the algorithm used to generate identifiers for the Markdown headings.
 Note: Every identifier is unique.
]]>
      </docs>
      <value name="DOXYGEN" desc="use a fixed 'autotoc_md' string followed by a sequence number starting at 0"/>
      <value name="GITHUB" desc="use the lower case version of title with any whitespace replaced by '-' and punctuation characters removed"/>
    </option>
    <option type='bool' id='AUTOLINK_SUPPORT' defval='1'>
      <docs>
<![CDATA[
 When enabled Doxygen tries to link words that correspond to documented classes,
 or namespaces to their corresponding documentation. Such a link can be
 prevented in individual cases by putting a \c % sign in front of the word or
 globally by setting \c AUTOLINK_SUPPORT to \c NO. Words listed in the
 \c AUTOLINK_IGNORE_WORDS tag are excluded from automatic linking.
]]>
      </docs>
    </option>
    <option type='list' id='AUTOLINK_IGNORE_WORDS' format='string' depends='AUTOLINK_SUPPORT'>
      <docs>
<![CDATA[
  This tag specifies a list of words that, when matching the start of a word in the documentation,
  will suppress auto links generation, if it is enabled via AUTOLINK_SUPPORT. 
  This list does not affect affect links explicitly created using \# or 
  the \ref cmdlink "\\link" or \ref cmdref "\\ref" commands.
]]>
      </docs>
    </option>
    <option type='bool' id='BUILTIN_STL_SUPPORT' defval='0'>
      <docs>
<![CDATA[
 If you use STL classes (i.e. `std::string`, `std::vector`, etc.) but do not want to
 include (a tag file for) the STL sources as input, then you should
 set this tag to \c YES in order to let Doxygen match functions declarations and
 definitions whose arguments contain STL classes (e.g. `func(std::string`); versus
 `func(std::string) {}`). This also makes the inheritance and collaboration
 diagrams that involve STL classes more complete and accurate.
]]>
      </docs>
    </option>
    <option type='bool' id='CPP_CLI_SUPPORT' defval='0'>
      <docs>
<![CDATA[
 If you use Microsoft's C++/CLI language, you should set this option to \c YES to
 enable parsing support.
]]>
      </docs>
    </option>
    <option type='bool' id='SIP_SUPPORT' defval='0'>
      <docs>
<![CDATA[
 Set the \c SIP_SUPPORT tag to \c YES if your project consists
 of <a href="https://www.riverbankcomputing.com/software">sip</a> sources only.
 Doxygen will parse them like normal C++ but will assume all classes use public
 instead of private inheritance when no explicit protection keyword is present.
]]>
      </docs>
    </option>
    <option type='bool' id='IDL_PROPERTY_SUPPORT' defval='1'>
      <docs>
<![CDATA[
 For Microsoft's IDL there are \c propget and \c propput attributes to indicate getter
 and setter methods for a property. Setting this option to \c YES
 will make Doxygen to replace the get and set methods by a property in the
 documentation. This will only work if the methods are indeed getting or
 setting a simple type. If this is not the case, or you want to show the
 methods anyway, you should set this option to \c NO.
]]>
      </docs>
    </option>
    <option type='bool' id='DISTRIBUTE_GROUP_DOC' defval='0'>
      <docs>
<![CDATA[
 If member grouping is used in the documentation and the \c DISTRIBUTE_GROUP_DOC
 tag is set to \c YES then Doxygen will reuse the documentation of the first
 member in the group (if any) for the other members of the group. By default
 all members of a group must be documented explicitly.
]]>
      </docs>
    </option>
    <option type='bool' id='GROUP_NESTED_COMPOUNDS' defval='0'>
      <docs>
<![CDATA[
 If one adds a struct or class to a group and this option is enabled, then also
 any nested class or struct is added to the same group. By default this option
 is disabled and one has to add nested compounds explicitly via \ref cmdingroup "\\ingroup".
]]>
      </docs>
    </option>
    <option type='bool' id='SUBGROUPING' defval='1'>
      <docs>
<![CDATA[
 Set the \c SUBGROUPING tag to \c YES to allow class member groups of
 the same type (for instance a group of public functions) to be put as a
 subgroup of that type (e.g. under the Public Functions section). Set it to
 \c NO to prevent subgrouping. Alternatively, this can be done per class using
 the \ref cmdnosubgrouping "\\nosubgrouping" command.
]]>
      </docs>
    </option>
    <option type='bool' id='INLINE_GROUPED_CLASSES' defval='0'>
      <docs>
<![CDATA[
 When the \c INLINE_GROUPED_CLASSES tag is set to \c YES, classes, structs and
 unions are shown inside the group in which they are included
 (e.g. using \ref cmdingroup "\\ingroup") instead of on a separate page (for HTML and Man pages)
 or section (for \f$\mbox{\LaTeX}\f$ and RTF).
 <br>Note that this feature does not work in
 combination with \ref cfg_separate_member_pages "SEPARATE_MEMBER_PAGES".
]]>
      </docs>
    </option>
    <option type='bool' id='INLINE_SIMPLE_STRUCTS' defval='0'>
      <docs>
<![CDATA[
 When the \c INLINE_SIMPLE_STRUCTS tag is set to \c YES, structs, classes, and
 unions with only public data fields or simple typedef fields will be shown
 inline in the documentation of the scope in which they are defined (i.e. file,
 namespace, or group documentation), provided this scope is documented. If set
 to \c NO, structs, classes, and unions are shown on a separate
 page (for HTML and Man pages) or section (for \f$\mbox{\LaTeX}\f$ and RTF).
]]>
      </docs>
    </option>
    <option type='bool' id='TYPEDEF_HIDES_STRUCT' defval='0'>
      <docs>
<![CDATA[
 When \c TYPEDEF_HIDES_STRUCT tag is enabled, a typedef of a struct, union, or enum
 is documented as struct, union, or enum with the name of the typedef. So
 <code>typedef struct TypeS {} TypeT</code>, will appear in the documentation as a struct
 with name \c TypeT. When disabled the typedef will appear as a member of a file,
 namespace, or class. And the struct will be named \c TypeS. This can typically
 be useful for C code in case the coding convention dictates that all compound
 types are typedef'ed and only the typedef is referenced, never the tag name.
]]>
      </docs>
    </option>
    <option type='int' id='LOOKUP_CACHE_SIZE' minval='0' maxval='9' defval='0'>
      <!-- be careful when changing these formulas as they are hard coded in the conversion script -->
      <docs>
<![CDATA[
 The size of the symbol lookup cache can be
 set using \c LOOKUP_CACHE_SIZE. This cache is used to resolve symbols given
 their name and scope. Since this can be an expensive process and often the
 same symbol appears multiple times in the code, Doxygen keeps a cache of
 pre-resolved symbols. If the cache is too small Doxygen will become slower.
 If the cache is too large, memory is wasted. The cache size is given by this
 formula: \f$2^{(16+\mbox{LOOKUP\_CACHE\_SIZE})}\f$. The valid range is 0..9, the default is 0,
 corresponding to a cache size of \f$2^{16} = 65536\f$ symbols.
 At the end of a run Doxygen will report the cache usage and suggest the
 optimal cache size from a speed point of view.
]]>
      </docs>
    </option>
    <option type='int' id='NUM_PROC_THREADS' defval='1' minval='0' maxval='32'>
      <docs>
<![CDATA[
 The \c NUM_PROC_THREADS specifies the number of threads Doxygen is allowed to use during
 processing. When set to \c 0 Doxygen will based this on the number of cores
 available in the system. You can set it explicitly to a value larger than 0
 to get more control over the balance between CPU load and processing speed.
 At this moment only the input processing can be done using multiple threads.
 Since this is still an experimental feature the default is set to 1,
 which effectively disables parallel processing. Please report any issues you
 encounter.
 Generating dot graphs in parallel is controlled by the \c DOT_NUM_THREADS setting.
]]>
      </docs>
    </option>
    <option type='enum' id='TIMESTAMP' defval='NO'>
      <docs>
<![CDATA[
 If the \c TIMESTAMP tag is set different from \c NO then 
 each generated page will contain the date or date and time when the page
 was generated. Setting this to \c NO can help when comparing the output of
 multiple runs.
]]>
      </docs>
      <value name="YES" />
      <value name="NO" />
      <value name="DATETIME" />
      <value name="DATE" />
    </option>
  </group>
  <group name='Build' docs='Build related configuration options'>
    <option type='bool' id='EXTRACT_ALL' defval='0'>
      <docs>
<![CDATA[
 If the \c EXTRACT_ALL tag is set to \c YES, Doxygen will assume all
 entities in documentation are documented, even if no documentation was
 available. Private class members and static file members will be hidden
 unless the \ref cfg_extract_private "EXTRACT_PRIVATE" respectively
 \ref cfg_extract_static "EXTRACT_STATIC" tags are set to \c YES.

 \note This will also disable the warnings about undocumented members
 that are normally produced when \ref cfg_warnings "WARNINGS" is
 set to \c YES.
]]>
      </docs>
    </option>
    <option type='bool' id='EXTRACT_PRIVATE' defval='0'>
      <docs>
<![CDATA[
 If the \c EXTRACT_PRIVATE tag is set to \c YES, all private members of a
 class will be included in the documentation.
]]>
      </docs>
    </option>
    <option type='bool' id='EXTRACT_PRIV_VIRTUAL' defval='0'>
      <docs>
<![CDATA[
 If the \c EXTRACT_PRIV_VIRTUAL tag is set to \c YES, documented private
 virtual methods of a class will be included in the documentation.
]]>
      </docs>
    </option>
    <option type='bool' id='EXTRACT_PACKAGE' defval='0'>
      <docs>
<![CDATA[
 If the \c EXTRACT_PACKAGE tag is set to \c YES, all members with package
 or internal scope will be included in the documentation.
]]>
      </docs>
    </option>
    <option type='bool' id='EXTRACT_STATIC' defval='0'>
      <docs>
<![CDATA[
 If the \c EXTRACT_STATIC tag is set to \c YES, all static members of a file
 will be included in the documentation.
]]>
      </docs>
    </option>
    <option type='bool' id='EXTRACT_LOCAL_CLASSES' defval='1'>
      <docs>
<![CDATA[
 If the \c EXTRACT_LOCAL_CLASSES tag is set to \c YES, classes (and structs)
 defined locally in source files will be included in the documentation.
 If set to \c NO, only classes defined in header files are included. Does not
 have any effect for Java sources.
]]>
      </docs>
    </option>
    <option type='bool' id='EXTRACT_LOCAL_METHODS' defval='0'>
      <docs>
<![CDATA[
 This flag is only useful for Objective-C code. If set to \c YES, local
 methods, which are defined in the implementation section but not in
 the interface are included in the documentation.
 If set to \c NO, only methods in the interface are included.
]]>
      </docs>
    </option>
    <option type='bool' id='EXTRACT_ANON_NSPACES' defval='0'>
      <docs>
<![CDATA[
 If this flag is set to \c YES, the members of anonymous namespaces will be extracted
 and appear in the documentation as a namespace called 'anonymous_namespace{file}',
 where file will be replaced with the base name of the file that contains the anonymous
 namespace. By default anonymous namespace are hidden.
]]>
      </docs>
    </option>
    <option type='bool' id='RESOLVE_UNNAMED_PARAMS' defval='1'>
      <docs>
<![CDATA[
 If this flag is set to \c YES, the name of an unnamed parameter in a declaration will be
 determined by the corresponding definition. By default unnamed parameters remain unnamed
 in the output.
]]>
      </docs>
    </option>
    <option type='bool' id='HIDE_UNDOC_MEMBERS' defval='0'>
      <docs>
<![CDATA[
 If the \c HIDE_UNDOC_MEMBERS tag is set to \c YES, Doxygen will hide all
 undocumented members inside documented classes or files.
 If set to \c NO these members will be included in the
 various overviews, but no documentation section is generated.
 This option has no effect if \ref cfg_extract_all "EXTRACT_ALL" is enabled.
]]>
      </docs>
    </option>
    <option type='bool' id='HIDE_UNDOC_CLASSES' defval='0'>
      <docs>
<![CDATA[
 If the \c HIDE_UNDOC_CLASSES tag is set to \c YES, Doxygen will hide all
 undocumented classes that are normally visible in the class hierarchy.
 If set to \c NO, these classes will be included in the
 various overviews. This option will also hide undocumented C++ concepts
 if enabled.
 This option has no effect if \ref cfg_extract_all "EXTRACT_ALL" is enabled.
]]>
      </docs>
    </option>
    <option type='bool' id='HIDE_UNDOC_NAMESPACES' defval='1'>
      <docs>
<![CDATA[
 If the \c HIDE_UNDOC_NAMESPACES tag is set to \c YES, Doxygen will hide all
 undocumented namespaces that are normally visible in the namespace hierarchy.
 If set to \c NO, these namespaces will be included in the
 various overviews.
 This option has no effect if \ref cfg_extract_all "EXTRACT_ALL" is enabled.
]]>
      </docs>
    </option>
    <option type='bool' id='HIDE_FRIEND_COMPOUNDS' defval='0'>
      <docs>
<![CDATA[
 If the \c HIDE_FRIEND_COMPOUNDS tag is set to \c YES, Doxygen will hide all
 friend declarations.
 If set to \c NO, these declarations will be included in the
 documentation.
]]>
      </docs>
    </option>
    <option type='bool' id='HIDE_IN_BODY_DOCS' defval='0'>
      <docs>
<![CDATA[
 If the \c HIDE_IN_BODY_DOCS tag is set to \c YES, Doxygen will hide any
 documentation blocks found inside the body of a function.
 If set to \c NO, these blocks will be appended to the
 function's detailed documentation block.
]]>
      </docs>
    </option>
    <option type='bool' id='INTERNAL_DOCS' defval='0'>
      <docs>
<![CDATA[
 The \c INTERNAL_DOCS tag determines if documentation
 that is typed after a \ref cmdinternal "\\internal" command is included. If the tag is set
 to \c NO then the documentation will be excluded.
 Set it to \c YES to include the internal documentation.
]]>
      </docs>
    </option>
    <option type='enum' id='CASE_SENSE_NAMES' defval='SYSTEM'>
      <docs>
<![CDATA[
 With the correct setting of option \c CASE_SENSE_NAMES Doxygen will better be able to match the
 capabilities of the underlying filesystem.

 In case the filesystem is case sensitive (i.e. it supports files in the same directory
 whose names only differ in casing), the option must be set to \c YES to properly deal with such files
 in case they appear in the input.

 For filesystems that are not case sensitive the option should be set to \c NO to properly
 deal with output files written for symbols that only differ in casing, such as for two classes,
 one named \c CLASS and the other named \c Class, and to also support references to files without
 having to specify the exact matching casing.

 On Windows (including Cygwin) and macOS, users should typically set this option to \c NO,
 whereas on Linux or other Unix flavors it should typically be set to \c YES.
]]>
      </docs>
      <value name="SYSTEM" />
      <value name="NO"/>
      <value name="YES" />
    </option>
    <option type='bool' id='HIDE_SCOPE_NAMES' defval='0'>
      <docs>
<![CDATA[
 If the \c HIDE_SCOPE_NAMES tag is set to \c NO then Doxygen
 will show members with their full class and namespace scopes in the
 documentation. If set to \c YES, the scope will be hidden.
]]>
      </docs>
    </option>
    <option type='bool' id='HIDE_COMPOUND_REFERENCE' defval='0'>
      <docs>
<![CDATA[
 If the \c HIDE_COMPOUND_REFERENCE tag is set to \c NO (default) then
 Doxygen will append additional text to a page's title, such as Class Reference.
 If set to \c YES the compound reference will be hidden.
]]>
      </docs>
    </option>
    <option type='bool' id='SHOW_HEADERFILE' defval='1'>
      <docs>
<![CDATA[
 If the \c SHOW_HEADERFILE tag is set to \c YES then the documentation
 for a class will show which file needs to be included to use the class.
]]>
      </docs>
    </option>
    <option type='bool' id='SHOW_INCLUDE_FILES' defval='1'>
      <docs>
<![CDATA[
 If the \c SHOW_INCLUDE_FILES tag is set to \c YES then Doxygen
 will put a list of the files that are included by a file in the documentation
 of that file.
]]>
      </docs>
    </option>
    <option type='bool' id='SHOW_GROUPED_MEMB_INC' defval='0'>
      <docs>
<![CDATA[
 If the \c SHOW_GROUPED_MEMB_INC tag is set to \c YES then Doxygen
 will add for each grouped member an include statement to the documentation,
 telling the reader which file to include in order to use the member.
]]>
      </docs>
    </option>
    <option type='bool' id='FORCE_LOCAL_INCLUDES' defval='0'>
      <docs>
<![CDATA[
 If the \c FORCE_LOCAL_INCLUDES tag is set to \c YES then Doxygen
 will list include files with double quotes in the documentation
 rather than with sharp brackets.
]]>
      </docs>
    </option>
    <option type='bool' id='INLINE_INFO' defval='1'>
      <docs>
<![CDATA[
 If the \c INLINE_INFO tag is set to \c YES then a tag [inline]
 is inserted in the documentation for inline members.
]]>
      </docs>
    </option>
    <option type='bool' id='SORT_MEMBER_DOCS' defval='1'>
      <docs>
<![CDATA[
 If the \c SORT_MEMBER_DOCS tag is set to \c YES then Doxygen
 will sort the (detailed) documentation of file and class members
 alphabetically by member name. If set to \c NO, the members will appear in
 declaration order.
]]>
      </docs>
    </option>
    <option type='bool' id='SORT_BRIEF_DOCS' defval='0'>
      <docs>
<![CDATA[
 If the \c SORT_BRIEF_DOCS tag is set to \c YES then Doxygen will sort the
 brief descriptions of file, namespace and class members alphabetically
 by member name. If set to \c NO, the members will appear in
 declaration order. Note that this will also influence the order of the
 classes in the class list.
]]>
      </docs>
    </option>
    <option type='bool' id='SORT_MEMBERS_CTORS_1ST' defval='0'>
      <docs>
<![CDATA[
 If the \c SORT_MEMBERS_CTORS_1ST tag is set to \c YES then Doxygen
 will sort the (brief and detailed) documentation of class members so that
 constructors and destructors are listed first. If set to \c NO
 the constructors will appear in the respective orders defined by
 \ref cfg_sort_brief_docs "SORT_BRIEF_DOCS" and \ref cfg_sort_member_docs "SORT_MEMBER_DOCS".
 \note If \ref cfg_sort_brief_docs "SORT_BRIEF_DOCS" is set to \c NO this option is ignored for
       sorting brief member documentation.
 \note If \ref cfg_sort_member_docs "SORT_MEMBER_DOCS" is set to \c NO this option is ignored for
       sorting detailed member documentation.
]]>
      </docs>
    </option>
    <option type='bool' id='SORT_GROUP_NAMES' defval='0'>
      <docs>
<![CDATA[
 If the \c SORT_GROUP_NAMES tag is set to \c YES then Doxygen will sort the
 hierarchy of group names into alphabetical order. If set to \c NO
 the group names will appear in their defined order.
]]>
      </docs>
    </option>
    <option type='bool' id='SORT_BY_SCOPE_NAME' defval='0'>
      <docs>
<![CDATA[
 If the \c SORT_BY_SCOPE_NAME tag is set to \c YES, the class list will be
 sorted by fully-qualified names, including namespaces. If set to
 \c NO, the class list will be sorted only by class name,
 not including the namespace part.
 \note This option is not very useful if \ref cfg_hide_scope_names "HIDE_SCOPE_NAMES" is set to \c YES.
 \note This option applies only to the class list, not to the
       alphabetical list.
]]>
      </docs>
    </option>
    <option type='bool' id='STRICT_PROTO_MATCHING' defval='0'>
      <docs>
<![CDATA[
 If the \c STRICT_PROTO_MATCHING option is enabled and Doxygen fails to
 do proper type resolution of all parameters of a function it will reject a
 match between the prototype and the implementation of a member function even
 if there is only one candidate or it is obvious which candidate to choose
 by doing a simple string match. By disabling \c STRICT_PROTO_MATCHING Doxygen
 will still accept a match between prototype and implementation in such cases.
]]>
      </docs>
    </option>
    <option type='bool' id='GENERATE_TODOLIST' defval='1'>
      <docs>
<![CDATA[
 The \c GENERATE_TODOLIST tag can be used to enable (\c YES) or
 disable (\c NO) the todo list. This list is created by
 putting \ref cmdtodo "\\todo" commands in the documentation.
]]>
      </docs>
    </option>
    <option type='bool' id='GENERATE_TESTLIST' defval='1'>
      <docs>
<![CDATA[
 The \c GENERATE_TESTLIST tag can be used to enable (\c YES) or
 disable (\c NO) the test list. This list is created by
 putting \ref cmdtest "\\test" commands in the documentation.
]]>
      </docs>
    </option>
    <option type='bool' id='GENERATE_BUGLIST' defval='1'>
      <docs>
<![CDATA[
 The \c GENERATE_BUGLIST tag can be used to enable (\c YES) or
 disable (\c NO) the bug list. This list is created by
 putting \ref cmdbug "\\bug" commands in the documentation.
]]>
      </docs>
    </option>
    <option type='bool' id='GENERATE_DEPRECATEDLIST' defval='1'>
      <docs>
<![CDATA[
 The \c GENERATE_DEPRECATEDLIST tag can be used to enable (\c YES) or
 disable (\c NO) the deprecated list. This list is created by
 putting \ref cmddeprecated "\\deprecated"
 commands in the documentation.
]]>
      </docs>
    </option>
    <option type='list' id='ENABLED_SECTIONS' format='string'>
      <docs>
<![CDATA[
 The \c ENABLED_SECTIONS tag can be used to enable conditional
 documentation sections, marked by \ref cmdif "\\if" \<section_label\> ...
 \ref cmdendif "\\endif" and \ref cmdcond "\\cond" \<section_label\> ...
 \ref cmdendcond "\\endcond" blocks.
]]>
      </docs>
    </option>
    <option type='int' id='MAX_INITIALIZER_LINES' minval='0' maxval='10000' defval='30'>
      <docs>
<![CDATA[
 The \c MAX_INITIALIZER_LINES tag determines the maximum number of lines
 that the initial value of a variable or macro / define can have for it to appear in
 the documentation. If the initializer
 consists of more lines than specified here it will be hidden. Use a value
 of 0 to hide initializers completely. The appearance of the value of
 individual variables and macros / defines can be controlled using \ref cmdshowinitializer "\\showinitializer"
 or \ref cmdhideinitializer "\\hideinitializer" command in the documentation regardless of this setting.
]]>
      </docs>
    </option>
    <option type='bool' id='SHOW_USED_FILES' defval='1'>
      <docs>
<![CDATA[
 Set the \c SHOW_USED_FILES tag to \c NO to disable the list of files generated
 at the bottom of the documentation of classes and structs. If set to \c YES, the
 list will mention the files that were used to generate the documentation.
]]>
      </docs>
    </option>
    <option type='bool' id='SHOW_FILES' defval='1'>
      <docs>
<![CDATA[
 Set the \c SHOW_FILES tag to \c NO to disable the generation of the Files page.
 This will remove the Files entry from the Quick Index and from the
 Folder Tree View (if specified).
]]>
      </docs>
    </option>
    <option type='bool' id='SHOW_NAMESPACES' defval='1'>
      <docs>
<![CDATA[
 Set the \c SHOW_NAMESPACES tag to \c NO to disable the generation of the
 Namespaces page. This will remove the Namespaces entry from the Quick Index
 and from the Folder Tree View (if specified).
]]>
      </docs>
    </option>
    <option type='string' id='FILE_VERSION_FILTER' format='file' defval=''>
      <docs>
<![CDATA[
 The \c FILE_VERSION_FILTER tag can be used to specify a program or script that
 Doxygen should invoke to get the current version for each file (typically from the
 version control system). Doxygen will invoke the program by executing (via
 <code>popen()</code>) the command <code>command input-file</code>, where \c command is
 the value of the \c FILE_VERSION_FILTER tag, and \c input-file is the name
 of an input file provided by Doxygen.
 Whatever the program writes to standard output is used as the file version.
]]>
      </docs>
      <docs doxywizard='0' doxyfile='0'>
<![CDATA[
<br>
<br>
Example of using a shell script as a filter for Unix:
\verbatim
 FILE_VERSION_FILTER = "/bin/sh versionfilter.sh"
\endverbatim
<br>
Example shell script for CVS:
\verbatim
#!/bin/sh
cvs status $1 | sed -n 's/^[ \]*Working revision:[ \t]*\([0-9][0-9\.]*\).*/\1/p'
\endverbatim
<br>
Example shell script for Subversion:
\verbatim
#!/bin/sh
svn stat -v $1 | sed -n 's/^[ A-Z?\*|!]\{1,15\}/r/;s/ \{1,15\}/\/r/;s/ .*//p'
\endverbatim
<br>
Example filter for ClearCase:
\verbatim
FILE_VERSION_FILTER = "cleartool desc -fmt \%Vn"
\endverbatim
]]>
      </docs>
      <docs documentation='0'>
<![CDATA[
 For an example see the documentation.
]]>
      </docs>
    </option>
    <option type='string' id='LAYOUT_FILE' format='file' defval=''>
      <docs>
<![CDATA[
 The \c LAYOUT_FILE tag can be used to specify a layout file which will be parsed by
 Doxygen. The layout file controls the global structure of the generated output files
 in an output format independent way. To create the layout file that represents
 Doxygen's defaults, run Doxygen with the `-l` option. You can optionally specify a
 file name after the option, if omitted \c DoxygenLayout.xml will be used as the name
 of the layout file.
 See also section \ref layout for information.
 <br>Note that if you run Doxygen from a directory containing
 a file called \c DoxygenLayout.xml, Doxygen will parse it automatically even if
 the \c LAYOUT_FILE tag is left empty.
]]>
      </docs>
    </option>
    <option type='list' id='CITE_BIB_FILES' format='file'>
      <docs>
<![CDATA[
 The \c CITE_BIB_FILES tag can be used to specify one or more \c bib files
 containing the reference definitions. This must be a list of <code>.bib</code> files. The
 <code>.bib</code> extension is automatically appended if omitted. This requires the
 \c bibtex tool to be installed. See also https://en.wikipedia.org/wiki/BibTeX for
 more info. For \f$\mbox{\LaTeX}\f$ the style of the bibliography can be controlled
 using \ref cfg_latex_bib_style "LATEX_BIB_STYLE".
 To use this feature you need \c bibtex and \c perl available in the search path.
 See also \ref cmdcite "\\cite" for info how to create references.
]]>
      </docs>
    </option>
    <option type='list' id='EXTERNAL_TOOL_PATH' format='dir' defval=''>
      <docs>
<![CDATA[
 The \c EXTERNAL_TOOL_PATH tag can be used to extend the search path (PATH environment variable)
 so that external tools such as \c latex and \c gs can be found. 
 \note Directories specified with EXTERNAL_TOOL_PATH are added in front of the path already specified by
 the PATH variable, and are added in the order specified.
 \note This option is particularly useful for macOS version 14 (Sonoma) and higher,
 when running Doxygen from Doxywizard, because in this case any user-defined changes to the PATH
 are ignored. A typical example on macOS is to set
\verbatim
EXTERNAL_TOOL_PATH = /Library/TeX/texbin /usr/local/bin
\endverbatim
 together with the standard path, the full search path used by doxygen when launching external tools
 will then become
\verbatim
PATH=/Library/TeX/texbin:/usr/local/bin:/usr/bin:/bin:/usr/sbin:/sbin
\endverbatim
]]>
      </docs>
    </option>
  </group>
  <group name='Messages' docs='Configuration options related to warning and progress messages'>
    <option type='bool' id='QUIET' defval='0'>
      <docs>
<![CDATA[
 The \c QUIET tag can be used to turn on/off the messages that are generated
 to standard output by Doxygen. If \c QUIET is set to \c YES this implies that the messages are off.
]]>
      </docs>
    </option>
    <option type='bool' id='WARNINGS' defval='1'>
      <docs>
<![CDATA[
 The \c WARNINGS tag can be used to turn on/off the warning messages that are
 generated to standard error (\c stderr) by Doxygen. If \c WARNINGS is set to
 \c YES this implies that the warnings are on.
<br>
 \b Tip: Turn warnings on while writing the documentation.
]]>
      </docs>
    </option>
    <option type='bool' id='WARN_IF_UNDOCUMENTED' defval='1'>
      <docs>
<![CDATA[
 If the \c WARN_IF_UNDOCUMENTED tag is set to \c YES then Doxygen will generate warnings
 for undocumented members. If \ref cfg_extract_all "EXTRACT_ALL" is set to \c YES then this flag will
 automatically be disabled.
]]>
      </docs>
    </option>
    <option type='bool' id='WARN_IF_DOC_ERROR' defval='1'>
      <docs>
<![CDATA[
 If the \c WARN_IF_DOC_ERROR tag is set to \c YES, Doxygen will generate warnings for
 potential errors in the documentation, such as documenting some
 parameters in a documented function twice, or documenting parameters that
 don't exist or using markup commands wrongly.
]]>
      </docs>
    </option>
    <option type='bool' id='WARN_IF_INCOMPLETE_DOC' defval='1'>
      <docs>
<![CDATA[
 If \c WARN_IF_INCOMPLETE_DOC is set to \c YES, Doxygen will warn about
 incomplete function parameter documentation.
 If set to \c NO, Doxygen will accept that some parameters have no
 documentation without warning.
]]>
      </docs>
    </option>
    <option type='bool' id='WARN_NO_PARAMDOC' defval='0'>
      <docs>
<![CDATA[
 This \c WARN_NO_PARAMDOC option can be enabled to get warnings for
 functions that are documented, but have no documentation for their parameters
 or return value. If set to \c NO, Doxygen will only warn about
 wrong parameter documentation, but not about the absence of
 documentation.
 If \ref cfg_extract_all "EXTRACT_ALL" is set to \c YES then this flag will
 automatically be disabled.
 See also \ref cfg_warn_if_incomplete_doc "WARN_IF_INCOMPLETE_DOC"
]]>
      </docs>
    </option>
    <option type='bool' id='WARN_IF_UNDOC_ENUM_VAL' defval='0'>
      <docs>
<![CDATA[
 If \c WARN_IF_UNDOC_ENUM_VAL option is set to \c YES, Doxygen will warn
 about undocumented enumeration values.
 If set to \c NO, Doxygen will accept undocumented enumeration values.
 If \ref cfg_extract_all "EXTRACT_ALL" is set to \c YES then this flag will
 automatically be disabled.
]]>
      </docs>
    </option>
    <option type='enum' id='WARN_AS_ERROR' defval='NO'>
      <docs>
<![CDATA[
 If the \c WARN_AS_ERROR tag is set to \c YES then Doxygen will immediately stop
 when a warning is encountered.
 If the \c WARN_AS_ERROR tag is set to \c FAIL_ON_WARNINGS then Doxygen will continue
 running as if \c WARN_AS_ERROR tag is set to \c NO, but at the end of the Doxygen
 process Doxygen will return with a non-zero status.
 If the \c WARN_AS_ERROR tag is set to \c FAIL_ON_WARNINGS_PRINT then Doxygen behaves like
 \c FAIL_ON_WARNINGS but in case no \ref cfg_warn_logfile "WARN_LOGFILE" is defined
 Doxygen will not write the warning messages in between other
 messages but write them at the end of a run, in case a
 \ref cfg_warn_logfile "WARN_LOGFILE" is defined the warning messages will be
 besides being in the defined file also be shown at the end of a run, unless the
 \ref cfg_warn_logfile "WARN_LOGFILE" is defined as `-` i.e. standard output (`stdout`)
 in that case the behavior will remain as with the setting \c FAIL_ON_WARNINGS.
]]>
      </docs>
      <value name="NO"/>
      <value name="YES" />
      <value name="FAIL_ON_WARNINGS" />
      <value name="FAIL_ON_WARNINGS_PRINT" />
    </option>
    <option type='string' id='WARN_FORMAT' format='string' defval='$file:$line: $text'>
      <docs>
<![CDATA[
 The \c WARN_FORMAT tag determines the format of the warning messages that
 Doxygen can produce. The string should contain the <code>\$file</code>,
 <code>\$line</code>, and <code>\$text</code>
 tags, which will be replaced by the file and line number from which the
 warning originated and the warning text.
 Optionally the format may contain
 <code>$version</code>, which will be replaced by the version of the file (if it could
 be obtained via \ref cfg_file_version_filter "FILE_VERSION_FILTER")

 \sa \ref cfg_warn_line_format "WARN_LINE_FORMAT"
]]>
      </docs>
    </option>
    <option type='string' id='WARN_LINE_FORMAT' format='string' defval='at line $line of file $file'>
      <docs>
<![CDATA[
 In the `$text` part of the \ref cfg_warn_format "WARN_FORMAT" command it is
 possible that a reference to a more specific place is given.  To make it easier
 to jump to this place (outside of Doxygen) the user can define a custom
 "cut" / "paste" string.

 Example:
 \verbatim
  WARN_LINE_FORMAT = "'vi $file +$line'"
 \endverbatim

 \sa \ref cfg_warn_format "WARN_FORMAT"
]]>
      </docs>
    </option>
    <option type='string' id='WARN_LOGFILE' format='file' defval=''>
      <docs>
<![CDATA[
 The \c WARN_LOGFILE tag can be used to specify a file to which warning
 and error messages should be written. If left blank the output is written
 to standard error (`stderr`). In case the file specified cannot be opened for
 writing the warning and error messages are written to standard error. When as
 file `-` is specified the warning and error messages are written to standard output
 (`stdout`).
]]>
      </docs>
    </option>
  </group>
  <group name='Input' docs='Configuration options related to the input files'>
    <option type='list' id='INPUT' format='filedir'>
      <docs>
<![CDATA[
 The \c INPUT tag is used to specify the files and/or directories that contain
 documented source files. You may enter file names like
 \c myfile.cpp or directories like \c /usr/src/myproject.
 Separate the files or directories with spaces. See also
 \ref cfg_file_patterns "FILE_PATTERNS"  and
 \ref cfg_extension_mapping "EXTENSION_MAPPING"

 \note If this tag is empty the current directory is searched.
]]>
      </docs>
    </option>
    <option type='string' id='INPUT_ENCODING' format='string' defval='UTF-8'>
      <docs>
<![CDATA[
 This tag can be used to specify the character encoding of the source files that
 Doxygen parses. Internally Doxygen uses the UTF-8 encoding.
 Doxygen uses `libiconv` (or the `iconv` built into `libc`) for the transcoding.
 See <a href="https://www.gnu.org/software/libiconv/">the libiconv documentation</a> for
 the list of possible encodings.

 \sa  \ref cfg_input_file_encoding "INPUT_FILE_ENCODING"
]]>
      </docs>
    </option>
    <option type='list' id='INPUT_FILE_ENCODING' format='string'>
      <docs>
<![CDATA[
 This tag can be used to specify the character encoding of the source files that Doxygen
 parses.
 The \c INPUT_FILE_ENCODING tag can be used to specify character encoding on a per file pattern
 basis. Doxygen will compare the file name with each pattern and apply the
 encoding instead of the default \ref cfg_input_encoding "INPUT_ENCODING" if there is a match.
 The character encodings are a list of the form: pattern=encoding (like `*.php=ISO-8859-1`).

 \sa \ref cfg_input_encoding "INPUT_ENCODING" for further information on supported encodings.
]]>
      </docs>
    </option>
    <option type='list' id='FILE_PATTERNS' format='string'>
      <docs>
<![CDATA[
 If the value of the \ref cfg_input "INPUT" tag contains directories, you can use the
 \c FILE_PATTERNS tag to specify one or more wildcard patterns
 (like `*.cpp` and `*.h`) to filter out the source-files
 in the directories.<br>
 Note that for custom extensions or not directly supported extensions you also
 need to set \ref cfg_extension_mapping "EXTENSION_MAPPING" for the extension
 otherwise the files are not read by Doxygen.<br>
 Note the list of default checked file patterns might differ from the list of
 \ref default_file_extension_mapping "default file extension mappings".<br>
 If left blank the following patterns are tested:
]]>
      </docs>
      <value name='*.c'/>
      <value name='*.cc'/>
      <value name='*.cxx'/>
      <value name='*.cxxm'/>
      <value name='*.cpp'/>
      <value name='*.cppm'/>
      <value name='*.ccm'/>
      <value name='*.c++'/>
      <value name='*.c++m'/>
      <value name='*.java'/>
      <value name='*.ii'/>
      <value name='*.ixx'/>
      <value name='*.ipp'/>
      <value name='*.i++'/>
      <value name='*.inl'/>
      <value name='*.idl'/>
      <value name='*.ddl'/>
      <value name='*.odl'/>
      <value name='*.h'/>
      <value name='*.hh'/>
      <value name='*.hxx'/>
      <value name='*.hpp'/>
      <value name='*.h++'/>
      <value name='*.ixx'/>
      <value name='*.l'/>
      <value name='*.cs'/>
      <value name='*.d'/>
      <value name='*.php'/>
      <value name='*.php4'/>
      <value name='*.php5'/>
      <value name='*.phtml'/>
      <value name='*.inc'/>
      <value name='*.m'/>
      <value name='*.markdown'/>
      <value name='*.md'/>
      <value name='*.mm'/>
      <value name='*.dox' desc='(to be provided as Doxygen C comment)'/>
      <value name='*.py'/>
      <value name='*.pyw'/>
      <value name='*.f90'/>
      <value name='*.f95'/>
      <value name='*.f03'/>
      <value name='*.f08'/>
      <value name='*.f18'/>
      <value name='*.f'/>
      <value name='*.for'/>
      <value name='*.vhd'/>
      <value name='*.vhdl'/>
      <value name='*.ucf'/>
      <value name='*.qsf'/>
      <value name='*.ice'/>
    </option>
    <option type='bool' id='RECURSIVE' defval='0'>
      <docs>
<![CDATA[
 The \c RECURSIVE tag can be used to specify whether or not subdirectories
 should be searched for input files as well.
]]>
      </docs>
    </option>
    <option type='list' id='EXCLUDE' format='filedir'>
      <docs>
<![CDATA[
 The \c EXCLUDE tag can be used to specify files and/or directories that should be
 excluded from the \ref cfg_input "INPUT" source files. This way you can easily exclude a
 subdirectory from a directory tree whose root is specified with the \ref cfg_input "INPUT" tag.
 <br>Note that relative paths are relative to the directory from which Doxygen is run.
]]>
      </docs>
    </option>
    <option type='bool' id='EXCLUDE_SYMLINKS' defval='0'>
      <docs>
<![CDATA[
 The \c EXCLUDE_SYMLINKS tag can be used to select whether or not files or directories
 that are symbolic links (a Unix file system feature) are excluded from the input.
]]>
      </docs>
    </option>
    <option type='list' id='EXCLUDE_PATTERNS' format='string'>
      <docs>
<![CDATA[
 If the value of the \ref cfg_input "INPUT" tag contains directories, you can use the
 \c EXCLUDE_PATTERNS tag to specify one or more wildcard patterns to exclude
 certain files from those directories.
 <br>Note that the wildcards are matched
 against the file with absolute path, so to exclude all test directories
 for example use the pattern `*``/test/``*`
]]>
      </docs>
    </option>
    <option type='list' id='EXCLUDE_SYMBOLS' format='string'>
      <docs>
<![CDATA[
 The \c EXCLUDE_SYMBOLS tag can be used to specify one or more symbol names
 (namespaces, classes, functions, etc.) that should be excluded from the
 output. The symbol name can be a fully qualified name, a word, or if the
 wildcard `*` is used, a substring. Examples: `ANamespace`, `AClass`,
 `ANamespace::AClass`, `ANamespace::*Test`
]]>
      </docs>
    </option>
    <option type='list' id='EXAMPLE_PATH' format='filedir'>
      <docs>
<![CDATA[
 The \c EXAMPLE_PATH tag can be used to specify one or more files or
 directories that contain example code fragments that are included (see
 the \ref cmdinclude "\\include" command).
]]>
      </docs>
    </option>
    <option type='list' id='EXAMPLE_PATTERNS' format='string'>
      <docs>
<![CDATA[
 If the value of the \ref cfg_example_path "EXAMPLE_PATH" tag contains directories,
 you can use the
 \c EXAMPLE_PATTERNS tag to specify one or more wildcard pattern (like `*.cpp`
 and `*.h`) to filter out the source-files in the directories. If left
 blank all files are included.
]]>
      </docs>
      <value name='*' show_docu='NO'/>
    </option>
    <option type='bool' id='EXAMPLE_RECURSIVE' defval='0'>
      <docs>
<![CDATA[
 If the \c EXAMPLE_RECURSIVE tag is set to \c YES then subdirectories will be
 searched for input files to be used with the \ref cmdinclude "\\include" or
 \ref cmddontinclude "\\dontinclude"
 commands irrespective of the value of the \ref cfg_recursive "RECURSIVE" tag.
]]>
      </docs>
    </option>
    <option type='list' id='IMAGE_PATH' format='filedir'>
      <docs>
<![CDATA[
 The \c IMAGE_PATH tag can be used to specify one or more files or
 directories that contain images that are to be included in the
 documentation (see the \ref cmdimage "\\image" command).
]]>
      </docs>
    </option>
    <option type='string' id='INPUT_FILTER' format='file' defval=''>
      <docs>
<![CDATA[
 The \c INPUT_FILTER tag can be used to specify a program that Doxygen should
 invoke to filter for each input file. Doxygen will invoke the filter program
 by executing (via <code>popen()</code>) the command:
 <br>
   <code>\<filter\> \<input-file\></code>
 <br>
 where <code>\<filter\></code>
 is the value of the \c INPUT_FILTER tag, and <code>\<input-file\></code> is the name of an
 input file. Doxygen will then use the output that the filter program writes
 to standard output.  If \ref cfg_filter_patterns "FILTER_PATTERNS" is specified, this tag will be ignored.
 <br>Note that the filter must not add or remove lines; it is applied before the
 code is scanned, but not when the output code is generated. If lines are added
 or removed, the anchors will not be placed correctly.
 <br>Note that Doxygen will use the data processed and written to standard output for further processing,
 therefore nothing else, like debug statements or used commands (so in case of a Windows batch file
 always use `@echo OFF`), should be written to standard output.
 <br>Note that for custom extensions or not directly supported extensions you also
 need to set \ref cfg_extension_mapping "EXTENSION_MAPPING" for the extension
 otherwise the files are not properly processed by Doxygen.<br>

]]>
      </docs>
    </option>
    <option type='list' id='FILTER_PATTERNS' format='string'>
      <docs>
<![CDATA[
 The \c FILTER_PATTERNS tag can be used to specify filters on a per file pattern
 basis. Doxygen will compare the file name with each pattern and apply the
 filter if there is a match. The filters are a list of the form:
 pattern=filter (like `*.cpp=my_cpp_filter`). See \ref cfg_input_filter "INPUT_FILTER" for further
 information on how filters are used. If the \c FILTER_PATTERNS tag is empty or if
 none of the patterns match the file name, \ref cfg_input_filter "INPUT_FILTER" is
 applied.
 <br>Note that for custom extensions or not directly supported extensions you also
 need to set \ref cfg_extension_mapping "EXTENSION_MAPPING" for the extension
 otherwise the files are not properly processed by Doxygen.<br>
]]>
      </docs>
    </option>
    <option type='bool' id='FILTER_SOURCE_FILES' defval='0'>
      <docs>
<![CDATA[
 If the \c FILTER_SOURCE_FILES tag is set to \c YES, the input filter (if set using
 \ref cfg_input_filter "INPUT_FILTER") will also be used to filter the input
 files that are used for producing the source files to browse
 (i.e. when \ref cfg_source_browser "SOURCE_BROWSER" is set to \c YES).
]]>
      </docs>
    </option>
    <option type='list' id='FILTER_SOURCE_PATTERNS' format='string' depends='FILTER_SOURCE_FILES'>
      <docs>
<![CDATA[
 The \c FILTER_SOURCE_PATTERNS tag can be used to specify source filters per
 file pattern. A pattern will override the setting
 for \ref cfg_filter_patterns "FILTER_PATTERN" (if any)
 and it is also possible to disable source filtering for a specific pattern
 using `*.ext=` (so without naming a filter).
]]>
      </docs>
    </option>
    <option type='string' id='USE_MDFILE_AS_MAINPAGE' format='string' defval=''>
      <docs>
<![CDATA[
 If the \c USE_MDFILE_AS_MAINPAGE tag refers to the name of a markdown file that
 is part of the input, its contents will be placed on the main page (`index.html`).
 This can be useful if you have a project on for instance GitHub and want to reuse
 the introduction page also for the Doxygen output.
]]>
      </docs>
    </option>
    <option type='bool' id='IMPLICIT_DIR_DOCS' defval='1'>
      <docs>
<![CDATA[
 If the \c IMPLICIT_DIR_DOCS tag is set to \c YES, any `README.md` file found in sub-directories
 of the project's root, is used as the documentation for that sub-directory, except when the
 `README.md` starts with a \ref cmddir "\\dir", \ref cmdpage "\\page" or \ref cmdmainpage "\\mainpage" command.
 If set to \c NO, the `README.md` file needs to start with an explicit \ref cmddir "\\dir" command in order
 to be used as directory documentation.
]]>
      </docs>
    </option>
    <option type='int' id='FORTRAN_COMMENT_AFTER' defval='72' minval='7' maxval='10000'>
      <docs>
<![CDATA[
 The Fortran standard specifies that for fixed formatted Fortran code all characters
 from position 72 are to be considered as comment. A common extension is to allow
 longer lines before the automatic comment starts.
 The setting \c FORTRAN_COMMENT_AFTER will also make it possible that longer lines can be
 processed before the automatic comment starts.
]]>
      </docs>
    </option>
  </group>
  <group name='Source_Browser' docs='Configuration options related to source browsing'>
    <option type='bool' id='SOURCE_BROWSER' defval='0'>
      <docs>
<![CDATA[
 If the \c SOURCE_BROWSER tag is set to \c YES then a list of source files will
 be generated. Documented entities will be cross-referenced with these sources.
 <br>Note: To get rid of all source code in the generated output, make sure that also
 \ref cfg_verbatim_headers "VERBATIM_HEADERS" is set to \c NO.
]]>
      </docs>
    </option>
    <option type='bool' id='INLINE_SOURCES' defval='0'>
      <docs>
<![CDATA[
 Setting the \c INLINE_SOURCES tag to \c YES will include the body
 of functions, multi-line macros, enums or list initialized
 variables directly into the documentation.
]]>
      </docs>
    </option>
    <option type='bool' id='STRIP_CODE_COMMENTS' defval='1'>
      <docs>
<![CDATA[
 Setting the \c STRIP_CODE_COMMENTS tag to \c YES will instruct
 Doxygen to hide any special comment blocks from generated source code
 fragments. Normal C, C++ and Fortran comments will always remain visible.
]]>
      </docs>
    </option>
    <option type='bool' id='REFERENCED_BY_RELATION' defval='0'>
      <docs>
<![CDATA[
 If the \c REFERENCED_BY_RELATION tag is set to \c YES
 then for each documented entity all documented
 functions referencing it will be listed.
]]>
      </docs>
    </option>
    <option type='bool' id='REFERENCES_RELATION' defval='0'>
      <docs>
<![CDATA[
 If the \c REFERENCES_RELATION tag is set to \c YES
 then for each documented function all documented entities
 called/used by that function will be listed.
]]>
      </docs>
    </option>
    <option type='bool' id='REFERENCES_LINK_SOURCE' defval='1'>
      <docs>
<![CDATA[
 If the \c REFERENCES_LINK_SOURCE tag is set to \c YES
 and \ref cfg_source_browser "SOURCE_BROWSER" tag is set to \c YES then the hyperlinks from
 functions in \ref cfg_references_relation "REFERENCES_RELATION" and
 \ref cfg_referenced_by_relation "REFERENCED_BY_RELATION" lists will
 link to the source code.  Otherwise they will link to the documentation.
]]>
      </docs>
    </option>
    <option type='bool' id='SOURCE_TOOLTIPS' defval='1' depends='SOURCE_BROWSER'>
      <docs>
<![CDATA[
If \c SOURCE_TOOLTIPS is enabled (the default) then hovering a hyperlink in the
source code will show a tooltip with additional information such as prototype,
brief description and links to the definition and documentation. Since this will
make the HTML file larger and loading of large files a bit slower, you can opt
to disable this feature.
]]>
      </docs>
    </option>
    <option type='bool' id='USE_HTAGS' defval='0' depends='SOURCE_BROWSER'>
      <docs>
<![CDATA[
 If the \c USE_HTAGS tag is set to \c YES then the references to source code
 will point to the HTML generated by the \c htags(1) tool instead of Doxygen
 built-in source browser. The \c htags tool is part of GNU's global source
 tagging system (see https://www.gnu.org/software/global/global.html). You
 will need version 4.8.6 or higher.
<br>
 To use it do the following:
 -# Install the latest version of \c global
 -# Enable \ref cfg_source_browser "SOURCE_BROWSER" and \c USE_HTAGS in the configuration file
 -# Make sure the \ref cfg_input "INPUT" points to the root of the source tree
 -# Run \c doxygen as normal
<br>
 Doxygen will invoke \c htags (and that will in turn invoke \c gtags), so these tools
 must be available from the command line (i.e. in the search path).
<br>
 The result: instead of the source browser generated by Doxygen, the links to
 source code will now point to the output of \c htags.
]]>
      </docs>
    </option>

    <option type='bool' id='VERBATIM_HEADERS' defval='1'>
      <docs>
<![CDATA[
  If the \c VERBATIM_HEADERS tag is set the \c YES then Doxygen
  will generate a verbatim copy of the header file for each class for
  which an include is specified. Set to \c NO to disable this.
  \sa Section \ref cmdclass "\\class".
]]>
      </docs>
    </option>
    <option type='bool' id='CLANG_ASSISTED_PARSING' setting='USE_LIBCLANG' defval='0'>
      <docs>
<![CDATA[
  If the \c CLANG_ASSISTED_PARSING tag is set to \c YES then Doxygen will use the
  <a href="http://clang.llvm.org/">clang parser</a> for more accurate parsing
  at the cost of reduced performance. This can be particularly helpful with
  template rich C++ code for which Doxygen's built-in parser lacks the
  necessary type information.

  @note The availability of this option depends on whether or not Doxygen
  was generated with the `-Duse_libclang=ON` option for CMake.
]]>
      </docs>
    </option>
    <option type='bool' id='CLANG_ADD_INC_PATHS' setting='USE_LIBCLANG' depends='CLANG_ASSISTED_PARSING' defval='1'>
      <docs>
<![CDATA[
  If the \c CLANG_ASSISTED_PARSING tag is set to \c YES and the \c CLANG_ADD_INC_PATHS
  tag is set to \c YES then Doxygen will add the directory of each input to the
  include path.
]]>
      </docs>
    </option>
    <option type='list' id='CLANG_OPTIONS' format='string' setting='USE_LIBCLANG' depends='CLANG_ASSISTED_PARSING'>
      <docs>
<![CDATA[
 If clang assisted parsing is enabled you can provide the compiler with command
 line options that you would normally use when invoking the compiler. Note that
 the include paths will already be set by Doxygen for the files and directories
 specified with \ref cfg_input "INPUT" and \ref cfg_include_path "INCLUDE_PATH".
]]>
      </docs>
    </option>
    <option type='string' id='CLANG_DATABASE_PATH' setting='USE_LIBCLANG' defval=''>
      <docs>
<![CDATA[
 If clang assisted parsing is enabled you can provide the clang parser with the
 path to the directory containing a file called `compile_commands.json`.
 This file is the <a href="http://clang.llvm.org/docs/HowToSetupToolingForLLVM.html">
 compilation database</a> containing the options used when the source files were built.
 This is equivalent to specifying the `-p` option to a clang tool, such as `clang-check`.
 These options will then be passed to the parser. Any options specified with
 \ref cfg_clang_options "CLANG_OPTIONS" will be added as well.

 @note The availability of this option depends on whether or not Doxygen
 was generated with the `-Duse_libclang=ON` option for CMake.
 ]]>
        </docs>
    </option>
  </group>
  <group name='Index' docs='Configuration options related to the alphabetical class index'>
    <option type='bool' id='ALPHABETICAL_INDEX' defval='1'>
      <docs>
<![CDATA[
 If the \c ALPHABETICAL_INDEX tag is set to \c YES, an alphabetical index
 of all compounds will be generated. Enable this if the project contains
 a lot of classes, structs, unions or interfaces.
]]>
      </docs>
    </option>
    <option type='list' id='IGNORE_PREFIX' format='string' depends='ALPHABETICAL_INDEX'>
      <docs>
<![CDATA[
 The \c IGNORE_PREFIX tag can be used to specify a prefix 
 (or a list of prefixes) that should be ignored while generating the index headers.
 The \c IGNORE_PREFIX tag works for classes, function and member names.
 The entity will be placed in the alphabetical list under the first letter of the entity name that remains
 after removing the prefix.
]]>
      </docs>
    </option>
  </group>
  <group name='HTML' docs='Configuration options related to the HTML output'>
    <option type='bool' id='GENERATE_HTML' defval='1'>
      <docs>
<![CDATA[
 If the \c GENERATE_HTML tag is set to \c YES, Doxygen will
 generate HTML output
]]>
      </docs>
    </option>
    <option type='string' id='HTML_OUTPUT' format='dir' defval='html' depends='GENERATE_HTML'>
      <docs>
<![CDATA[
 The \c HTML_OUTPUT tag is used to specify where the HTML docs will be put.
 If a relative path is entered the value of \ref cfg_output_directory "OUTPUT_DIRECTORY" will be
 put in front of it.
]]>
      </docs>
    </option>
    <option type='string' id='HTML_FILE_EXTENSION' format='string' defval='.html' depends='GENERATE_HTML'>
      <docs>
<![CDATA[
 The \c HTML_FILE_EXTENSION tag can be used to specify the file extension for
 each generated HTML page (for example: <code>.htm, .php, .asp</code>).
]]>
      </docs>
    </option>
    <option type='string' id='HTML_HEADER' format='file' defval='' depends='GENERATE_HTML'>
      <docs>
<![CDATA[
 The \c HTML_HEADER tag can be used to specify a user-defined HTML
 header file for each generated HTML page.
 If the tag is left blank Doxygen will generate a
 standard header.
<br>
 To get valid HTML the header file that
 includes any scripts and style sheets that Doxygen
 needs, which is dependent on the configuration options used (e.g. the
 setting \ref cfg_generate_treeview "GENERATE_TREEVIEW").
 It is highly recommended to start with a default header using
\verbatim
doxygen -w html new_header.html new_footer.html new_stylesheet.css YourConfigFile
\endverbatim
 and then modify the file \c new_header.html.

 See also section \ref doxygen_usage for information on how to generate
 the default header that Doxygen normally uses.

 @note The header is subject to change so you typically
 have to regenerate the default header when upgrading to a newer version of
 Doxygen.
]]>
      </docs>
      <docs doxywizard='0' doxyfile='0'>
<![CDATA[
 The following markers have a special meaning inside the header and footer:
 <dl>
 <dt><code>$title</code><dd>will be replaced with the title of the page.
 <dt><code>$datetime</code><dd>will be replaced with the current date and time.
 <dt><code>$date</code><dd>will be replaced with the current date.
 <dt><code>$time</code><dd>will be replaced with the current time.
 <dt><code>$year</code><dd>will be replaces with the current year.
 <dt><code>$showdate(<format>)</code><dd>will be replaced with the current date
           and time according to the format as specified by `<format>`. The
           `<format>` follows the rules as specified for the
           \ref cmdshowdate "\\showdate" command with the exception that no `)`
           is allowed in the `<format>`.
 <dt><code>$doxygenversion</code><dd>will be replaced with the version of Doxygen
 <dt><code>$projectname</code><dd>will be replaced with the name of
            the project (see \ref cfg_project_name "PROJECT_NAME")
 <dt><code>$projectnumber</code><dd>will be replaced with the project number
            (see \ref cfg_project_number "PROJECT_NUMBER")
 <dt><code>$projectbrief</code><dd>will be replaced with the project brief
            description (see \ref cfg_project_brief "PROJECT_BRIEF")
 <dt><code>$projectlogo</code><dd>will be replaced with the project logo
            (see \ref cfg_project_logo "PROJECT_LOGO")
 <dt><code>$generatedby</code><dd>will be replaced with the output language dependent
            version of the text "Generated by" or when the
            \ref cfg_timestamp "TIMESTAMP" is set by the output language
            dependent version of the text &quot;Generated on `$datetime` for `$projectname` by&quot;.
 <dt><code>$stylesheet</code><dd>will be replaced with the setting of
            \ref cfg_html_stylesheet "HTML_STYLESHEET" unless it is empty or the file in which case
            it is replaced by the default setting `doxygen.css`.
 <dt><code>$extrastylesheet</code><dd>will be replaced with the setting of
            \ref cfg_html_extra_stylesheet "HTML_EXTRA_STYLESHEET" including the required
            HTML tags for each extra stylesheet.
 <dt><code>$treeview</code><dd>will be replaced with links to
            the JavaScript and style sheets needed for the navigation tree
            (or an empty string when \ref cfg_generate_treeview "GENERATE_TREEVIEW"
            is disabled).
 <dt><code>$search</code><dd>will be replaced with a links to
            the JavaScript and style sheets needed for the search engine
            (or an empty string when \ref cfg_searchengine "SEARCHENGINE"
            is disabled).
 <dt><code>$searchbox</code><dd>will be replaced with the HTML code needed for
            the search box to be shown
            (or an empty string when \ref cfg_searchengine "SEARCHENGINE"
            is disabled).
 <dt><code>$mathjax</code><dd>will be replaced with a links to
            the JavaScript and style sheets needed for the MathJax feature
            (or an empty string when \ref cfg_use_mathjax "USE_MATHJAX" is disabled).
 <dt><code>$relpath^</code><dd>
            If \ref cfg_create_subdirs "CREATE_SUBDIRS" is enabled, the command <code>$relpath^</code> can be
            used to produce a relative path to the root of the HTML output directory,
            e.g. use <code>$relpath^doxygen.css</code>, to refer to the standard style sheet.
 <dt><code>$navpath</code><dd>will be replaced with a path as required by
            \ref cfg_generate_treeview "GENERATE_TREEVIEW"
 </dl>

 To cope with differences in the layout of the header and footer that depend on
 configuration settings, the header can also contain special blocks that
 will be copied to the output or skipped depending on the configuration.
 Such blocks have the following form:
\verbatim
 <!--BEGIN BLOCKNAME-->
 Some context copied when condition BLOCKNAME holds
 <!--END BLOCKNAME-->
 <!--BEGIN !BLOCKNAME-->
 Some context copied when condition BLOCKNAME does not hold
 <!--END !BLOCKNAME-->
\endverbatim
 The following block names are supported:
 <dl>
 <dt><code>DISABLE_INDEX</code><dd>Content within this block is copied to the output
     if the \ref cfg_disable_index "DISABLE_INDEX" option is enabled (so when the index is disabled).
 <dt><code>GENERATE_TREEVIEW</code><dd>Content within this block is copied to the output
     if the \ref cfg_generate_treeview "GENERATE_TREEVIEW" option is enabled.
 <dt><code>SEARCHENGINE</code><dd>Content within this block is copied to the output
     if the \ref cfg_searchengine "SEARCHENGINE" option is enabled.
 <dt><code>PROJECT_NAME</code><dd>Content within the block is copied to the output
     if the \ref cfg_project_name "PROJECT_NAME" option is not empty.
 <dt><code>PROJECT_NUMBER</code><dd>Content within the block is copied to the output
     if the \ref cfg_project_number "PROJECT_NUMBER" option is not empty.
 <dt><code>PROJECT_BRIEF</code><dd>Content within the block is copied to the output
     if the \ref cfg_project_brief "PROJECT_BRIEF" option is not empty.
 <dt><code>PROJECT_LOGO</code><dd>Content within the block is copied to the output
     if the \ref cfg_project_logo "PROJECT_LOGO" option is not empty.
 <dt><code>FULL_SIDEBAR</code><dd>Content within the block is copied to the output
     if the \ref cfg_full_sidebar "FULL_SIDEBAR",
     \ref cfg_disable_index "DISABLE_INDEX" and \ref cfg_generate_treeview "GENERATE_TREEVIEW"
     options are all enabled.
 <dt><code>TITLEAREA</code><dd>Content within this block is copied to the output
     if a title is visible at the top of each page. This is the case
     if either \ref cfg_project_name "PROJECT_NAME",
     \ref cfg_project_brief "PROJECT_BRIEF", \ref cfg_project_logo "PROJECT_LOGO"
     is filled in or if both \ref cfg_disable_index "DISABLE_INDEX" and
     \ref cfg_searchengine "SEARCHENGINE" are enabled.
 </dl>
]]>
      </docs>
      <docs documentation='0'>
<![CDATA[
 For a description of the possible markers and block names see the documentation.
]]>
      </docs>
    </option>

    <option type='string' id='HTML_FOOTER' format='file' defval='' depends='GENERATE_HTML'>
      <docs>
<![CDATA[
 The \c HTML_FOOTER tag can be used to specify a user-defined HTML footer for
 each generated HTML page.
 If the tag is left blank Doxygen will generate a standard footer.

 See \ref cfg_html_header "HTML_HEADER" for more information on
 how to generate a default footer and what special commands can be
 used inside the footer.

 See also section \ref doxygen_usage for information on how to generate
 the default footer that Doxygen normally uses.
]]>
      </docs>
    </option>
    <option type='string' id='HTML_STYLESHEET' format='file' defval='' depends='GENERATE_HTML'>
      <docs>
<![CDATA[
 The \c HTML_STYLESHEET tag can be used to specify a user-defined cascading
 style sheet that is used by each HTML page. It can be used to
 fine-tune the look of the HTML output. If left blank Doxygen
 will generate a default style sheet.

 See also section \ref doxygen_usage for information on how to generate
 the style sheet that Doxygen normally uses.

 \note It is recommended to use
 \ref cfg_html_extra_stylesheet "HTML_EXTRA_STYLESHEET" instead of this tag,
 as it is more robust and
 this tag (<code>HTML_STYLESHEET</code>) will in the future become obsolete.
]]>
      </docs>
    </option>
    <option type='list' id='HTML_EXTRA_STYLESHEET' format='file' defval='' depends='GENERATE_HTML'>
      <docs>
<![CDATA[
 The \c HTML_EXTRA_STYLESHEET tag can be used to specify additional
 user-defined cascading style sheets that are included after the standard
 style sheets created by Doxygen. Using this option one can overrule
 certain style aspects. This is preferred over using \ref cfg_html_stylesheet "HTML_STYLESHEET"
 since it does not replace the standard style sheet and is therefore more
 robust against future updates. Doxygen will copy the style sheet files to
 the output directory.
 \note The order of the extra style sheet files is of importance (e.g. the last
 style sheet in the list overrules the setting of the previous ones in the list).
 \note Since the styling of scrollbars can currently not be overruled in Webkit/Chromium, the
 styling will be left out of the default doxygen.css if one or more extra stylesheets
 have been specified.
 So if scrollbar customization is desired it has to be added explicitly.
]]>
      </docs>
      <docs doxywizard='0' doxyfile='0'>
<![CDATA[
 Here is an example style sheet that gives the contents area a fixed width:
\verbatim
body {
        background-color: #CCC;
        color: black;
        margin: 0;
}

div.contents {
        margin-bottom: 10px;
        padding: 12px;
        margin-left: auto;
        margin-right: auto;
        width: 960px;
        background-color: white;
        border-radius: 8px;
}

#titlearea {
        background-color: white;
}

hr.footer {
        display: none;
}

.footer {
        background-color: #AAA;
}
\endverbatim
]]>
      </docs>
      <docs documentation='0'>
<![CDATA[
 For an example see the documentation.
]]>
      </docs>
    </option>
    <option type='list' id='HTML_EXTRA_FILES' format='file' depends='GENERATE_HTML'>
      <docs>
<![CDATA[
 The \c HTML_EXTRA_FILES tag can be used to specify one or more extra images or
 other source files which should be copied to the HTML output directory. Note
 that these files will be copied to the base HTML output directory. Use the
 <code>$relpath^</code> marker in the \ref cfg_html_header "HTML_HEADER" and/or
 \ref cfg_html_footer "HTML_FOOTER" files to load these
 files. In the \ref cfg_html_stylesheet "HTML_STYLESHEET" file, use the file name only. Also note that
 the files will be copied as-is; there are no commands or markers available.
]]>
      </docs>
    </option>
    <option type='enum' id='HTML_COLORSTYLE' defval='AUTO_LIGHT' depends='GENERATE_HTML'>
      <docs>
<![CDATA[
 The \c HTML_COLORSTYLE tag can be used to specify if the generated HTML output should be rendered with
 a dark or light theme.
]]>
      </docs>
      <value name="LIGHT" desc="always generates light mode output"/>
      <value name="DARK" desc="always generates dark mode output"/>
      <value name="AUTO_LIGHT" desc="automatically sets the mode according to the user preference, uses light mode if no preference is set (the default)"/>
      <value name="AUTO_DARK" desc="automatically sets the mode according to the user preference, uses dark mode if no preference is set"/>
      <value name="TOGGLE" desc="allows a user to switch between light and dark mode via a button"/>
    </option>
    <option type='int' id='HTML_COLORSTYLE_HUE' minval='0' maxval='359' defval='220' depends='GENERATE_HTML'>
      <docs>
<![CDATA[
 The \c HTML_COLORSTYLE_HUE tag controls the color of the HTML output.
 Doxygen will adjust the colors in the style sheet and background images
 according to this color. Hue is specified as an angle on a color-wheel,
 see https://en.wikipedia.org/wiki/Hue for more information.
 For instance the value 0 represents red, 60 is yellow, 120 is green,
 180 is cyan, 240 is blue, 300 purple, and 360 is red again.
]]>
      </docs>
    </option>
    <option type='int' id='HTML_COLORSTYLE_SAT' minval='0' maxval='255' defval='100' depends='GENERATE_HTML'>
      <docs>
<![CDATA[
 The \c HTML_COLORSTYLE_SAT tag controls the purity (or saturation) of
 the colors in the HTML output. For a value of 0 the output will use
 gray-scales only. A value of 255 will produce the most vivid colors.
]]>
      </docs>
    </option>
    <option type='int' id='HTML_COLORSTYLE_GAMMA' minval='40' maxval='240' defval='80' depends='GENERATE_HTML'>
      <docs>
<![CDATA[
 The \c HTML_COLORSTYLE_GAMMA tag controls the gamma correction applied to
 the luminance component of the colors in the HTML output. Values below
 100 gradually make the output lighter, whereas values above 100 make
 the output darker. The value divided by 100 is the actual gamma applied,
 so 80 represents a gamma of 0.8, The value 220 represents a gamma of 2.2,
 and 100 does not change the gamma.
]]>
      </docs>
    </option>
    <option type='bool' id='HTML_DYNAMIC_MENUS' defval='1' depends='GENERATE_HTML'>
      <docs>
<![CDATA[
 If the \c HTML_DYNAMIC_MENUS tag is set to \c YES then the generated HTML
 documentation will contain a main index with vertical navigation menus that
 are dynamically created via JavaScript. If disabled, the navigation index will consists of
 multiple levels of tabs that are statically embedded in every HTML page.
 Disable this option to support browsers that do not have JavaScript, like
 the Qt help browser.
]]>
      </docs>
    </option>
    <option type='bool' id='HTML_DYNAMIC_SECTIONS' defval='0' depends='GENERATE_HTML'>
      <docs>
<![CDATA[
 If the \c HTML_DYNAMIC_SECTIONS tag is set to \c YES then the generated HTML
 documentation will contain sections that can be hidden and shown after the
 page has loaded.
]]>
      </docs>
    </option>
    <option type='bool' id='HTML_CODE_FOLDING' defval='1' depends='GENERATE_HTML'>
      <docs>
<![CDATA[
 If the \c HTML_CODE_FOLDING tag is set to \c YES then classes and functions can
 be dynamically folded and expanded in the generated HTML source code.
]]>
      </docs>
    </option>
    <option type='bool' id='HTML_COPY_CLIPBOARD' defval='1' depends='GENERATE_HTML'>
      <docs>
<![CDATA[
 If the \c HTML_COPY_CLIPBOARD tag is set to \c YES then Doxygen will show an
 icon in the top right corner of code and text fragments that allows the user
 to copy its content to the clipboard.
 Note this only works if supported by the browser and the web page is served via a
 <a href="https://www.w3.org/TR/secure-contexts/">secure context</a>, i.e. using the
 https: or file: protocol.
]]>
      </docs>
    </option>
    <option type='string' id='HTML_PROJECT_COOKIE' defval='' depends='GENERATE_HTML'>
      <docs>
<![CDATA[
 Doxygen stores a couple of settings persistently in the browser (via e.g. cookies).
 By default these settings apply to all HTML pages generated by Doxygen across all projects.
 The \c HTML_PROJECT_COOKIE tag can be used to store the settings under a project specific
 key, such that the user preferences will be stored separately.
]]>
      </docs>
    </option>
    <option type='int' id='HTML_INDEX_NUM_ENTRIES' minval='0' maxval='9999' defval='100' depends='GENERATE_HTML'>
      <docs>
<![CDATA[
 With \c HTML_INDEX_NUM_ENTRIES one can control the preferred number of
 entries shown in the various tree structured indices initially; the user
 can expand and collapse entries dynamically later on. Doxygen will expand
 the tree to such a level that at most the specified number of entries are
 visible (unless a fully collapsed tree already exceeds this amount).
 So setting the number of entries 1 will produce a full collapsed tree by
 default. 0 is a special value representing an infinite number of entries
 and will result in a full expanded tree by default.
]]>
      </docs>
    </option>
    <option type='bool' id='GENERATE_DOCSET' defval='0' depends='GENERATE_HTML'>
      <docs>
<![CDATA[
 If the \c GENERATE_DOCSET tag is set to \c YES, additional index files
 will be generated that can be used as input for
 <a href="https://developer.apple.com/xcode/">Apple's Xcode 3
 integrated development environment</a>, introduced with OSX 10.5 (Leopard).
 To create a documentation set, Doxygen will generate a Makefile in the
 HTML output directory. Running \c make will produce the docset in that
 directory and running <code>make install</code> will install the docset in
 <code>~/Library/Developer/Shared/Documentation/DocSets</code>
 so that Xcode will find it at startup. See
 https://developer.apple.com/library/archive/featuredarticles/DoxygenXcode/_index.html
 for more information.
]]>
      </docs>
    </option>
    <option type='string' id='DOCSET_FEEDNAME' format='string' defval='Doxygen generated docs' depends='GENERATE_DOCSET'>
      <docs>
<![CDATA[
 This tag determines the name of the docset
 feed. A documentation feed provides an umbrella under which multiple
 documentation sets from a single provider (such as a company or product suite)
 can be grouped.
]]>
      </docs>
    </option>
    <option type='string' id='DOCSET_FEEDURL' format='string' depends='GENERATE_DOCSET'>
      <docs>
<![CDATA[
 This tag determines the URL of the docset
 feed. A documentation feed provides an umbrella under which multiple
 documentation sets from a single provider (such as a company or product suite)
 can be grouped.
]]>
      </docs>
    </option>
    <option type='string' id='DOCSET_BUNDLE_ID' format='string' defval='org.doxygen.Project' depends='GENERATE_DOCSET'>
      <docs>
<![CDATA[
 This tag specifies a string that
 should uniquely identify the documentation set bundle. This should be a
 reverse domain-name style string, e.g. <code>com.mycompany.MyDocSet</code>.
 Doxygen will append <code>.docset</code> to the name.
]]>
      </docs>
    </option>
    <option type='string' id='DOCSET_PUBLISHER_ID' format='string' defval='org.doxygen.Publisher' depends='GENERATE_DOCSET'>
      <docs>
<![CDATA[
The \c DOCSET_PUBLISHER_ID
tag specifies a string that should uniquely identify
the documentation publisher. This should be a reverse domain-name style
string, e.g. <code>com.mycompany.MyDocSet.documentation</code>.
]]>
      </docs>
    </option>
    <option type='string' id='DOCSET_PUBLISHER_NAME' format='string' defval='Publisher' depends='GENERATE_DOCSET'>
      <docs>
<![CDATA[
The \c DOCSET_PUBLISHER_NAME tag identifies the documentation publisher.
]]>
      </docs>
    </option>
    <option type='bool' id='GENERATE_HTMLHELP' defval='0' depends='GENERATE_HTML'>
      <docs>
<![CDATA[
 If the \c GENERATE_HTMLHELP tag is set to \c YES then
 Doxygen generates three additional HTML index files:
 \c index.hhp, \c index.hhc, and \c index.hhk. The \c index.hhp is a
 project file that can be read by Microsoft's HTML Help Workshop
 on Windows.
  In the beginning of 2021 Microsoft took the original page, with a.o. the download links,
  offline (the HTML help workshop was already many years in maintenance mode).
  You can download the HTML help workshop from the web archives at
  <a href="http://web.archive.org/web/20160201063255/http://download.microsoft.com/download/0/A/9/0A939EF6-E31C-430F-A3DF-DFAE7960D564/htmlhelp.exe">Installation executable</a>.
<br>
 The HTML Help Workshop contains a compiler that can convert all HTML output
 generated by Doxygen into a single compiled HTML file (`.chm`). Compiled
 HTML files are now used as the Windows 98 help format, and will replace
 the old Windows help format (`.hlp`) on all Windows platforms in the future.
 Compressed HTML files also contain an index, a table of contents,
 and you can search for words in the documentation.
 The HTML workshop also contains a viewer for compressed HTML files.
]]>
      </docs>
    </option>
    <option type='string' id='CHM_FILE' format='file' defval='' depends='GENERATE_HTMLHELP'>
      <docs>
<![CDATA[
  The \c CHM_FILE tag can
  be used to specify the file name of the resulting `.chm` file. You
  can add a path in front of the file if the result should not be
  written to the html output directory.
]]>
      </docs>
    </option>
    <option type='string' id='HHC_LOCATION' format='file' defval='' depends='GENERATE_HTMLHELP' abspath='1'>
      <docs>
<![CDATA[
  The \c HHC_LOCATION tag can
  be used to specify the location (absolute path including file name) of
  the HTML help compiler (\c hhc.exe). If non-empty, Doxygen will try to run
  the HTML help compiler on the generated \c index.hhp.
]]>
      </docs>
    </option>
    <option type='bool' id='GENERATE_CHI' defval='0' depends='GENERATE_HTMLHELP'>
      <docs>
<![CDATA[
 The \c GENERATE_CHI flag
 controls if a separate `.chi` index file is generated (\c YES) or that
 it should be included in the main `.chm` file (\c NO).
]]>
      </docs>
    </option>
    <option type='string' id='CHM_INDEX_ENCODING' format='string' defval='' depends='GENERATE_HTMLHELP'>
      <docs>
<![CDATA[
 The \c CHM_INDEX_ENCODING
 is used to encode HtmlHelp index (\c hhk), content (\c hhc) and project file
 content.
]]>
      </docs>
    </option>
    <option type='bool' id='BINARY_TOC' defval='0' depends='GENERATE_HTMLHELP'>
      <docs>
<![CDATA[
 The \c BINARY_TOC flag
 controls whether a binary table of contents is generated (\c YES) or a
 normal table of contents (\c NO) in the `.chm` file. Furthermore it enables
 the `Previous` and `Next` buttons.
]]>
      </docs>
    </option>
    <option type='bool' id='TOC_EXPAND' defval='0' depends='GENERATE_HTMLHELP'>
      <docs>
<![CDATA[
 The \c TOC_EXPAND flag can be set to \c YES to add extra items for
 group members to the table of contents of the HTML help documentation
 and to the tree view.
]]>
      </docs>
    </option>
    <option type='string' id='SITEMAP_URL' format='string' depends='GENERATE_HTML'>
      <docs>
<![CDATA[
 The \c SITEMAP_URL tag is used to specify the full URL of the place where the
 generated documentation will be placed on the server by the user during the deployment
 of the documentation.
 The generated sitemap is called `sitemap.xml` and placed on the directory specified by
 \ref cfg_html_output "HTML_OUTPUT". In case no \c SITEMAP_URL is specified no 
 sitemap is generated.
 For information about the sitemap protocol see https://www.sitemaps.org
]]>
      </docs>
    </option>
    <option type='bool' id='GENERATE_QHP' defval='0' depends='GENERATE_HTML'>
      <docs>
<![CDATA[
 If the \c GENERATE_QHP tag is set to \c YES and both \ref cfg_qhp_namespace "QHP_NAMESPACE"
 and \ref cfg_qhp_virtual_folder "QHP_VIRTUAL_FOLDER" are set, an additional index file will
 be generated that can be used as input for Qt's qhelpgenerator
 to generate a Qt Compressed Help (`.qch`) of the generated HTML
 documentation.
]]>
      </docs>
    </option>
    <option type='string' id='QCH_FILE' format='file' defval='' depends='GENERATE_QHP'>
      <docs>
<![CDATA[
 If the \ref cfg_qhg_location "QHG_LOCATION" tag is specified, the \c QCH_FILE tag can
 be used to specify the file name of the resulting `.qch` file.
 The path specified is relative to the HTML output folder.
]]>
      </docs>
    </option>
    <option type='string' id='QHP_NAMESPACE' format='string' defval='org.doxygen.Project' depends='GENERATE_QHP'>
      <docs>
<![CDATA[
 The \c QHP_NAMESPACE tag specifies the namespace to use when generating
 Qt Help Project output. For more information please see
 <a href="https://doc.qt.io/archives/qt-4.8/qthelpproject.html#namespace">Qt Help Project / Namespace</a>.
]]>
      </docs>
    </option>
    <option type='string' id='QHP_VIRTUAL_FOLDER' format='string' defval='doc' depends='GENERATE_QHP'>
      <docs>
<![CDATA[
 The \c QHP_VIRTUAL_FOLDER tag specifies the namespace to use when
 generating Qt Help Project output. For more information please see
 <a href="https://doc.qt.io/archives/qt-4.8/qthelpproject.html#virtual-folders">Qt Help Project / Virtual Folders</a>.
]]>
      </docs>
    </option>
    <option type='string' id='QHP_CUST_FILTER_NAME' format='string' defval='' depends='GENERATE_QHP'>
      <docs>
<![CDATA[
  If the \c QHP_CUST_FILTER_NAME tag is set, it specifies the name of a custom filter to add. For more information please see
  <a href="https://doc.qt.io/archives/qt-4.8/qthelpproject.html#custom-filters">Qt Help Project / Custom Filters</a>.
]]>
      </docs>
    </option>
    <option type='string' id='QHP_CUST_FILTER_ATTRS' format='string' defval='' depends='GENERATE_QHP'>
      <docs>
<![CDATA[
  The \c QHP_CUST_FILTER_ATTRS tag specifies the list of the attributes of the custom filter to add.
  For more information please see
  <a href="https://doc.qt.io/archives/qt-4.8/qthelpproject.html#custom-filters">Qt Help Project / Custom Filters</a>.
]]>
      </docs>
    </option>
    <option type='string' id='QHP_SECT_FILTER_ATTRS' format='string' defval='' depends='GENERATE_QHP'>
      <docs>
<![CDATA[
  The \c QHP_SECT_FILTER_ATTRS tag specifies the list of the attributes this project's filter section matches.
  <a href="https://doc.qt.io/archives/qt-4.8/qthelpproject.html#filter-attributes">Qt Help Project / Filter Attributes</a>.
]]>
      </docs>
    </option>
    <option type='string' id='QHG_LOCATION' format='file' defval='' depends='GENERATE_QHP'>
      <docs>
<![CDATA[
 The \c QHG_LOCATION tag can
 be used to specify the location (absolute path including file name) of
 Qt's qhelpgenerator.
 If non-empty Doxygen will try to run qhelpgenerator on the generated `.qhp` file.
]]>
      </docs>
    </option>
    <option type='bool' id='GENERATE_ECLIPSEHELP' defval='0' depends='GENERATE_HTML'>
      <docs>
<![CDATA[
 If the \c GENERATE_ECLIPSEHELP tag is set to \c YES, additional index files
 will be generated, together with the HTML files, they form an `Eclipse` help
 plugin.

 To install this plugin and make it available under the help contents
 menu in `Eclipse`, the contents of the directory containing the HTML and XML
 files needs to be copied into the plugins directory of eclipse. The name of
 the directory within the plugins directory should be the same as
 the \ref cfg_eclipse_doc_id "ECLIPSE_DOC_ID" value.

 After copying `Eclipse` needs to be restarted before the help appears.
]]>
      </docs>
    </option>
    <option type='string' id='ECLIPSE_DOC_ID' format='string' defval='org.doxygen.Project' depends='GENERATE_ECLIPSEHELP'>
      <docs>
<![CDATA[
 A unique identifier for the `Eclipse` help plugin. When installing the plugin
 the directory name containing the HTML and XML files should also have
 this name. Each documentation set should have its own identifier.
]]>
      </docs>
    </option>
    <option type='bool' id='DISABLE_INDEX' defval='0' depends='GENERATE_HTML'>
      <docs>
<![CDATA[
 If you want full control over the layout of the generated HTML pages it
 might be necessary to disable the index and replace it with your own.
 The \c DISABLE_INDEX tag can be used to turn on/off the condensed index (tabs) at
 top of each HTML page. A value of \c NO enables the index and the
 value \c YES disables it. Since the tabs in the index contain the same
 information as the navigation tree, you can set this option to \c YES if
 you also set \ref cfg_generate_treeview "GENERATE_TREEVIEW" to \c YES.
]]>
      </docs>
    </option>
    <option type='bool' id='GENERATE_TREEVIEW' defval='0' depends='GENERATE_HTML'>
      <docs>
<![CDATA[
 The \c GENERATE_TREEVIEW tag is used to specify whether a tree-like index
 structure should be generated to display hierarchical information.
 If the tag value is set to \c YES, a side panel will be generated
 containing a tree-like index structure (just like the one that
 is generated for HTML Help). For this to work a browser that supports
 JavaScript, DHTML, CSS and frames is required (i.e. any modern browser).
 Windows users are probably better off using the HTML help feature.

 Via custom style sheets (see \ref cfg_html_extra_stylesheet "HTML_EXTRA_STYLESHEET")
 one can further fine tune the look of the index (see \ref doxygen_finetune).
 As an example, the default style sheet generated by Doxygen has an
 example that shows how to put an image at the root of the tree instead of
 the \ref cfg_project_name "PROJECT_NAME".

 Since the tree basically has the same information as the tab index, you could
 consider setting \ref cfg_disable_index "DISABLE_INDEX" to \c YES when
 enabling this option.
]]>
      </docs>
    </option>
    <option type='bool' id='FULL_SIDEBAR' defval='0' depends='GENERATE_HTML'>
      <docs>
<![CDATA[
  When both \ref cfg_generate_treeview "GENERATE_TREEVIEW" and \ref cfg_disable_index "DISABLE_INDEX"
  are set to \c YES, then the
  \c FULL_SIDEBAR option determines if the side bar is limited to only the
  treeview area (value \c NO) or if it should extend to the full height of the
  window (value \c YES). Setting this to \c YES gives a layout similar to
  https://docs.readthedocs.io with more room for contents,
  but less room for the project logo, title, and description.

  If either \ref cfg_generate_treeview "GENERATE_TREEVIEW" or \ref cfg_disable_index "DISABLE_INDEX"
  is set to \c NO, this option
  has no effect.
]]>
      </docs>
    </option>
    <option type='int' id='ENUM_VALUES_PER_LINE' minval='0' maxval='20' defval='4' depends='GENERATE_HTML'>
      <docs>
<![CDATA[
 The \c ENUM_VALUES_PER_LINE tag can be used to set the number of enum values
 that Doxygen will group on one line in the generated HTML documentation.
 <br>Note that a value of 0 will completely suppress the enum values from
 appearing in the overview section.
]]>
      </docs>
    </option>
    <option type='bool' id='SHOW_ENUM_VALUES' defval='0'>
      <docs>
<![CDATA[
 When the \c SHOW_ENUM_VALUES tag is set doxygen will show the specified enumeration values
 besides the enumeration mnemonics.
]]>
      </docs>
    </option>
    <option type='int' id='TREEVIEW_WIDTH' minval='0' maxval='1500' defval='250' depends='GENERATE_HTML'>
      <docs>
<![CDATA[
 If the treeview is enabled (see \ref cfg_generate_treeview "GENERATE_TREEVIEW") then this tag can be
 used to set the initial width (in pixels) of the frame in which the tree
 is shown.
]]>
      </docs>
    </option>
    <option type='bool' id='EXT_LINKS_IN_WINDOW' defval='0' depends='GENERATE_HTML'>
      <docs>
<![CDATA[
 If the \c EXT_LINKS_IN_WINDOW option is set to \c YES, Doxygen will open
 links to external symbols imported via tag files in a separate window.
]]>
      </docs>
    </option>
    <option type='bool' id='OBFUSCATE_EMAILS' defval='1' depends='GENERATE_HTML'>
      <docs>
<![CDATA[
If the \c OBFUSCATE_EMAILS tag is set to \c YES, Doxygen will
obfuscate email addresses.
]]>
      </docs>
    </option>
    <option type='enum' id='HTML_FORMULA_FORMAT' defval='png' depends='GENERATE_HTML'>
      <docs>
<![CDATA[
 If the \c HTML_FORMULA_FORMAT option is set to \c svg, Doxygen will use the pdf2svg
 tool (see https://github.com/dawbarton/pdf2svg) or inkscape (see https://inkscape.org)
 to generate formulas as SVG images instead of
 PNGs for the HTML output. These images will generally look nicer at scaled resolutions.
]]>
      </docs>
      <value name="png" desc="(the default)"/>
      <value name="svg" desc="(looks nicer but requires the pdf2svg or inkscape tool)"/>
    </option>
    <option type='int' id='FORMULA_FONTSIZE' minval='8' maxval='50' defval='10' depends='GENERATE_HTML'>
      <docs>
<![CDATA[
 Use this tag to change the font size of \f$\mbox{\LaTeX}\f$ formulas included
 as images in the HTML documentation.
 When you change the font size after a successful Doxygen run you need
 to manually remove any `form_*.png` images from the HTML
 output directory to force them to be regenerated.
]]>
      </docs>
    </option>
    <option type='string' id='FORMULA_MACROFILE' format='file' defval=''>
      <docs>
<![CDATA[
 The \c FORMULA_MACROFILE can contain \f$\mbox{\LaTeX}\f$ `\newcommand` and
 `\renewcommand` commands to create new \f$\mbox{\LaTeX}\f$ commands to be used
 in formulas as building blocks.
 See the section \ref formulas for details.
]]>
      </docs>
    </option>
    <option type='bool' id='USE_MATHJAX' defval='0' depends='GENERATE_HTML'>
      <docs>
<![CDATA[
 Enable the \c USE_MATHJAX option to render \f$\mbox{\LaTeX}\f$ formulas using MathJax
 (see https://www.mathjax.org) which uses client side JavaScript for the
 rendering instead of using pre-rendered bitmaps. Use this if you do not
 have \f$\mbox{\LaTeX}\f$ installed or if you want to formulas look prettier in the HTML
 output. When enabled you may also need to install MathJax separately and
 configure the path to it using the \ref cfg_mathjax_relpath "MATHJAX_RELPATH"
 option.
]]>
      </docs>
    </option>
    <option type='enum' id='MATHJAX_VERSION' defval='MathJax_2' depends='USE_MATHJAX'>
      <docs>
<![CDATA[
 With \c MATHJAX_VERSION it is possible to specify the MathJax version to be used.
 Note that the different versions of MathJax have different requirements with regards to
 the different settings, so it is possible that also other MathJax settings have to be changed
 when switching between the different MathJax versions.
]]>
      </docs>
      <value name="MathJax_2"/>
      <value name="MathJax_3"/>
    </option>
    <option type='enum' id='MATHJAX_FORMAT' defval='HTML-CSS' depends='USE_MATHJAX'>
      <docs>
<![CDATA[
 When MathJax is enabled you can set the default output format to be used for
 the MathJax output.
 For more details about the output format see <a href="http://docs.mathjax.org/en/v2.7-latest/output.html">MathJax version 2</a>
 and <a href="http://docs.mathjax.org/en/latest/web/components/output.html">MathJax version 3</a>.
]]>
      </docs>
      <value name="HTML-CSS" desc="(which is slower, but has the best compatibility. This is the name for Mathjax version 2, for MathJax version 3 this will be translated into \c chtml)"/>
      <value name="NativeMML" desc="(i.e. MathML. Only supported for MathJax 2. For MathJax version 3 \c chtml will be used instead.)"/>
      <value name="chtml" desc="(This is the name for Mathjax version 3, for MathJax version 2 this will be translated into \c HTML-CSS)"/>
      <value name="SVG"/>
    </option>
    <option type='string' id='MATHJAX_RELPATH' format='string' depends='USE_MATHJAX'>
      <docs>
<![CDATA[
 When MathJax is enabled you need to specify the location relative to the
 HTML output directory using the \c MATHJAX_RELPATH option. The destination
 directory should contain the `MathJax.js` script. For instance, if the \c mathjax
 directory is located at the same level as the HTML output directory, then
 \c MATHJAX_RELPATH should be <code>../mathjax</code>. The default value points to
 the MathJax Content Delivery Network so you can quickly see the result without
 installing MathJax.  However, it is strongly recommended to install a local
 copy of MathJax from https://www.mathjax.org before deployment.

 The default value is:
 - in case of  MathJax version 2: https://cdn.jsdelivr.net/npm/mathjax@2
 - in case of  MathJax version 3: https://cdn.jsdelivr.net/npm/mathjax@3
]]>
      </docs>
    </option>
    <option type='list' id='MATHJAX_EXTENSIONS' format='string' depends='USE_MATHJAX'>
      <docs>
<![CDATA[
 The \c MATHJAX_EXTENSIONS tag can be used to specify one or more MathJax extension
 names that should be enabled during MathJax rendering. For example for MathJax version 2
 (see https://docs.mathjax.org/en/v2.7-latest/tex.html#tex-and-latex-extensions):
\verbatim
MATHJAX_EXTENSIONS     = TeX/AMSmath TeX/AMSsymbols
\endverbatim
For example for MathJax version 3 (see http://docs.mathjax.org/en/latest/input/tex/extensions/index.html):
\verbatim
MATHJAX_EXTENSIONS     = ams
\endverbatim
]]>
      </docs>
    </option>
    <option type='string' id='MATHJAX_CODEFILE' format='string' depends='USE_MATHJAX'>
      <docs>
<![CDATA[
 The \c MATHJAX_CODEFILE tag can be used to specify a file with JavaScript
 pieces of code that will be used on startup of the MathJax code.
 See
<a href="http://docs.mathjax.org/en/v2.7-latest/output.html">the MathJax site</a>
 for more details.
]]>
      </docs>
      <docs doxywizard='0' doxyfile='0'>
<![CDATA[
 As an example to disable the "Math Renderer" menu item in the "Math
 Settings" menu of MathJax:
\verbatim
MATHJAX_CODEFILE = disableRenderer.js
\endverbatim
  with in the file <code>disableRenderer.js</code>:
\verbatim
  MathJax.Hub.Config({
   menuSettings: {
    showRenderer: false,
   }
  });
\endverbatim
]]>
      </docs>
      <docs documentation='0'>
<![CDATA[
 For an example see the documentation.
]]>
      </docs>
    </option>
    <option type='bool' id='SEARCHENGINE' defval='1' depends='GENERATE_HTML'>
      <docs>
<![CDATA[
 When the \c SEARCHENGINE tag is enabled Doxygen will generate a search box
 for the HTML output. The underlying search engine uses JavaScript
 and DHTML and should work on any modern browser. Note that when using
 HTML help (\ref cfg_generate_htmlhelp "GENERATE_HTMLHELP"),
 Qt help (\ref cfg_generate_qhp "GENERATE_QHP"), or docsets
 (\ref cfg_generate_docset "GENERATE_DOCSET") there is already a search
 function so this one should typically be disabled. For large projects
 the JavaScript based search engine can be slow, then enabling
 \ref cfg_server_based_search "SERVER_BASED_SEARCH" may provide a
 better solution.

 It is possible to search using the keyboard;
 to jump to the search box use <code>\<access key\> + S</code> (what the <code>\<access key\></code> is
 depends on the OS and browser, but it is typically <code>\<CTRL\></code>, <code>\<ALT\></code>/<code>\<option\></code>, or both).
 Inside the search box use the <code>\<cursor down key\></code> to jump into the search
 results window, the results can be navigated using the <code>\<cursor keys\></code>.
 Press <code>\<Enter\></code> to select an item or <code>\<escape\></code> to cancel the search. The
 filter options can be selected when the cursor is inside the search box
 by pressing <code>\<Shift\>+\<cursor down\></code>. Also here use the <code>\<cursor keys\></code> to
 select a filter and <code>\<Enter\></code> or <code>\<escape\></code> to activate or cancel the filter option.
]]>
      </docs>
    </option>
    <option type='bool' id='SERVER_BASED_SEARCH' defval='0' depends='SEARCHENGINE'>
      <docs>
<![CDATA[
When the \c SERVER_BASED_SEARCH tag is enabled the search engine will be
implemented using a web server instead of a web client using JavaScript.

There are two flavors of web server based searching depending on the
\ref cfg_external_search "EXTERNAL_SEARCH" setting. When disabled,
Doxygen will generate a PHP script for searching and an index file used
by the script. When \ref cfg_external_search "EXTERNAL_SEARCH" is
enabled the indexing and searching needs to be provided by external tools.
See the section \ref extsearch for details.
]]>
      </docs>
    </option>
    <option type='bool' id='EXTERNAL_SEARCH' defval='0' depends='SEARCHENGINE'>
      <docs>
<![CDATA[
 When \c EXTERNAL_SEARCH tag is enabled Doxygen will no longer generate the PHP
 script for searching. Instead the search results are written to an XML file
 which needs to be processed by an external indexer. Doxygen will invoke an
 external search engine pointed to by the
 \ref cfg_searchengine_url "SEARCHENGINE_URL" option to obtain
 the search results.
 <br>Doxygen ships with an example indexer (\c doxyindexer) and
 search engine (<code>doxysearch.cgi</code>) which are based on the open source search
 engine library <a href="https://xapian.org/">Xapian</a>.
 <br>See the section \ref extsearch for details.
]]>
      </docs>
    </option>
    <option type='string' id='SEARCHENGINE_URL' format='string' defval='' depends='SEARCHENGINE'>
      <docs>
<![CDATA[
 The \c SEARCHENGINE_URL should point to a search engine hosted by a web server
 which will return the search results when \ref cfg_external_search "EXTERNAL_SEARCH"
 is enabled.
 <br>Doxygen ships with an example indexer (\c doxyindexer) and
 search engine (<code>doxysearch.cgi</code>) which are based on the open source search
 engine library <a href="https://xapian.org/">Xapian</a>.
 See the section \ref extsearch for details.
]]>
      </docs>
    </option>
    <option type='string' id='SEARCHDATA_FILE' format='file' defval='searchdata.xml' depends='SEARCHENGINE'>
      <docs>
<![CDATA[
When \ref cfg_server_based_search "SERVER_BASED_SEARCH" and
\ref cfg_external_search "EXTERNAL_SEARCH" are both enabled the unindexed
search data is written to a file for indexing by an external tool. With the
\c SEARCHDATA_FILE tag the name of this file can be specified.
]]>
      </docs>
    </option>
    <option type='string' id='EXTERNAL_SEARCH_ID' format='string' defval='' depends='SEARCHENGINE'>
      <docs>
<![CDATA[
When \ref cfg_server_based_search "SERVER_BASED_SEARCH" and
\ref cfg_external_search "EXTERNAL_SEARCH" are both enabled the
\c EXTERNAL_SEARCH_ID tag can be used as an identifier for the project. This is
useful in combination with \ref cfg_extra_search_mappings "EXTRA_SEARCH_MAPPINGS"
to search through multiple projects and redirect the results back to the right project.
]]>
      </docs>
    </option>
    <option type='list' id='EXTRA_SEARCH_MAPPINGS' format='string' depends='SEARCHENGINE'>
      <docs>
<![CDATA[
 The \c EXTRA_SEARCH_MAPPINGS tag can be used to enable searching through Doxygen
 projects other than the one defined by this configuration file, but that are
 all added to the same external search index. Each project needs to have a
 unique id set via \ref cfg_external_search_id "EXTERNAL_SEARCH_ID".
 The search mapping then maps the id of to a relative location where the
 documentation can be found.

 The format is:
\verbatim
EXTRA_SEARCH_MAPPINGS = tagname1=loc1 tagname2=loc2 ...
\endverbatim
]]>
      </docs>
    </option>
  </group>
  <group name='LaTeX' docs='Configuration options related to the LaTeX output'>
    <option type='bool' id='GENERATE_LATEX' defval='1'>
      <docs>
<![CDATA[
 If the \c GENERATE_LATEX tag is set to \c YES, Doxygen will
 generate \f$\mbox{\LaTeX}\f$ output.
]]>
      </docs>
    </option>
    <option type='string' id='LATEX_OUTPUT' format='dir' defval='latex' depends='GENERATE_LATEX'>
      <docs>
<![CDATA[
 The \c LATEX_OUTPUT tag is used to specify where the \f$\mbox{\LaTeX}\f$
 docs will be put.
 If a relative path is entered the value of \ref cfg_output_directory "OUTPUT_DIRECTORY" will be
 put in front of it.
]]>
      </docs>
    </option>
    <option type='string' id='LATEX_CMD_NAME' format='file' defval='' depends='GENERATE_LATEX'>
      <docs>
<![CDATA[
 The \c LATEX_CMD_NAME tag can be used to specify the \f$\mbox{\LaTeX}\f$ command name to be invoked.
 <br>Note that when  not enabling \ref cfg_use_pdflatex "USE_PDFLATEX" the default is \c latex when
 enabling \ref cfg_use_pdflatex "USE_PDFLATEX" the default is \c pdflatex and when in the later case
 \c latex is chosen this is overwritten by \c pdflatex. For specific output languages the default can
 have been set differently, this depends on the implementation of the output language.
]]>
      </docs>
    </option>
    <option type='string' id='MAKEINDEX_CMD_NAME' format='file' defval='makeindex' depends='GENERATE_LATEX'>
      <docs>
<![CDATA[
 The \c MAKEINDEX_CMD_NAME tag can be used to specify the command name to
 generate index for \f$\mbox{\LaTeX}\f$.

 @note This tag is used in the `Makefile` / `make.bat`.
 \sa  \ref cfg_latex_makeindex_cmd "LATEX_MAKEINDEX_CMD" for the part in the generated output file (`.tex`).
]]>
      </docs>
    </option>
    <option type='string' id='LATEX_MAKEINDEX_CMD' defval='makeindex' depends='GENERATE_LATEX'>
      <docs>
<![CDATA[
 The \c LATEX_MAKEINDEX_CMD tag can be used to specify the command name to
 generate index for \f$\mbox{\LaTeX}\f$. In case there is no backslash (`\`) as first character it
 will be automatically added in the \f$\mbox{\LaTeX}\f$ code.

 @note This tag is used in the generated output file (`.tex`).
 \sa  \ref cfg_makeindex_cmd_name "MAKEINDEX_CMD_NAME" for the part in the `Makefile` / `make.bat`.
]]>
      </docs>
    </option>
    <option type='bool' id='COMPACT_LATEX' defval='0' depends='GENERATE_LATEX'>
      <docs>
<![CDATA[
 If the \c COMPACT_LATEX tag is set to \c YES, Doxygen generates more compact
 \f$\mbox{\LaTeX}\f$ documents. This may be useful for small projects and may help to
 save some trees in general.
]]>
      </docs>
    </option>
    <option type='enum' id='PAPER_TYPE' defval='a4' depends='GENERATE_LATEX'>
      <docs>
<![CDATA[
 The \c PAPER_TYPE tag can be used to set the paper type that is used
 by the printer.
]]>
      </docs>
      <value name='a4' desc='(210 x 297 mm)'/>
      <value name='letter' desc='(8.5 x 11 inches)'/>
      <value name='legal' desc='(8.5 x 14 inches)'/>
      <value name='executive' desc='(7.25 x 10.5 inches)'/>
    </option>
    <option type='list' id='EXTRA_PACKAGES' format='string' depends='GENERATE_LATEX'>
      <docs>
<![CDATA[
 The \c EXTRA_PACKAGES tag can be used to specify one or more \f$\mbox{\LaTeX}\f$
 package names that should be included in the \f$\mbox{\LaTeX}\f$ output. The package
 can be specified just by its name or with the correct syntax as to be used with the
 \f$\mbox{\LaTeX}\f$ `\usepackage` command.

 To get the `times` font for instance you can specify :
\verbatim
  EXTRA_PACKAGES=times
or
  EXTRA_PACKAGES={times}
\endverbatim
 To use the option `intlimits` with the `amsmath` package you can specify:
\verbatim
   EXTRA_PACKAGES=[intlimits]{amsmath}
\endverbatim
 If left blank no extra packages will be included.
]]>
      </docs>
    </option>
    <option type='string' id='LATEX_HEADER' format='file' defval='' depends='GENERATE_LATEX'>
      <docs>
<![CDATA[
 The \c LATEX_HEADER tag can be used to specify a user-defined \f$\mbox{\LaTeX}\f$
 header for the generated \f$\mbox{\LaTeX}\f$ document.
 The header should contain everything until the first chapter.
 If it is left blank Doxygen will generate a
 standard header.

 It is highly recommended to start with a default header using
\verbatim
doxygen -w latex new_header.tex new_footer.tex new_stylesheet.sty
\endverbatim
 and then modify the file \c new_header.tex.

 See also section \ref doxygen_usage for information on how to generate
 the default header that Doxygen normally uses.

 <br>Note: Only use a user-defined header if you know what you are doing!

 @note The header is subject to change so you typically
 have to regenerate the default header when upgrading to a newer version of
 Doxygen.
 The following commands have a special meaning inside the header (and footer):
]]>
      </docs>
      <docs doxywizard='0' doxyfile='0'>
<![CDATA[
 <dl>
 <dt><code>$title</code><dd>will be replaced with the project name.
 <dt><code>$datetime</code><dd>will be replaced with the current date and time.
 <dt><code>$date</code><dd>will be replaced with the current date.
 <dt><code>$time</code><dd>will be replaced with the current time.
 <dt><code>$year</code><dd>will be replaces with the current year.
 <dt><code>$showdate(<format>)</code><dd>will be replaced with the current date
           and time according to the format as specified by `<format>`. The
           `<format>` follows the rules as specified for the
           \ref cmdshowdate "\\showdate" command with the exception that no `)`
           is allowed in the `<format>`.
 <dt><code>$doxygenversion</code><dd>will be replaced with the version of Doxygen
 <dt><code>$projectname</code><dd>will be replaced with the name of
           the project (see \ref cfg_project_name "PROJECT_NAME")
 <dt><code>$projectnumber</code><dd>will be replaced with the project number
           (see \ref cfg_project_number "PROJECT_NUMBER")
 <dt><code>$projectbrief</code><dd>will be replaced with the project brief
           description (see \ref cfg_project_brief "PROJECT_BRIEF")
 <dt><code>$projectlogo</code><dd>will be replaced with the project logo
           (see \ref cfg_project_logo "PROJECT_LOGO")
 <dt><code>$latexdocumentpre</code><dd>will be replaced by an output language dependent setting
           e.g. embed the entire document in a special environment (for Chinese, Japanese etc.)
           Commonly used together with `$latexdocumentpost` in the footer.
 <dt><code>$latexdocumentpost</code><dd>will be replaced by an output language dependent setting
           e.g. embed the entire document in a special environment (for Chinese, Japanese etc.)
           Commonly used together with `$latexdocumentpre` in the header.
 <dt><code>$generatedby</code><dd>will be replaced with the output language dependent
           version of the text "Generated by" or when the
           \ref cfg_timestamp "TIMESTAMP" is set by the output language
           dependent version of the text &quot;Generated on `$datetime` for `$projectname` by&quot;.
 <dt><code>$latexcitereference</code><dd>will be replaced by the output language dependent$
           version of the word "Bibliography".
           This setting is typically used in combination with the block name `CITATIONS_PRESENT`.
 <dt><code>$latexbibstyle</code><dd>will be replaced with the latex bib style to be used as
           set by \ref cfg_latex_bib_style "LATEX_BIB_STYLE", in case nothing is set the bib style
           `plain` is used.
           This setting is typically used in combination with the block name `CITATIONS_PRESENT`.
 <dt><code>$latexbibfiles</code><dd>will be replaced by the comma separated list of `bib`. files
           as set by \ref cfg_cite_bib_files "CITE_BIB_FILES" (when necessary a missing `.bib` is
           automatically added).
           This setting is typically used in combination with the block name `CITATIONS_PRESENT`.
 <dt><code>$papertype</code><dd>will be replaced by the paper type as set in
           \ref cfg_paper_type "PAPER_TYPE" and the word "paper" is directly appended to it to have
           a correct \f$\mbox{\LaTeX}\f$ paper type.
 <dt><code>$langISO</code><dd>will be replaced by the ISO language name.
 <dt><code>$languagesupport</code><dd>will be replaced by an output language dependent setting
           of packages required for translating terms of the specified language.
 <dt><code>$latexfontenc</code><dd>will be replaced by an output language dependent setting
           of the fontencoding to be used.
           This setting is typically used in combination with the block name `LATEX_FONTENC`.
 <dt><code>$latexfont</code><dd>will be replaced by an output language dependent setting
           of the fonts to be used.
 <dt><code>$latexemojidirectory</code><dd>will be replaced by the directory as set in
           \ref cfg_latex_emoji_directory "LATEX_EMOJI_DIRECTORY" with the backslashes replaced by
           forward slashes (so usable by \f$\mbox{\LaTeX}\f$). In case the
           \ref cfg_latex_emoji_directory "LATEX_EMOJI_DIRECTORY" is
           empty, the current directory will be used.
 <dt><code>$makeindex</code><dd>will be replaced by the command as set in
           \ref cfg_latex_makeindex_cmd "LATEX_MAKEINDEX_CMD". Then the command doesn't start with
           a backslash, a backslash is automatically prepended. In case the setting is empty the
           command `\makeindex` is used.
 <dt><code>$extralatexpackages</code><dd>will be replaced by commands for using the packages set
           in \ref cfg_extra_packages "EXTRA_PACKAGES".
 <dt><code>$extralatexstylesheet</code><dd>will be replaced by commands for using the packages set
           in \ref cfg_latex_extra_stylesheet "LATEX_EXTRA_STYLESHEET" (when the extension is the default
           extension, `.sty`, this extension is stripped for the package name).
 <dt><code>$latexspecialformulachars</code><dd>will be replaced by the code for some special
           unicode characters that are commonly used (i.e. superscript minus, superscript 2 and superscript 3)
 <dt><code>$formulamacrofile</code><dd>will be replaced by the name of the file as set
           in \ref cfg_formula_macrofile "FORMULA_MACROFILE".
           This setting is typically used in combination with the block name `FORMULA_MACROFILE`.
 </dl>

To cope with differences in the layout of the header and footer that depend on
 configuration settings, the header and footer can also contain special blocks that
 will be copied to the output or skipped depending on the configuration.
 Such blocks have the following form:
\verbatim
 %%BEGIN BLOCKNAME
 Some context copied when condition BLOCKNAME holds
 %%END BLOCKNAME
 %%BEGIN !BLOCKNAME
 Some context copied when condition BLOCKNAME does not hold
 %%END !BLOCKNAME
\endverbatim
The following block names are set based on the used settings in the
 configuration file:
 <dl>
 <dt><code>COMPACT_LATEX</code><dd>Content within this block is copied to the output
     when the \ref cfg_compact_latex "COMPACT_LATEX" option is enabled.
 <dt><code>PDF_HYPERLINKS</code><dd>Content within this block is copied to the output
     when the \ref cfg_pdf_hyperlinks "PDF_HYPERLINKS" option is enabled.
 <dt><code>USE_PDFLATEX</code><dd>Content within this block is copied to the output
     when the \ref cfg_use_pdflatex "USE_PDFLATEX" option is enabled.
 <dt><code>LATEX_BATCHMODE</code><dd>Content within this block is copied to the output
     when the \ref cfg_latex_batchmode "LATEX_BATCHMODE" option is enabled.
 <dt><code>TIMESTAMP</code><dd>Content within this block is copied to the output
     when the \ref cfg_timestamp "TIMESTAMP" option is enabled.
 </dl>
The following block names are set based on the fact whether or not the tag has a
 value in the used configuration file:
 <dl>
 <dt><code>LATEX_FONTENC</code><dd>Content within this block is copied to the output
     when the Doxygen latex translator function returns a value for the font encoding
     to be used. It is to be used in combination with the above mentioned `$latexfontenc`.
 <dt><code>FORMULA_MACROFILE</code><dd>Content within this block is copied to the output
     when the \ref cfg_formula_macrofile "FORMULA_MACROFILE" option is not empty. It is
     to be used in combination with the above mentioned `$formulamacrofile`.
 </dl>
The following block name is set based on whether or not a feature is used in the
 documentation:
 <dl>
 <dt><code>CITATIONS_PRESENT</code><dd>Content within this block is copied to the output
     when in the documentation citations are present and the relevant .. are present.
     It is to be used in combination with the above mentioned `$latexcitereference`,
     `$latexbibstyle` and `$latexbibfiles`.
 </dl>
]]>
      </docs>
      <docs documentation='0'>
<![CDATA[
 For a description of the possible markers and block names see the documentation.
]]>
      </docs>
    </option>
    <option type='string' id='LATEX_FOOTER' format='file' defval='' depends='GENERATE_LATEX'>
      <docs>
<![CDATA[
 The \c LATEX_FOOTER tag can be used to specify a user-defined \f$\mbox{\LaTeX}\f$ footer for
 the generated \f$\mbox{\LaTeX}\f$ document. The footer should contain everything after
 the last chapter. If it is left blank Doxygen will generate a
 standard footer.

 See \ref cfg_latex_header "LATEX_HEADER" for more information on
 how to generate a default footer and what special commands can be
 used inside the footer.

 See also section \ref doxygen_usage for information on how to generate
 the default footer that Doxygen normally uses.

 Note: Only use a user-defined footer if you know what you are doing!
]]>
      </docs>
    </option>
    <option type='list' id='LATEX_EXTRA_STYLESHEET' format='file' defval='' depends='GENERATE_LATEX'>
      <docs>
<![CDATA[
 The \c LATEX_EXTRA_STYLESHEET tag can be used to specify additional
 user-defined \f$\mbox{\LaTeX}\f$ style sheets that are included after the standard
 style sheets created by Doxygen. Using this option one can overrule
 certain style aspects. Doxygen will copy the style sheet files to
 the output directory.
 \note The order of the extra style sheet files is of importance (e.g. the last
 style sheet in the list overrules the setting of the previous ones in the list).
]]>
      </docs>
    </option>
    <option type='list' id='LATEX_EXTRA_FILES' format='file' depends='GENERATE_LATEX'>
      <docs>
<![CDATA[
 The \c LATEX_EXTRA_FILES tag can be used to specify one or more extra images
 or other source files which should be copied to the \ref cfg_latex_output "LATEX_OUTPUT"
 output directory.
 Note that the files will be copied as-is; there are no commands or markers
 available.
]]>
      </docs>
    </option>
    <option type='bool' id='PDF_HYPERLINKS' defval='1' depends='GENERATE_LATEX'>
      <docs>
<![CDATA[
 If the \c PDF_HYPERLINKS tag is set to \c YES, the \f$\mbox{\LaTeX}\f$ that
 is generated is prepared for conversion to PDF (using \c ps2pdf or \c pdflatex).
 The PDF file will
 contain links (just like the HTML output) instead of page references.
 This makes the output suitable for online browsing using a PDF viewer.
]]>
      </docs>
    </option>
    <option type='bool' id='USE_PDFLATEX' defval='1' depends='GENERATE_LATEX'>
      <docs>
<![CDATA[
 If the \c USE_PDFLATEX tag is set to \c YES, Doxygen will use the engine
 as specified with \ref cfg_latex_cmd_name "LATEX_CMD_NAME"
 to generate the PDF file directly from the \f$\mbox{\LaTeX}\f$
 files.  Set this option to \c YES, to get a higher quality PDF documentation.
<br>
 See also section \ref cfg_latex_cmd_name "LATEX_CMD_NAME" for selecting the engine.
]]>
      </docs>
    </option>
    <option type='enum' id='LATEX_BATCHMODE' defval='NO' depends='GENERATE_LATEX'>
      <docs>
<![CDATA[
 The \c LATEX_BATCHMODE tag signals the behavior of \f$\mbox{\LaTeX}\f$ in case of an error.
]]>
      </docs>
      <value name="NO" desc='same as ERROR_STOP' />
      <value name="YES" desc='same as BATCH' />
      <value name="BATCH" desc='In batch mode nothing is printed on the terminal, errors are scrolled as if \&lt;return\&gt; is hit at every error; missing files that TeX tries to input or request from keyboard input (\\read on a not open input stream) cause the job to abort' />
      <value name="NON_STOP" desc='In nonstop mode the diagnostic message will appear on the terminal, but there is no possibility of user interaction just like in batch mode' />
      <value name="SCROLL" desc='In scroll mode, TeX will stop only for missing files to input or if keyboard input is necessary' />
      <value name="ERROR_STOP" desc='In errorstop mode, TeX will stop at each error, asking for user intervention' />
    </option>
    <option type='bool' id='LATEX_HIDE_INDICES' defval='0' depends='GENERATE_LATEX'>
      <docs>
<![CDATA[
 If the \c LATEX_HIDE_INDICES tag is set to \c YES then Doxygen will not
 include the index chapters (such as File Index, Compound Index, etc.)
 in the output.
]]>
      </docs>
    </option>
    <option type='string' id='LATEX_BIB_STYLE' format='string' defval='plainnat' depends='GENERATE_LATEX'>
      <docs>
<![CDATA[
 The \c LATEX_BIB_STYLE tag can be used to specify the style to use for the
 bibliography, e.g. \c plainnat, or \c ieeetr.
 See https://en.wikipedia.org/wiki/BibTeX and \ref cmdcite "\\cite"
 for more info.
]]>
      </docs>
    </option>
    <option type='string' id='LATEX_EMOJI_DIRECTORY' format='dir' defval='' depends='GENERATE_LATEX'>
      <docs>
<![CDATA[
 The \c LATEX_EMOJI_DIRECTORY tag is used to specify the (relative or absolute)
 path from which the emoji images will be read.
 If a relative path is entered, it will be relative to the \ref cfg_latex_output "LATEX_OUTPUT"
 directory. If left blank the \ref cfg_latex_output "LATEX_OUTPUT" directory will be used.
]]>
      </docs>
    </option>
  </group>
  <group name='RTF' docs='Configuration options related to the RTF output'>
    <option type='bool' id='GENERATE_RTF' defval='0'>
      <docs>
<![CDATA[
 If the \c GENERATE_RTF tag is set to \c YES, Doxygen will generate RTF output.
 The RTF output is optimized for Word 97 and may not look too pretty with
 other RTF readers/editors.
]]>
      </docs>
    </option>
    <option type='string' id='RTF_OUTPUT' format='dir' defval='rtf' depends='GENERATE_RTF'>
      <docs>
<![CDATA[
 The \c RTF_OUTPUT tag is used to specify where the RTF docs will be put.
 If a relative path is entered the value of \ref cfg_output_directory "OUTPUT_DIRECTORY" will be
 put in front of it.
]]>
      </docs>
    </option>
    <option type='bool' id='COMPACT_RTF' defval='0' depends='GENERATE_RTF'>
      <docs>
<![CDATA[
 If the \c COMPACT_RTF tag is set to \c YES, Doxygen generates more compact
 RTF documents. This may be useful for small projects and may help to
 save some trees in general.
]]>
      </docs>
    </option>
    <option type='bool' id='RTF_HYPERLINKS' defval='0' depends='GENERATE_RTF'>
      <docs>
<![CDATA[
 If the \c RTF_HYPERLINKS tag is set to \c YES, the RTF that is generated
 will contain hyperlink fields. The RTF file will
 contain links (just like the HTML output) instead of page references.
 This makes the output suitable for online browsing using Word or some other
 Word compatible readers that support those fields.

 <br>Note: WordPad (write) and others do not support links.
]]>
      </docs>
    </option>
    <option type='string' id='RTF_STYLESHEET_FILE' format='file' defval='' depends='GENERATE_RTF'>
      <docs>
<![CDATA[
 Load stylesheet definitions from file. Syntax is similar to Doxygen's
 configuration file, i.e. a series of assignments. You only have to provide
 replacements, missing definitions are set to their default value.
<br>
 See also section \ref doxygen_usage for information on how to generate
 the default style sheet that Doxygen normally uses.

]]>
      </docs>
    </option>
    <option type='string' id='RTF_EXTENSIONS_FILE' format='file' defval='' depends='GENERATE_RTF'>
      <docs>
<![CDATA[
 Set optional variables used in the generation of an RTF document.
 Syntax is similar to Doxygen's configuration file.
 A template extensions file can be generated using
 <code>doxygen -e rtf extensionFile</code>.
]]>
      </docs>
    </option>
    <option type='list' id='RTF_EXTRA_FILES' format='file' depends='GENERATE_RTF'>
      <docs>
<![CDATA[
 The \c RTF_EXTRA_FILES tag can be used to specify one or more extra images
 or other source files which should be copied to the \ref cfg_rtf_output "RTF_OUTPUT"
 output directory.
 Note that the files will be copied as-is; there are no commands or markers
 available.
]]>
      </docs>
    </option>
  </group>
  <group name='Man' docs='Configuration options related to the man page output'>
    <option type='bool' id='GENERATE_MAN' defval='0'>
      <docs>
<![CDATA[
 If the \c GENERATE_MAN tag is set to \c YES, Doxygen will
 generate man pages for classes and files.
]]>
      </docs>
    </option>
    <option type='string' id='MAN_OUTPUT' format='dir' defval='man' depends='GENERATE_MAN'>
      <docs>
<![CDATA[
 The \c MAN_OUTPUT tag is used to specify where the man pages will be put.
 If a relative path is entered the value of \ref cfg_output_directory "OUTPUT_DIRECTORY" will be
 put in front of it.
 A directory \c man3 will be created inside the directory specified by
 \c MAN_OUTPUT.
]]>
      </docs>
    </option>
    <option type='string' id='MAN_EXTENSION' format='string' defval='.3' depends='GENERATE_MAN'>
      <docs>
<![CDATA[
 The \c MAN_EXTENSION tag determines the extension that is added to
 the generated man pages. In case
 the manual section does not start with a number, the number 3 is prepended.
 The dot (.) at the beginning of the \c MAN_EXTENSION tag is optional.
]]>
      </docs>
    </option>
    <option type='string' id='MAN_SUBDIR' format='string' defval='' depends='GENERATE_MAN'>
      <docs>
<![CDATA[
 The \c MAN_SUBDIR tag determines the name of the directory created within \c MAN_OUTPUT
 in which the man pages are placed. If defaults to man followed by \c MAN_EXTENSION
 with the initial . removed.
]]>
      </docs>
    </option>
    <option type='bool' id='MAN_LINKS' defval='0' depends='GENERATE_MAN'>
      <docs>
<![CDATA[
 If the \c MAN_LINKS tag is set to \c YES and Doxygen generates man output,
 then it will generate one additional man file for each entity documented in
 the real man page(s). These additional files only source the real man page,
 but without them the \c man command would be unable to find the correct page.
]]>
      </docs>
    </option>
  </group>
  <group name='XML' docs='Configuration options related to the XML output'>
    <option type='bool' id='GENERATE_XML' defval='0'>
      <docs>
<![CDATA[
 If the \c GENERATE_XML tag is set to \c YES, Doxygen will
 generate an XML file that captures the structure of
 the code including all documentation.
]]>
      </docs>
    </option>
    <option type='string' id='XML_OUTPUT' format='dir' defval='xml' depends='GENERATE_XML'>
      <docs>
<![CDATA[
 The \c XML_OUTPUT tag is used to specify where the XML pages will be put.
 If a relative path is entered the value of \ref cfg_output_directory "OUTPUT_DIRECTORY" will be
 put in front of it.
]]>
      </docs>
    </option>
    <option type='bool' id='XML_PROGRAMLISTING' defval='1' depends='GENERATE_XML'>
      <docs>
<![CDATA[
 If the \c XML_PROGRAMLISTING tag is set to \c YES, Doxygen will
 dump the program listings (including syntax highlighting
 and cross-referencing information) to the XML output. Note that
 enabling this will significantly increase the size of the XML output.
]]>
      </docs>
    </option>
    <option type='bool' id='XML_NS_MEMB_FILE_SCOPE' defval='0' depends='GENERATE_XML'>
      <docs>
<![CDATA[
 If the \c XML_NS_MEMB_FILE_SCOPE tag is set to \c YES, Doxygen
 will include namespace members in file scope as well, matching the HTML
 output.
]]>
      </docs>
    </option>
  </group>
  <group name='Docbook' docs='Configuration options related to the DOCBOOK output'>
    <option type='bool' id='GENERATE_DOCBOOK' defval='0'>
      <docs>
<![CDATA[
If the \c GENERATE_DOCBOOK tag is set to \c YES, Doxygen will generate Docbook files
that can be used to generate PDF.
]]>
      </docs>
    </option>
    <option type='string' id='DOCBOOK_OUTPUT' format='dir' defval='docbook' depends='GENERATE_DOCBOOK'>
      <docs>
<![CDATA[
The \c DOCBOOK_OUTPUT tag is used to specify where the Docbook pages will be put.
If a relative path is entered the value of \ref cfg_output_directory "OUTPUT_DIRECTORY" will be put in
front of it.
]]>
      </docs>
    </option>
  </group>
  <group name='AutoGen' docs='Configuration options for the AutoGen Definitions output'>
    <option type='bool' id='GENERATE_AUTOGEN_DEF' defval='0'>
      <docs>
<![CDATA[
 If the \c GENERATE_AUTOGEN_DEF tag is set to \c YES, Doxygen will
 generate an AutoGen Definitions (see https://autogen.sourceforge.net/) file
 that captures the structure of the code including all
 documentation. Note that this feature is still experimental
 and incomplete at the moment.
]]>
      </docs>
    </option>
  </group>
  <group name='Sqlite3' docs='Configuration options related to Sqlite3 output'>
    <option type='bool' id='GENERATE_SQLITE3' defval='0'>
      <docs>
<![CDATA[
If the \c GENERATE_SQLITE3 tag is set to \c YES Doxygen will generate a
\c Sqlite3 database with symbols found by Doxygen stored in tables.
]]>
      </docs>
    </option>
    <option type='string' id='SQLITE3_OUTPUT' format='dir' defval='sqlite3' depends='GENERATE_SQLITE3'>
      <docs>
<![CDATA[
The \c SQLITE3_OUTPUT tag is used to specify where the \c Sqlite3 database will be put.
If a relative path is entered the value of \ref cfg_output_directory "OUTPUT_DIRECTORY" will be
put in front of it.
]]>
      </docs>
    </option>
    <option type='bool' id='SQLITE3_RECREATE_DB' defval='1' depends='GENERATE_SQLITE3'>
      <docs>
<![CDATA[
The \c SQLITE3_RECREATE_DB tag is set to \c YES, the existing doxygen_sqlite3.db
database file will be recreated with each Doxygen run.
If set to \c NO, Doxygen will warn if a database file is already found and not modify it.
]]>
      </docs>
    </option>

  </group>
  <group name='PerlMod' docs='Configuration options related to the Perl module output'>
    <option type='bool' id='GENERATE_PERLMOD' defval='0'>
      <docs>
<![CDATA[
 If the \c GENERATE_PERLMOD tag is set to \c YES, Doxygen will
 generate a Perl module file that captures the structure of
 the code including all documentation.
 <br>Note that this
 feature is still experimental and incomplete at the
 moment.
]]>
      </docs>
    </option>
    <option type='bool' id='PERLMOD_LATEX' defval='0' depends='GENERATE_PERLMOD'>
      <docs>
<![CDATA[
 If the \c PERLMOD_LATEX tag is set to \c YES, Doxygen will generate
 the necessary \c Makefile rules, \c Perl scripts and \f$\mbox{\LaTeX}\f$ code to be able
 to generate PDF and DVI output from the Perl module output.
]]>
      </docs>
    </option>
    <option type='bool' id='PERLMOD_PRETTY' defval='1' depends='GENERATE_PERLMOD'>
      <docs>
<![CDATA[
 If the \c PERLMOD_PRETTY tag is set to \c YES, the Perl module output will be
 nicely formatted so it can be parsed by a human reader.  This is useful
 if you want to understand what is going on. On the other hand, if this
 tag is set to \c NO, the size of the Perl module output will be much smaller
 and Perl will parse it just the same.
]]>
      </docs>
    </option>
    <option type='string' id='PERLMOD_MAKEVAR_PREFIX' format='string' defval='' depends='GENERATE_PERLMOD'>
      <docs>
<![CDATA[
 The names of the make variables in the generated `doxyrules.make` file
 are prefixed with the string contained in \c PERLMOD_MAKEVAR_PREFIX.
 This is useful so different `doxyrules.make` files included by the same
 `Makefile` don't overwrite each other's variables.
]]>
      </docs>
    </option>
  </group>
  <group name='Preprocessor' docs='Configuration options related to the preprocessor'>
    <option type='bool' id='ENABLE_PREPROCESSING' defval='1'>
      <docs>
<![CDATA[
 If the \c ENABLE_PREPROCESSING tag is set to \c YES, Doxygen will
 evaluate all C-preprocessor directives found in the sources and include
 files.
]]>
      </docs>
    </option>
    <option type='bool' id='MACRO_EXPANSION' defval='0' depends='ENABLE_PREPROCESSING'>
      <docs>
<![CDATA[
 If the \c MACRO_EXPANSION tag is set to \c YES, Doxygen will expand all macro
 names in the source code. If set to \c NO, only conditional
 compilation will be performed. Macro expansion can be done in a controlled
 way by setting \ref cfg_expand_only_predef "EXPAND_ONLY_PREDEF" to \c YES.
]]>
      </docs>
    </option>
    <option type='bool' id='EXPAND_ONLY_PREDEF' defval='0' depends='ENABLE_PREPROCESSING'>
      <docs>
<![CDATA[
 If the \c EXPAND_ONLY_PREDEF and \ref cfg_macro_expansion "MACRO_EXPANSION" tags are both set to \c YES
 then the macro expansion is limited to the macros specified with the
 \ref cfg_predefined "PREDEFINED" and \ref cfg_expand_as_defined "EXPAND_AS_DEFINED" tags.
]]>
      </docs>
    </option>
    <option type='bool' id='SEARCH_INCLUDES' defval='1' depends='ENABLE_PREPROCESSING'>
      <docs>
<![CDATA[
 If the \c SEARCH_INCLUDES tag is set to \c YES, the include files
 in the \ref cfg_include_path "INCLUDE_PATH" will be searched if a \c \#include is found.
]]>
      </docs>
    </option>
    <option type='list' id='INCLUDE_PATH' format='dir' depends='SEARCH_INCLUDES'>
      <docs>
<![CDATA[
 The \c INCLUDE_PATH tag can be used to specify one or more directories that
 contain include files that are not input files but should be processed by
 the preprocessor.

 Note that the \c INCLUDE_PATH is not recursive, so the setting of \ref cfg_recursive "RECURSIVE" 
 has no effect here.
]]>
      </docs>
    </option>
    <option type='list' id='INCLUDE_FILE_PATTERNS' format='string' depends='ENABLE_PREPROCESSING'>
      <docs>
<![CDATA[
 You can use the \c INCLUDE_FILE_PATTERNS tag to specify one or more wildcard
 patterns (like `*.h` and `*.hpp`) to filter out the header-files in the
 directories. If left blank, the patterns specified with \ref cfg_file_patterns "FILE_PATTERNS" will
 be used.
]]>
      </docs>
    </option>
    <option type='list' id='PREDEFINED' format='string' depends='ENABLE_PREPROCESSING'>
      <docs>
<![CDATA[
 The \c PREDEFINED tag can be used to specify one or more macro names that
 are defined before the preprocessor is started (similar to the `-D` option of
 e.g. \c gcc). The argument of the tag is a list of macros of the form:
 <code>name</code> or <code>name=definition</code> (no spaces).
 If the definition and the \c "=" are omitted,  \c "=1" is assumed. To prevent
 a macro definition from being undefined via \c \#undef or recursively expanded
 use the <code>:=</code> operator instead of the \c = operator.
]]>
      </docs>
    </option>
    <option type='list' id='EXPAND_AS_DEFINED' format='string' depends='ENABLE_PREPROCESSING'>
      <docs>
<![CDATA[
 If the \ref cfg_macro_expansion "MACRO_EXPANSION" and
 \ref cfg_expand_only_predef "EXPAND_ONLY_PREDEF" tags are set to \c YES then
 this tag can be used to specify a list of macro names that should be expanded.
 The macro definition that is found in the sources will be used.
 Use the \ref cfg_predefined "PREDEFINED" tag if you want to use a different macro definition that
 overrules the definition found in the source code.
]]>
      </docs>
    </option>
    <option type='bool' id='SKIP_FUNCTION_MACROS' defval='1' depends='ENABLE_PREPROCESSING'>
      <docs>
<![CDATA[
 If the \c SKIP_FUNCTION_MACROS tag is set to \c YES then
 Doxygen's preprocessor will remove all references to function-like macros that are alone
 on a line, have an all uppercase name, and do not end with a semicolon.
 Such function macros are typically
 used for boiler-plate code, and will confuse the parser if not removed.
]]>
      </docs>
    </option>
  </group>
  <group name='External' docs='Configuration options related to external references'>
    <option type='list' id='TAGFILES' format='file'>
      <docs>
<![CDATA[
 The \c TAGFILES tag can be used to specify one or more tag files.

For each
tag file the location of the external documentation should be added. The
format of a tag file without this location is as follows:
\verbatim
  TAGFILES = file1 file2 ...
\endverbatim
Adding location for the tag files is done as follows:
\verbatim
  TAGFILES = file1=loc1 "file2 = loc2" ...
\endverbatim
where `loc1` and `loc2` can be relative or absolute paths or URLs.
 See the section \ref external for more information about the use of tag files.

 \note
  Each tag file must have a unique name
  (where the name does \e NOT include the path).
  If a tag file is not located in the directory in which Doxygen
  is run, you must also specify the path to the tagfile here.
]]>
      </docs>
    </option>
    <option type='string' id='GENERATE_TAGFILE' format='file' defval=''>
      <docs>
<![CDATA[
 When a file name is specified after \c GENERATE_TAGFILE, Doxygen will create
 a tag file that is based on the input files it reads.
 See section \ref external for more information about the usage of
 tag files.
]]>
      </docs>
    </option>
    <option type='bool' id='ALLEXTERNALS' defval='0'>
      <docs>
<![CDATA[
 If the \c ALLEXTERNALS tag is set to \c YES, all external classes and namespaces 
 will be listed in the class and namespace index. 
 If set to \c NO, only the inherited external classes will be listed.
]]>
      </docs>
    </option>
    <option type='bool' id='EXTERNAL_GROUPS' defval='1'>
      <docs>
<![CDATA[
 If the \c EXTERNAL_GROUPS tag is set to \c YES, all external groups will be listed
 in the topic index. If set to \c NO, only the current project's groups will
 be listed.
]]>
      </docs>
    </option>
    <option type='bool' id='EXTERNAL_PAGES' defval='1'>
      <docs>
<![CDATA[
 If the \c EXTERNAL_PAGES tag is set to \c YES, all external pages will be listed
 in the related pages index. If set to \c NO, only the current project's
 pages will be listed.
]]>
      </docs>
    </option>
  </group>
  <group name='Dot' docs='Configuration options related to diagram generator tools'>
    <option type='bool' id='HIDE_UNDOC_RELATIONS' defval='1'>
      <docs>
<![CDATA[
 If set to \c YES the inheritance and collaboration graphs will hide
 inheritance and usage relations if the target is undocumented
 or is not a class.
]]>
      </docs>
    </option>
    <option type='bool' id='HAVE_DOT' defval='0'>
      <docs>
<![CDATA[
 If you set the \c HAVE_DOT tag to \c YES then Doxygen will assume the \c dot tool is
 available from the \c path. This tool is part of
 <a href="https://www.graphviz.org/">Graphviz</a>, a graph
 visualization toolkit from AT\&T and Lucent Bell Labs. The other options in
 this section have no effect if this option is set to \c NO
]]>
      </docs>
    </option>
    <option type='int' id='DOT_NUM_THREADS' defval='0' minval='0' maxval='32' depends='HAVE_DOT'>
      <docs>
<![CDATA[
 The \c DOT_NUM_THREADS specifies the number of \c dot invocations Doxygen is
 allowed to run in parallel. When set to \c 0 Doxygen will
 base this on the number of processors available in the system. You can set it
 explicitly to a value larger than 0 to get control over the balance
 between CPU load and processing speed.
]]>
      </docs>
    </option>
    <option type='string' id='DOT_COMMON_ATTR' format='string' depends='HAVE_DOT'
      defval='fontname=Helvetica,fontsize=10'>
      <docs>
<![CDATA[
 \c DOT_COMMON_ATTR is common attributes for nodes, edges and labels of subgraphs.
 When you want a differently looking font in the dot files that Doxygen generates
 you can specify fontname, fontcolor and fontsize attributes.
 For details please see
 <a href=https://graphviz.org/doc/info/attrs.html>Node, Edge and Graph Attributes specification</a>
 You need to make sure dot is able to find the font,
 which can be done by putting it in a standard location
 or by setting the \c DOTFONTPATH environment variable or by
 setting \ref cfg_dot_fontpath "DOT_FONTPATH" to the
 directory containing the font.
 Default graphviz fontsize is 14.
]]>
      </docs>
    </option>
    <option type='string' id='DOT_EDGE_ATTR' format='string' depends='HAVE_DOT'
      defval='labelfontname=Helvetica,labelfontsize=10'>
      <docs>
<![CDATA[
 \c DOT_EDGE_ATTR is concatenated with \ref cfg_dot_common_attr "DOT_COMMON_ATTR".
 For elegant style you can add 'arrowhead=open, arrowtail=open, arrowsize=0.5'.
 <a href=https://graphviz.org/doc/info/arrows.html>Complete documentation about arrows shapes.</a>
]]>
      </docs>
    </option>
    <option type='string' id='DOT_NODE_ATTR' format='string' depends='HAVE_DOT'
      defval='shape=box,height=0.2,width=0.4'>
      <docs>
<![CDATA[
 \c DOT_NODE_ATTR is concatenated with \ref cfg_dot_common_attr "DOT_COMMON_ATTR".
 For view without boxes around nodes set 'shape=plain' or 'shape=plaintext'
 <a href=https://www.graphviz.org/doc/info/shapes.html>Shapes specification</a>
]]>
      </docs>
    </option>
    <option type='string' id='DOT_FONTPATH' format='dir' defval='' depends='HAVE_DOT'>
      <docs>
<![CDATA[
 You can set the path where \c dot can find font specified with
 fontname in \ref cfg_dot_common_attr "DOT_COMMON_ATTR" and others dot attributes.
]]>
      </docs>
    </option>
    <option type='enum' id='CLASS_GRAPH' defval='YES'>
      <docs>
<![CDATA[
 If the \c CLASS_GRAPH tag is set to \c YES or \c GRAPH or \c BUILTIN then Doxygen
 will generate a graph for each documented class showing the direct and
 indirect inheritance relations.
 In case the \c CLASS_GRAPH tag is set to \c YES or \c GRAPH and \ref cfg_have_dot "HAVE_DOT" is
 enabled as well, then `dot` will be used to draw the graph.
 In case the \c CLASS_GRAPH tag is set to \c YES and \ref cfg_have_dot "HAVE_DOT" is disabled
 or if the \c CLASS_GRAPH tag is set to \c BUILTIN, then the built-in generator will be used.
 If the \c CLASS_GRAPH tag is set to \c TEXT the direct and indirect inheritance relations
 will be shown as texts / links.
 Explicit enabling an inheritance graph or choosing a different representation for an inheritance graph
 of a specific class, can be accomplished by means of the command
 \ref cmdinheritancegraph "\\inheritancegraph".
 Disabling an inheritance graph can be accomplished by means of the command
 \ref cmdhideinheritancegraph "\\hideinheritancegraph".
]]>
      </docs>
      <value name="NO" bool_representation="NO" />
      <value name="YES" bool_representation="YES" />
      <value name="TEXT" bool_representation="YES" />
      <value name="GRAPH" bool_representation="YES" />
      <value name="BUILTIN" bool_representation="YES" />
    </option>
    <option type='bool' id='COLLABORATION_GRAPH' defval='1' depends='HAVE_DOT'>
      <docs>
<![CDATA[
 If the \c COLLABORATION_GRAPH tag is set to \c YES then Doxygen
 will generate a graph for each documented class showing the direct and
 indirect implementation dependencies (inheritance, containment, and
 class references variables) of the class with other documented classes.
 Explicit enabling a collaboration graph, when \c COLLABORATION_GRAPH is set to \c NO, can be
 accomplished by means of the command \ref cmdcollaborationgraph "\\collaborationgraph".
 Disabling a collaboration graph can be accomplished by means of the command
 \ref cmdhidecollaborationgraph "\\hidecollaborationgraph".
]]>
      </docs>
    </option>
    <option type='bool' id='GROUP_GRAPHS' defval='1' depends='HAVE_DOT'>
      <docs>
<![CDATA[
 If the \c GROUP_GRAPHS tag is set to \c YES then Doxygen
 will generate a graph for groups, showing the direct groups dependencies.
 Explicit enabling a group dependency graph, when \c GROUP_GRAPHS is set to \c NO, can be
 accomplished by means of the command \ref cmdgroupgraph "\\groupgraph".
 Disabling a directory graph can be accomplished by means of the command
 \ref cmdhidegroupgraph "\\hidegroupgraph".

 See also the chapter \ref grouping "Grouping" in the manual.
]]>
      </docs>
    </option>
    <option type='bool' id='UML_LOOK' defval='0' depends='HAVE_DOT'>
      <docs>
<![CDATA[
 If the \c UML_LOOK tag is set to \c YES, Doxygen will generate inheritance and
 collaboration diagrams in a style similar to the OMG's Unified Modeling
 Language.
]]>
      </docs>
    </option>
    <option type='int' id='UML_LIMIT_NUM_FIELDS' defval='10' minval='0' maxval='100' depends='UML_LOOK'>
      <docs>
<![CDATA[
 If the \ref cfg_uml_look "UML_LOOK" tag is enabled, the fields and methods are shown inside
 the class node. If there are many fields or methods and many nodes the
 graph may become too big to be useful. The \c UML_LIMIT_NUM_FIELDS
 threshold limits the number of items for each type to make the size more
 manageable. Set this to 0 for no limit. Note that the threshold may be
 exceeded by 50% before the limit is enforced. So when you set the threshold
 to 10, up to 15 fields may appear, but if the number exceeds 15, the
 total amount of fields shown is limited to 10.
]]>
      </docs>
    </option>
    <option type='enum' id='DOT_UML_DETAILS' defval='NO' depends='UML_LOOK'>
      <docs>
<![CDATA[
If the \c DOT_UML_DETAILS tag is set to \c NO, Doxygen will
show attributes and methods without types and arguments in the UML graphs.
If the \c DOT_UML_DETAILS tag is set to \c YES, Doxygen will
add type and arguments for attributes and methods in the UML graphs.
If the \c DOT_UML_DETAILS tag is set to \c NONE, Doxygen will not generate
fields with class member information in the UML graphs.
The class diagrams will look similar to the default class diagrams but using
UML notation for the relationships.
]]>
      </docs>
      <value name="NO" />
      <value name="YES" />
      <value name="NONE" />
    </option>
    <option type='int' id='DOT_WRAP_THRESHOLD' defval='17' minval='0' maxval='1000' depends='HAVE_DOT'>
      <docs>
<![CDATA[
 The \c DOT_WRAP_THRESHOLD tag can be used to set the maximum number of characters to display on
 a single line. If the actual line length exceeds this threshold significantly it will be wrapped
 across multiple lines. Some heuristics are applied to avoid ugly line breaks.
]]>
      </docs>
    </option>
    <option type='bool' id='TEMPLATE_RELATIONS' defval='0' depends='HAVE_DOT'>
      <docs>
<![CDATA[
 If the \c TEMPLATE_RELATIONS tag is set to \c YES then
 the inheritance and collaboration graphs will show the relations between templates and their instances.
]]>
      </docs>
    </option>
    <option type='bool' id='INCLUDE_GRAPH' defval='1' depends='HAVE_DOT'>
      <docs>
<![CDATA[
 If the \c INCLUDE_GRAPH, \ref cfg_enable_preprocessing "ENABLE_PREPROCESSING" and
 \ref cfg_search_includes "SEARCH_INCLUDES"
 tags are set to \c YES then Doxygen will generate a graph for each documented file
 showing the direct and indirect include dependencies of the file with other
 documented files.
 Explicit enabling an include graph, when \c INCLUDE_GRAPH is is set to \c NO, can be
 accomplished by means of the command \ref cmdincludegraph "\\includegraph".
 Disabling an include graph can be accomplished by means of the command
 \ref cmdhideincludegraph "\\hideincludegraph".
]]>
      </docs>
    </option>
    <option type='bool' id='INCLUDED_BY_GRAPH' defval='1' depends='HAVE_DOT'>
      <docs>
<![CDATA[
 If the \c INCLUDED_BY_GRAPH, \ref cfg_enable_preprocessing "ENABLE_PREPROCESSING" and
 \ref cfg_search_includes "SEARCH_INCLUDES"
 tags are set to \c YES then Doxygen will generate a graph for each documented file
 showing the direct and indirect include dependencies of the file with other
 documented files.
 Explicit enabling an included by graph, when \c INCLUDED_BY_GRAPH is set to \c NO, can be
 accomplished by means of the command \ref cmdincludedbygraph "\\includedbygraph".
 Disabling an included by graph can be accomplished by means of the command
 \ref cmdhideincludedbygraph "\\hideincludedbygraph".
]]>
      </docs>
    </option>
    <option type='bool' id='CALL_GRAPH' defval='0' depends='HAVE_DOT'>
      <docs>
<![CDATA[
 If the \c CALL_GRAPH tag is set to \c YES then Doxygen will
 generate a call dependency graph for every global function or class method.
 <br>Note that enabling this option will significantly increase the time of a run.
 So in most cases it will be better to enable call graphs for selected
 functions only using the \ref cmdcallgraph "\\callgraph" command.
 Disabling a call graph can be accomplished by means of the command
 \ref cmdhidecallgraph "\\hidecallgraph".
]]>
      </docs>
    </option>
    <option type='bool' id='CALLER_GRAPH' defval='0' depends='HAVE_DOT'>
      <docs>
<![CDATA[
 If the \c CALLER_GRAPH tag is set to \c YES then Doxygen will
 generate a caller dependency graph for every global function or class method.
 <br>Note that enabling this option will significantly increase the time of a run.
 So in most cases it will be better to enable caller graphs for selected
 functions only using the \ref cmdcallergraph "\\callergraph" command.
 Disabling a caller graph can be accomplished by means of the command
 \ref cmdhidecallergraph "\\hidecallergraph".
]]>
      </docs>
    </option>
    <option type='bool' id='GRAPHICAL_HIERARCHY' defval='1' depends='HAVE_DOT'>
      <docs>
<![CDATA[
 If the \c GRAPHICAL_HIERARCHY tag is set to \c YES then
 Doxygen will graphical hierarchy of all classes instead of a textual one.
]]>
      </docs>
    </option>
    <option type='bool' id='DIRECTORY_GRAPH' defval='1' depends='HAVE_DOT'>
      <docs>
<![CDATA[
 If the \c DIRECTORY_GRAPH tag is set
 to \c YES then Doxygen will show the dependencies a directory has on other directories
 in a graphical way. The dependency relations are determined by the \c \#include
 relations between the files in the directories.
 Explicit enabling a directory graph, when \c DIRECTORY_GRAPH is set to \c NO, can be
 accomplished by means of the command \ref cmddirectorygraph "\\directorygraph".
 Disabling a directory graph can be accomplished by means of the command
 \ref cmdhidedirectorygraph "\\hidedirectorygraph".

]]>
      </docs>
    </option>
    <option type='int' id='DIR_GRAPH_MAX_DEPTH' minval='1' maxval='25' defval='1' depends='DIRECTORY_GRAPH'>
      <docs>
<![CDATA[
 The \c DIR_GRAPH_MAX_DEPTH tag can be used to limit the maximum number of
 levels of child directories generated in directory dependency graphs by \c dot.
]]>
      </docs>
    </option>
    <option type='enum' id='DOT_IMAGE_FORMAT' defval='png' depends='HAVE_DOT'>
      <docs>
<![CDATA[
 The \c DOT_IMAGE_FORMAT tag can be used to set the image format of the images
 generated by \c dot. For an explanation of the image formats see the section output formats
 in the documentation of the \c dot tool
 (<a href="https://www.graphviz.org/">Graphviz</a>).
 \note If you choose \c svg you need to set
 \ref cfg_html_file_extension "HTML_FILE_EXTENSION" to \c xhtml in order to make the SVG files
 visible in IE 9+ (other browsers do not have this requirement).
]]>
      </docs>
      <value name='png'/>
      <value name='jpg'/>
      <value name='gif'/>
      <value name='svg'/>
      <value name='png:gd'/>
      <value name='png:gd:gd'/>
      <value name='png:cairo'/>
      <value name='png:cairo:gd'/>
      <value name='png:cairo:cairo'/>
      <value name='png:cairo:gdiplus'/>
      <value name='png:gdiplus'/>
      <value name='png:gdiplus:gdiplus'/>
    </option>
    <option type='bool' id='INTERACTIVE_SVG' defval='0' depends='HAVE_DOT'>
      <docs>
<![CDATA[
 If \ref cfg_dot_image_format "DOT_IMAGE_FORMAT" is set to \c svg, then this option can be set to \c YES to
 enable generation of interactive SVG images that allow zooming and panning.
 <br>Note that this requires a modern browser other than Internet Explorer.
 Tested and working are Firefox, Chrome, Safari, and Opera.
 \note For IE 9+ you need to set \ref cfg_html_file_extension "HTML_FILE_EXTENSION" to \c xhtml in order
 to make the SVG files visible. Older versions of IE do not have SVG support.
]]>
      </docs>
    </option>
    <option type='string' id='DOT_PATH' format='filedir' defval='' depends='HAVE_DOT'>
      <docs>
<![CDATA[
 The \c DOT_PATH tag can be used to specify the path where the \c dot tool can be found.
 If left blank, it is assumed the \c dot tool can be found in the \c path.
]]>
      </docs>
    </option>
    <option type='list' id='DOTFILE_DIRS' format='dir' depends='HAVE_DOT'>
      <docs>
<![CDATA[
 The \c DOTFILE_DIRS tag can be used to specify one or more directories that
 contain dot files that are included in the documentation (see the
 \ref cmddotfile "\\dotfile" command).
]]>
      </docs>
    </option>
    <option type='string' id='DIA_PATH' format='dir' defval=''>
      <docs>
<![CDATA[
You can include diagrams made with dia in Doxygen documentation. Doxygen will then run
dia to produce the diagram and insert it in the documentation. The DIA_PATH tag allows
you to specify the directory where the dia binary resides. If left empty dia is assumed
to be found in the default search path.
]]>
      </docs>
    </option>
    <option type='list' id='DIAFILE_DIRS' format='dir'>
      <docs>
<![CDATA[
 The \c DIAFILE_DIRS tag can be used to specify one or more directories that
 contain dia files that are included in the documentation (see the
 \ref cmddiafile "\\diafile" command).
]]>
      </docs>
    </option>
    <option type='string' id='PLANTUML_JAR_PATH' format='filedir' defval=''>
      <docs>
<![CDATA[
 When using PlantUML, the \c PLANTUML_JAR_PATH tag should be used to specify the path where
 java can find the \c plantuml.jar file or to the filename of \c jar file to be used.
 If left blank, it is assumed PlantUML is not used or
 called during a preprocessing step. Doxygen will generate a warning when it encounters a
 \ref cmdstartuml "\\startuml" command in this case and will not generate output for the diagram.
]]>
      </docs>
    </option>
    <option type='string' id='PLANTUML_CFG_FILE' format='file' defval=''>
      <docs>
<![CDATA[
 When using PlantUML, the \c PLANTUML_CFG_FILE tag can be used to specify a configuration
 file for PlantUML.
]]>
      </docs>
    </option>
    <option type='list' id='PLANTUML_INCLUDE_PATH' format='dir' defval=''>
      <docs>
<![CDATA[
 When using PlantUML, the specified paths are searched for files specified by the \c !include
 statement in a PlantUML block.
]]>
      </docs>
    </option>
    <option type='list' id='PLANTUMLFILE_DIRS' format='dir'>
      <docs>
<![CDATA[
 The \c PLANTUMLFILE_DIRS tag can be used to specify one or more directories that
 contain PlantUml files that are included in the documentation (see the
 \ref cmdplantumlfile "\\plantumlfile" command).
]]>
      </docs>
    </option>
    <option type='int' id='DOT_GRAPH_MAX_NODES' minval='0' maxval='10000' defval='50' depends='HAVE_DOT'>
      <docs>
<![CDATA[
 The \c DOT_GRAPH_MAX_NODES tag can be used to set the maximum number of
 nodes that will be shown in the graph. If the number of nodes in a graph
 becomes larger than this value, Doxygen will truncate the graph, which is
 visualized by representing a node as a red box. Note that if the number
 of direct children of the root node in a graph is already larger than
 \c DOT_GRAPH_MAX_NODES then the graph will not be shown at all. Also note
 that the size of a graph can be further restricted by \ref cfg_max_dot_graph_depth "MAX_DOT_GRAPH_DEPTH".
]]>
      </docs>
    </option>
    <option type='int' id='MAX_DOT_GRAPH_DEPTH' minval='0' maxval='1000' defval='0' depends='HAVE_DOT'>
      <docs>
<![CDATA[
 The \c MAX_DOT_GRAPH_DEPTH tag can be used to set the maximum depth of the
 graphs generated by \c dot. A depth value of 3 means that only nodes reachable
 from the root by following a path via at most 3 edges will be shown. Nodes
 that lay further from the root node will be omitted. Note that setting this
 option to 1 or 2 may greatly reduce the computation time needed for large
 code bases. Also note that the size of a graph can be further restricted by
 \ref cfg_dot_graph_max_nodes "DOT_GRAPH_MAX_NODES". Using a depth of 0 means no depth restriction.
]]>
      </docs>
    </option>
    <option type='bool' id='DOT_MULTI_TARGETS' defval='0' depends='HAVE_DOT'>
      <docs>
<![CDATA[
 Set the \c DOT_MULTI_TARGETS tag to \c YES to allow dot to generate multiple output
 files in one run (i.e. multiple -o and -T options on the command line). This
 makes \c dot run faster, but since only newer versions of \c dot (>1.8.10)
 support this, this feature is disabled by default.
]]>
      </docs>
    </option>
    <option type='bool' id='GENERATE_LEGEND' defval='1' depends='HAVE_DOT'>
      <docs>
<![CDATA[
 If the \c GENERATE_LEGEND tag is set to \c YES Doxygen will
 generate a legend page explaining the meaning of the various boxes and
 arrows in the dot generated graphs.
 \note This tag requires that \ref cfg_uml_look "UML_LOOK" isn't set, i.e. the
 Doxygen internal graphical representation for inheritance and collaboration diagrams
 is used.
]]>
      </docs>
    </option>
    <option type='bool' id='DOT_CLEANUP' defval='1'>
      <docs>
<![CDATA[
If the \c DOT_CLEANUP tag is set to \c YES, Doxygen will
remove the intermediate files that are used to generate the various graphs.
 <br>Note:
This setting is not only used for dot files but also for msc temporary files.
]]>
      </docs>
    </option>
    <option type='string' id='MSCGEN_TOOL' format='file' defval=''>
      <docs>
<![CDATA[
 You can define message sequence charts within Doxygen comments using the \ref cmdmsc "\\msc"
 command. If the \c MSCGEN_TOOL tag is left empty (the default), then Doxygen will use a built-in
 version of mscgen tool to produce the charts.
 Alternatively, the \c MSCGEN_TOOL tag can also specify the name an external tool.
 For instance, specifying `prog` as the value, Doxygen will call the tool
 as `prog -T <outfile_format> -o <outputfile> <inputfile>`. The external tool
 should support output file formats "png", "eps", "svg", and "ismap".
]]>
      </docs>
    </option>
    <option type='list' id='MSCFILE_DIRS' format='dir'>
      <docs>
<![CDATA[
 The \c MSCFILE_DIRS tag can be used to specify one or more directories that
 contain msc files that are included in the documentation (see the
 \ref cmdmscfile "\\mscfile" command).
]]>
      </docs>
    </option>
    <option type='obsolete' orgtype='bool' id='USE_WINDOWS_ENCODING'/>
    <option type='obsolete' orgtype='bool' id='DETAILS_AT_TOP'/>
    <option type='obsolete' orgtype='string' id='QTHELP_FILE'/>
    <option type='obsolete' orgtype='string' id='QTHELP_CONFIG'/>
    <option type='obsolete' orgtype='string' id='DOXYGEN2QTHELP_LOC'/>
    <option type='obsolete' orgtype='int' id='MAX_DOT_GRAPH_WIDTH'/>
    <option type='obsolete' orgtype='int' id='MAX_DOT_GRAPH_HEIGHT'/>
    <option type='obsolete' orgtype='string' id='CGI_NAME'/>
    <option type='obsolete' orgtype='string' id='CGI_URL'/>
    <option type='obsolete' orgtype='string' id='DOC_URL'/>
    <option type='obsolete' orgtype='string' id='DOC_ABSPATH'/>
    <option type='obsolete' orgtype='string' id='BIN_ABSPATH'/>
    <option type='obsolete' orgtype='list' id='EXT_DOC_PATHS'/>
    <option type='obsolete' orgtype='bool' id='USE_INLINE_TREES'/>
    <option type='obsolete' orgtype='bool' id='SHOW_DIRECTORIES'/>
    <option type='obsolete' orgtype='bool' id='HTML_ALIGN_MEMBERS'/>
    <option type='obsolete' orgtype='int' id='SYMBOL_CACHE_SIZE'/>
    <option type='obsolete' orgtype='string' id='XML_SCHEMA'/>
    <option type='obsolete' orgtype='string' id='XML_DTD'/>
    <option type='obsolete' orgtype='string' id='PERL_PATH'/>
    <option type='obsolete' orgtype='string' id='MSCGEN_PATH'/>
    <option type='obsolete' orgtype='list' id='TCL_SUBST'/>
    <option type='obsolete' orgtype='int' id='COLS_IN_ALPHA_INDEX'/>
    <option type='obsolete' orgtype='enum' id='OUTPUT_TEXT_DIRECTION'/>
    <option type='obsolete' orgtype='bool' id='DOCBOOK_PROGRAMLISTING'/>
    <option type='obsolete' orgtype='bool' id='RTF_SOURCE_CODE'/>
    <option type='obsolete' orgtype='bool' id='LATEX_SOURCE_CODE'/>
    <option type='obsolete' orgtype='bool' id='CLASS_DIAGRAMS'/>
    <option type='obsolete' orgtype='int' id='DOT_FONTSIZE'/>
    <option type='obsolete' orgtype='string' id='DOT_FONTNAME'/>
    <option type='obsolete' orgtype='bool' id='FORMULA_TRANSPARENT'/>
    <option type='obsolete' orgtype='bool' id='DOT_TRANSPARENT'/>
    <option type='obsolete' orgtype='bool' id='HTML_TIMESTAMP'/>
    <option type='obsolete' orgtype='bool' id='LATEX_TIMESTAMP'/>
  </group>
  <generator>
    <message name='minmaxdef'><![CDATA[<br/> Minimum value: {0}, maximum value: {1}, default value: {2}.]]></message>
    <message name='minmaxdefcode'><![CDATA[ Minimum value: <code>{0}</code>, maximum value: <code>{1}</code>, default value: <code>{2}</code>.]]></message>
    <message name='possible'><![CDATA[Possible values are: ]]></message>
    <message name='defvaltxt'><![CDATA[The default value is: {0}.]]></message>
    <message name='defvalcode'><![CDATA[The default value is: <code>{0}</code>.]]></message>
    <message name='sysdep'><![CDATA[system dependent]]></message>
    <message name='defdir'><![CDATA[The default directory is: <code>{0}</code>.]]></message>
    <message name='deffile'><![CDATA[The default file is: <code>{0}</code>.]]></message>
    <message name='deffileabs'><![CDATA[The default file (with absolute path) is <code>{0}</code>]]></message>
    <message name='deffilefull'><![CDATA[The file has to be specified with full path.]]></message>
    <message name='defimg'><![CDATA[The default image is: <code>{0}</code>.]]></message>
    <message name='defimgabs'><![CDATA[The default image (with absolute path) is <code>{0}</code>]]></message>
    <message name='defimgfull'><![CDATA[The image has to be specified with full path.]]></message>
    <message name='depstxt'><![CDATA[This tag requires that the tag \ref cfg_{0} "{1}" is set to \c YES.]]></message>
    <message name='andtxt'><![CDATA[ and ]]></message>
  </generator>
</doxygenconfig><|MERGE_RESOLUTION|>--- conflicted
+++ resolved
@@ -493,13 +493,8 @@
     <option type='bool' id='JAVADOC_AUTOBRIEF' defval='0'>
       <docs>
 <![CDATA[
-<<<<<<< HEAD
-  If the \c JAVADOC_AUTOBRIEF tag is set to \c YES then doxygen
+  If the \c JAVADOC_AUTOBRIEF tag is set to \c YES then Doxygen
   will interpret the first line (until the first dot, question mark or exclamation mark) of a Javadoc-style
-=======
-  If the \c JAVADOC_AUTOBRIEF tag is set to \c YES then Doxygen
-  will interpret the first line (until the first dot) of a Javadoc-style
->>>>>>> 2a156275
   comment as the brief description. If set to \c NO, the
   Javadoc-style will behave just like regular Qt-style comments
   (thus requiring an explicit \ref cmdbrief "\@brief" command for a brief description.)
@@ -520,13 +515,8 @@
     <option type='bool' id='QT_AUTOBRIEF' defval='0'>
       <docs>
 <![CDATA[
-<<<<<<< HEAD
-  If the \c QT_AUTOBRIEF tag is set to \c YES then doxygen
+  If the \c QT_AUTOBRIEF tag is set to \c YES then Doxygen
   will interpret the first line (until the first dot, question mark or exclamation mark) of a Qt-style
-=======
-  If the \c QT_AUTOBRIEF tag is set to \c YES then Doxygen
-  will interpret the first line (until the first dot) of a Qt-style
->>>>>>> 2a156275
   comment as the brief description. If set to \c NO, the
   Qt-style will behave just like regular Qt-style comments (thus
   requiring an explicit \ref cmdbrief "\\brief" command for a brief description.)
