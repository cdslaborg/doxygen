/*****************************************************************************
 *
 * Copyright (C) 1997-2020 by Dimitri van Heesch.
 *
 * Permission to use, copy, modify, and distribute this software and its
 * documentation under the terms of the GNU General Public License is hereby
 * granted. No representations are made about the suitability of this software
 * for any purpose. It is provided "as is" without express or implied warranty.
 * See the GNU General Public License for more details.
 *
 * Documents produced by Doxygen are derivative works derived from the
 * input used in their production; they are not affected by this license.
 *
 */

%option never-interactive
%option prefix="commentscanYY"
%option reentrant
%option extra-type="struct commentscanYY_state *"
%top{
#include <stdint.h>
// forward declare yyscan_t to improve typesafety
#define YY_TYPEDEF_YY_SCANNER_T
struct yyguts_t;
typedef yyguts_t *yyscan_t;
}

%{

/*
 *        includes
 */

#include <map>
#include <stack>
#include <string>
#include <mutex>
#include <functional>
#include <unordered_map>

#include <stdio.h>
#include <stdlib.h>
#include <assert.h>
#include <ctype.h>

#include "qcstring.h"
#include "fileinfo.h"
#include "cite.h"
#include "commentscan.h"
#include "condparser.h"
#include "config.h"
#include "debug.h"
#include "docgroup.h"
#include "doxygen.h"
#include "entry.h"
#include "formula.h"
#include "language.h"
#include "message.h"
#include "parserintf.h"
#include "reflist.h"
#include "section.h"
#include "util.h"
#include "reflist.h"
#include "trace.h"
#include "debug.h"

#define USE_STATE2STRING 0

// forward declarations
static bool handleBrief(yyscan_t yyscanner,const QCString &, const StringVector &);
static bool handleFn(yyscan_t yyscanner,const QCString &, const StringVector &);
static bool handleDef(yyscan_t yyscanner,const QCString &, const StringVector &);
static bool handleOverload(yyscan_t yyscanner,const QCString &, const StringVector &);
static bool handleEnum(yyscan_t yyscanner,const QCString &, const StringVector &);
static bool handleDefGroup(yyscan_t yyscanner,const QCString &, const StringVector &);
static bool handleAddToGroup(yyscan_t yyscanner,const QCString &, const StringVector &);
static bool handleWeakGroup(yyscan_t yyscanner,const QCString &, const StringVector &);
static bool handleNamespace(yyscan_t yyscanner,const QCString &, const StringVector &);
static bool handlePackage(yyscan_t yyscanner,const QCString &, const StringVector &);
static bool handleConcept(yyscan_t yyscanner,const QCString &, const StringVector &);
static bool handleClass(yyscan_t yyscanner,const QCString &, const StringVector &);
static bool handleHeaderFile(yyscan_t yyscanner,const QCString &, const StringVector &);
static bool handleProtocol(yyscan_t yyscanner,const QCString &, const StringVector &);
static bool handleCategory(yyscan_t yyscanner,const QCString &, const StringVector &);
static bool handleUnion(yyscan_t yyscanner,const QCString &, const StringVector &);
static bool handleStruct(yyscan_t yyscanner,const QCString &, const StringVector &);
static bool handleInterface(yyscan_t yyscanner,const QCString &, const StringVector &);
static bool handleIdlException(yyscan_t yyscanner,const QCString &, const StringVector &);
static bool handlePage(yyscan_t yyscanner,const QCString &, const StringVector &);
static bool handleMainpage(yyscan_t yyscanner,const QCString &, const StringVector &);
static bool handleFile(yyscan_t yyscanner,const QCString &, const StringVector &);
static bool handleDir(yyscan_t yyscanner,const QCString &, const StringVector &);
static bool handleExample(yyscan_t yyscanner,const QCString &, const StringVector &);
static bool handleDetails(yyscan_t yyscanner,const QCString &, const StringVector &);
static bool handleRaiseWarning(yyscan_t yyscanner,const QCString &, const StringVector &);
static bool handleNoop(yyscan_t yyscanner,const QCString &, const StringVector &);
static bool handleName(yyscan_t yyscanner,const QCString &, const StringVector &);
static bool handleTodo(yyscan_t yyscanner,const QCString &, const StringVector &);
static bool handleTest(yyscan_t yyscanner,const QCString &, const StringVector &);
static bool handleBug(yyscan_t yyscanner,const QCString &, const StringVector &);
static bool handleSubpage(yyscan_t yyscanner,const QCString &s, const StringVector &);
static bool handleDeprecated(yyscan_t yyscanner,const QCString &, const StringVector &);
static bool handleXRefItem(yyscan_t yyscanner,const QCString &, const StringVector &);
static bool handleRelated(yyscan_t yyscanner,const QCString &, const StringVector &);
static bool handleRelatedAlso(yyscan_t yyscanner,const QCString &, const StringVector &);
static bool handleMemberOf(yyscan_t yyscanner,const QCString &, const StringVector &);
static bool handleRefItem(yyscan_t yyscanner,const QCString &, const StringVector &);
static bool handleSection(yyscan_t yyscanner,const QCString &, const StringVector &);
static bool handleAnchor(yyscan_t yyscanner,const QCString &, const StringVector &);
static bool handleImage(yyscan_t yyscanner,const QCString &, const StringVector &);
static bool handleCite(yyscan_t yyscanner,const QCString &, const StringVector &);
static bool handleFormatBlock(yyscan_t yyscanner,const QCString &, const StringVector &);
static bool handleAddIndex(yyscan_t yyscanner,const QCString &, const StringVector &);
static bool handleIf(yyscan_t yyscanner,const QCString &, const StringVector &);
static bool handleIfNot(yyscan_t yyscanner,const QCString &, const StringVector &);
static bool handleElseIf(yyscan_t yyscanner,const QCString &, const StringVector &);
static bool handleElse(yyscan_t yyscanner,const QCString &, const StringVector &);
static bool handleEndIf(yyscan_t yyscanner,const QCString &, const StringVector &);
static bool handleIngroup(yyscan_t yyscanner,const QCString &, const StringVector &);
static bool handleNoSubGrouping(yyscan_t yyscanner,const QCString &, const StringVector &);
static bool handleShowInitializer(yyscan_t yyscanner,const QCString &, const StringVector &);
static bool handleHideInitializer(yyscan_t yyscanner,const QCString &, const StringVector &);
static bool handleCallgraph(yyscan_t yyscanner,const QCString &, const StringVector &);
static bool handleHideCallgraph(yyscan_t yyscanner,const QCString &, const StringVector &);
static bool handleCallergraph(yyscan_t yyscanner,const QCString &, const StringVector &);
static bool handleHideCallergraph(yyscan_t yyscanner,const QCString &, const StringVector &);
static bool handleIncludegraph(yyscan_t yyscanner,const QCString &, const StringVector &);
static bool handleIncludedBygraph(yyscan_t yyscanner,const QCString &, const StringVector &);
static bool handleHideIncludegraph(yyscan_t yyscanner,const QCString &, const StringVector &);
static bool handleHideIncludedBygraph(yyscan_t yyscanner,const QCString &, const StringVector &);
static bool handleDirectoryGraph(yyscan_t yyscanner,const QCString &, const StringVector &);
static bool handleHideDirectoryGraph(yyscan_t yyscanner,const QCString &, const StringVector &);
static bool handleCollaborationgraph(yyscan_t yyscanner,const QCString &, const StringVector &);
static bool handleHideCollaborationgraph(yyscan_t yyscanner,const QCString &, const StringVector &);
static bool handleReferencedByRelation(yyscan_t yyscanner,const QCString &, const StringVector &);
static bool handleHideReferencedByRelation(yyscan_t yyscanner,const QCString &, const StringVector &);
static bool handleReferencesRelation(yyscan_t yyscanner,const QCString &, const StringVector &);
static bool handleHideReferencesRelation(yyscan_t yyscanner,const QCString &, const StringVector &);
static bool handleGroupgraph(yyscan_t yyscanner,const QCString &, const StringVector &);
static bool handleHideGroupgraph(yyscan_t yyscanner,const QCString &, const StringVector &);
static bool handleInternal(yyscan_t yyscanner,const QCString &, const StringVector &);
static bool handleStatic(yyscan_t yyscanner,const QCString &, const StringVector &);
static bool handlePure(yyscan_t yyscanner,const QCString &, const StringVector &);
static bool handlePrivate(yyscan_t yyscanner,const QCString &, const StringVector &);
static bool handlePrivateSection(yyscan_t yyscanner,const QCString &, const StringVector &);
static bool handleProtected(yyscan_t yyscanner,const QCString &, const StringVector &);
static bool handleProtectedSection(yyscan_t yyscanner,const QCString &, const StringVector &);
static bool handlePublic(yyscan_t yyscanner,const QCString &s, const StringVector &);
static bool handlePublicSection(yyscan_t yyscanner,const QCString &s, const StringVector &);
static bool handleQualifier(yyscan_t yyscanner,const QCString &, const StringVector &);
static bool handleToc(yyscan_t yyscanner,const QCString &s, const StringVector &);
static bool handleInherit(yyscan_t yyscanner,const QCString &, const StringVector &);
static bool handleExtends(yyscan_t yyscanner,const QCString &, const StringVector &);
static bool handleCopyDoc(yyscan_t yyscanner,const QCString &, const StringVector &);
static bool handleCopyBrief(yyscan_t yyscanner,const QCString &, const StringVector &);
static bool handleCopyDetails(yyscan_t yyscanner,const QCString &, const StringVector &);
static bool handleParBlock(yyscan_t yyscanner,const QCString &, const StringVector &);
static bool handleEndParBlock(yyscan_t yyscanner,const QCString &, const StringVector &);
static bool handleParam(yyscan_t yyscanner,const QCString &, const StringVector &);
static bool handleRetval(yyscan_t yyscanner,const QCString &, const StringVector &);
static bool handleFileInfo(yyscan_t yyscanner,const QCString &, const StringVector &);
static bool handleLineInfo(yyscan_t yyscanner,const QCString &, const StringVector &);
static bool handleModule(yyscan_t yyscanner,const QCString &, const StringVector &);

#if USE_STATE2STRING
static const char *stateToString(int state);
#endif

typedef bool (*DocCmdFunc)(yyscan_t yyscanner,const QCString &name, const StringVector &optList);

enum class CommandSpacing
{
  Invisible, // command sets some property but does not appear in the output.
  Inline,    // command appears inline in the output which can be a brief description.
  Block,     // command starts a new paragraphs / ends a brief description.
  XRef       // command is a cross reference (todo, bug, test, xrefitem).
};

struct DocCmdMap
{
  DocCmdMap(DocCmdFunc h,CommandSpacing s) : handler(h), spacing(s) {}
  DocCmdFunc handler;
  CommandSpacing spacing;
};

// map of command to handler function
static const std::map< std::string, DocCmdMap > docCmdMap =
{
  // command name      handler function           command spacing
  { "addindex",        { &handleAddIndex,         CommandSpacing::Invisible }},
  { "addtogroup",      { &handleAddToGroup,       CommandSpacing::Invisible }},
  { "anchor",          { &handleAnchor,           CommandSpacing::Invisible }},
  { "ianchor",         { &handleAnchor,           CommandSpacing::Invisible }},
  { "arg",             { 0,                       CommandSpacing::Block     }},
  { "attention",       { 0,                       CommandSpacing::Block     }},
  { "author",          { 0,                       CommandSpacing::Block     }},
  { "authors",         { 0,                       CommandSpacing::Block     }},
  { "brief",           { &handleBrief,            CommandSpacing::Invisible }},
  { "bug",             { &handleBug,              CommandSpacing::XRef      }},
  { "callergraph",     { &handleCallergraph,      CommandSpacing::Invisible }},
  { "callgraph",       { &handleCallgraph,        CommandSpacing::Invisible }},
  { "category",        { &handleCategory,         CommandSpacing::Invisible }},
  { "cite",            { &handleCite,             CommandSpacing::Inline    }},
  { "class",           { &handleClass,            CommandSpacing::Invisible }},
  { "code",            { &handleFormatBlock,      CommandSpacing::Block     }},
  { "icode",           { &handleFormatBlock,      CommandSpacing::Block     }},
  { "collaborationgraph", { &handleCollaborationgraph, CommandSpacing::Invisible }},
  { "concept",         { &handleConcept,          CommandSpacing::Invisible }},
  { "copybrief",       { &handleCopyBrief,        CommandSpacing::Invisible }},
  { "copydetails",     { &handleCopyDetails,      CommandSpacing::Block     }},
  { "copydoc",         { &handleCopyDoc,          CommandSpacing::Block     }},
  { "copyright",       { 0,                       CommandSpacing::Block     }},
  { "showdate",        { 0,                       CommandSpacing::Inline    }},
  { "date",            { 0,                       CommandSpacing::Block     }},
  { "def",             { &handleDef,              CommandSpacing::Invisible }},
  { "defgroup",        { &handleDefGroup,         CommandSpacing::Invisible }},
  { "deprecated",      { &handleDeprecated,       CommandSpacing::XRef      }},
  { "details",         { &handleDetails,          CommandSpacing::Block     }},
  { "dir",             { &handleDir,              CommandSpacing::Invisible }},
  { "directorygraph",  { &handleDirectoryGraph,   CommandSpacing::Invisible }},
  { "docbookinclude",  { 0,                       CommandSpacing::Inline    }},
  { "docbookonly",     { &handleFormatBlock,      CommandSpacing::Invisible }},
  { "dot",             { &handleFormatBlock,      CommandSpacing::Block     }},
  { "dotfile",         { 0,                       CommandSpacing::Block     }},
  { "else",            { &handleElse,             CommandSpacing::Inline    }},
  { "elseif",          { &handleElseIf,           CommandSpacing::Inline    }},
  { "endif",           { &handleEndIf,            CommandSpacing::Inline    }},
  { "endparblock",     { &handleEndParBlock,      CommandSpacing::Block     }},
  { "enum",            { &handleEnum,             CommandSpacing::Invisible }},
  { "example",         { &handleExample,          CommandSpacing::Invisible }},
  { "exception",       { 0,                       CommandSpacing::Block     }},
  { "extends",         { &handleExtends,          CommandSpacing::Invisible }},
  { "file",            { &handleFile,             CommandSpacing::Invisible }},
  { "fn",              { &handleFn,               CommandSpacing::Invisible }},
  { "groupgraph",      { &handleGroupgraph,       CommandSpacing::Invisible }},
  { "headerfile",      { &handleHeaderFile,       CommandSpacing::Invisible }},
  { "hidecallergraph", { &handleHideCallergraph,  CommandSpacing::Invisible }},
  { "hidecallgraph",   { &handleHideCallgraph,    CommandSpacing::Invisible }},
  { "hidecollaborationgraph", { &handleHideCollaborationgraph, CommandSpacing::Invisible }},
  { "hidedirectorygraph",  { &handleHideDirectoryGraph,  CommandSpacing::Invisible }},
  { "hidegroupgraph",  { &handleHideGroupgraph,  CommandSpacing::Invisible }},
  { "hideincludedbygraph", { &handleHideIncludedBygraph, CommandSpacing::Invisible }},
  { "hideincludegraph",    { &handleHideIncludegraph,    CommandSpacing::Invisible }},
  { "hideinitializer", { &handleHideInitializer,  CommandSpacing::Invisible }},
  { "hiderefby",       { &handleHideReferencedByRelation, CommandSpacing::Invisible }},
  { "hiderefs",        { &handleHideReferencesRelation,   CommandSpacing::Invisible }},
  { "htmlinclude",     { 0,                       CommandSpacing::Inline    }},
  { "htmlonly",        { &handleFormatBlock,      CommandSpacing::Invisible }},
  { "idlexcept",       { &handleIdlException,     CommandSpacing::Invisible }},
  { "if",              { &handleIf,               CommandSpacing::Inline    }},
  { "ifnot",           { &handleIfNot,            CommandSpacing::Inline    }},
  { "image",           { &handleImage,            CommandSpacing::Block     }},
  { "implements",      { &handleExtends,          CommandSpacing::Invisible }},
  { "include",         { 0,                       CommandSpacing::Block     }},
  { "includedbygraph", { &handleIncludedBygraph,  CommandSpacing::Invisible }},
  { "includegraph",    { &handleIncludegraph,     CommandSpacing::Invisible }},
  { "includelineno",   { 0,                       CommandSpacing::Block     }},
  { "ingroup",         { &handleIngroup,          CommandSpacing::Invisible }},
  { "inherit",         { &handleInherit,          CommandSpacing::Invisible }},
  { "interface",       { &handleInterface,        CommandSpacing::Invisible }},
  { "internal",        { &handleInternal,         CommandSpacing::Block     }},
  { "invariant",       { 0,                       CommandSpacing::Block     }},
  { "latexinclude",    { 0,                       CommandSpacing::Inline    }},
  { "latexonly",       { &handleFormatBlock,      CommandSpacing::Invisible }},
  { "li",              { 0,                       CommandSpacing::Block     }},
  { "line",            { 0,                       CommandSpacing::Invisible }},
  { "mainpage",        { &handleMainpage,         CommandSpacing::Invisible }},
  { "maninclude",      { 0,                       CommandSpacing::Inline    }},
  { "manonly",         { &handleFormatBlock,      CommandSpacing::Invisible }},
  { "memberof",        { &handleMemberOf,         CommandSpacing::Invisible }},
  { "module",          { &handleModule,           CommandSpacing::Invisible }},
  { "msc",             { &handleFormatBlock,      CommandSpacing::Block     }},
  { "name",            { &handleName,             CommandSpacing::Invisible }},
  { "namespace",       { &handleNamespace,        CommandSpacing::Invisible }},
  { "noop",            { &handleNoop,             CommandSpacing::Invisible }},
  { "nosubgrouping",   { &handleNoSubGrouping,    CommandSpacing::Invisible }},
  { "note",            { 0,                       CommandSpacing::Block     }},
  { "overload",        { &handleOverload,         CommandSpacing::Invisible }},
  { "package",         { &handlePackage,          CommandSpacing::Invisible }},
  { "page",            { &handlePage,             CommandSpacing::Invisible }},
  { "par",             { 0,                       CommandSpacing::Block     }},
  { "paragraph",       { &handleSection,          CommandSpacing::Block     }},
  { "param",           { &handleParam,            CommandSpacing::Block     }},
  { "parblock",        { &handleParBlock,         CommandSpacing::Block     }},
  { "post",            { 0,                       CommandSpacing::Block     }},
  { "pre",             { 0,                       CommandSpacing::Block     }},
  { "private",         { &handlePrivate,          CommandSpacing::Invisible }},
  { "privatesection",  { &handlePrivateSection,   CommandSpacing::Invisible }},
  { "property",        { &handleFn,               CommandSpacing::Invisible }},
  { "protected",       { &handleProtected,        CommandSpacing::Invisible }},
  { "protectedsection",{ &handleProtectedSection, CommandSpacing::Invisible }},
  { "protocol",        { &handleProtocol,         CommandSpacing::Invisible }},
  { "public",          { &handlePublic,           CommandSpacing::Invisible }},
  { "publicsection",   { &handlePublicSection,    CommandSpacing::Invisible }},
  { "pure",            { &handlePure,             CommandSpacing::Invisible }},
  { "qualifier",       { &handleQualifier,        CommandSpacing::Invisible }},
  { "raisewarning",    { &handleRaiseWarning,     CommandSpacing::Invisible }},
  { "refitem",         { &handleRefItem,          CommandSpacing::Inline    }},
  { "related",         { &handleRelated,          CommandSpacing::Invisible }},
  { "relatedalso",     { &handleRelatedAlso,      CommandSpacing::Invisible }},
  { "relates",         { &handleRelated,          CommandSpacing::Invisible }},
  { "relatesalso",     { &handleRelatedAlso,      CommandSpacing::Invisible }},
  { "remark",          { 0,                       CommandSpacing::Block     }},
  { "remarks",         { 0,                       CommandSpacing::Block     }},
  { "result",          { 0,                       CommandSpacing::Block     }},
  { "return",          { 0,                       CommandSpacing::Block     }},
  { "returns",         { 0,                       CommandSpacing::Block     }},
  { "retval",          { &handleRetval,           CommandSpacing::Block     }},
  { "rtfinclude",      { 0,                       CommandSpacing::Inline    }},
  { "rtfonly",         { &handleFormatBlock,      CommandSpacing::Invisible }},
  { "sa",              { 0,                       CommandSpacing::Block     }},
  { "section",         { &handleSection,          CommandSpacing::Block     }},
  { "see",             { 0,                       CommandSpacing::Block     }},
  { "short",           { &handleBrief,            CommandSpacing::Invisible }},
  { "showinitializer", { &handleShowInitializer,  CommandSpacing::Invisible }},
  { "showrefby",       { &handleReferencedByRelation,     CommandSpacing::Invisible }},
  { "showrefs",        { &handleReferencesRelation,       CommandSpacing::Invisible }},
  { "since",           { 0,                       CommandSpacing::Block     }},
  { "snippet",         { 0,                       CommandSpacing::Block     }},
  { "snippetlineno",   { 0,                       CommandSpacing::Block     }},
  { "startuml",        { &handleFormatBlock,      CommandSpacing::Block     }},
  { "static",          { &handleStatic,           CommandSpacing::Invisible }},
  { "struct",          { &handleStruct,           CommandSpacing::Invisible }},
  { "subpage",         { &handleSubpage,          CommandSpacing::Inline    }},
  { "subsection",      { &handleSection,          CommandSpacing::Block     }},
  { "subsubsection",   { &handleSection,          CommandSpacing::Block     }},
  { "tableofcontents", { &handleToc,              CommandSpacing::Invisible }},
  { "test",            { &handleTest,             CommandSpacing::XRef      }},
  { "throw",           { 0,                       CommandSpacing::Block     }},
  { "throws",          { 0,                       CommandSpacing::Block     }},
  { "todo",            { &handleTodo,             CommandSpacing::XRef      }},
  { "tparam",          { 0,                       CommandSpacing::Block     }},
  { "typedef",         { &handleFn,               CommandSpacing::Invisible }},
  { "union",           { &handleUnion,            CommandSpacing::Invisible }},
  { "until",           { 0,                       CommandSpacing::Block     }},
  { "var",             { &handleFn,               CommandSpacing::Invisible }},
  { "verbatim",        { &handleFormatBlock,      CommandSpacing::Block     }},
  { "iverbatim",       { &handleFormatBlock,      CommandSpacing::Block     }},
  { "verbinclude",     { 0,                       CommandSpacing::Inline    }},
  { "version",         { 0,                       CommandSpacing::Block     }},
  { "warning",         { 0,                       CommandSpacing::Block     }},
  { "weakgroup",       { &handleWeakGroup,        CommandSpacing::Invisible }},
  { "xmlinclude",      { 0,                       CommandSpacing::Inline    }},
  { "xmlonly",         { &handleFormatBlock,      CommandSpacing::Invisible }},
  { "xrefitem",        { &handleXRefItem,         CommandSpacing::XRef      }},
  { "iliteral",        { &handleFormatBlock,      CommandSpacing::Inline    }},
  { "fileinfo",        { &handleFileInfo,         CommandSpacing::Inline    }},
  { "lineinfo",        { &handleLineInfo,         CommandSpacing::Inline    }},
};

#define YY_NO_INPUT 1
#define YY_NO_UNISTD_H 1
#define YY_NEVER_INTERACTIVE 1


enum XRefKind
{
  XRef_Item,
  XRef_Todo,
  XRef_Test,
  XRef_Bug,
  XRef_Deprecated,
  XRef_None
};

enum OutputContext
{
  OutputDoc,
  OutputBrief,
  OutputXRef,
  OutputInbody
};

enum GuardType
{
  Guard_If,
  Guard_IfNot,
  Guard_ElseIf
};

class GuardedSection
{
  public:
    GuardedSection(bool parentVisible)
      : m_parentVisible(parentVisible) {}
    void setEnabled(bool enabled) { m_enabled = enabled; }
    bool isEnabled() const { return m_enabled; }
    void setEnabledFound() { m_enabledFound = true; }
    bool isEnabledFound() const { return m_enabledFound; }
    bool parentVisible() const { return m_parentVisible; }
    void setElse() { m_hasElse = true; }
    bool hasElse() const { return m_hasElse; }

  private:
    bool m_parentVisible;
    bool m_enabledFound = false;
    bool m_enabled = false;
    bool m_hasElse = false;
};

/* -----------------------------------------------------------------
 *
 *        statics
 */

struct commentscanYY_state
{
  OutlineParserInterface *langParser = 0;  // the language parser that is calling us
  QCString         inputString;            // input string
  QCString         currentCmd;             // the command used
  int              inputPosition = 0;      // read pointer
  QCString         fileName;               // file name that is read from
  int              lineNr = 0;             // line number in the input
  bool             inBody = FALSE;         // was the comment found inside the body of a function?
  OutputContext    inContext;              // are we inside the brief, details or xref part
  bool             briefEndsAtDot = FALSE; // does the brief description stop at a dot?
  QCString         formulaText;            // Running text of a formula
  QCString         formulaEnv;             // environment name
  int              formulaNewLines = 0;    // amount of new lines in the formula
  QCString        *pOutputString = 0;      // pointer to string to which the output is appended.
  QCString         outputXRef;               // temp argument of todo/test/../xrefitem commands
  QCString         blockName;                // preformatted block name (e.g. verbatim, latexonly,...)
  XRefKind         xrefKind    = XRef_Item;  // kind of cross-reference command
  XRefKind         newXRefKind = XRef_Item;  //
  GuardType        guardType = Guard_If;     // kind of guards for conditional section
  QCString         functionProto;          // function prototype
  std::stack<GuardedSection> guards;             // tracks nested conditional sections (if,ifnot,..)
  Entry           *current = 0;              // working entry

  bool             needNewEntry = FALSE;

  QCString         sectionLabel;
  QCString         sectionTitle;
  int              sectionLevel = 0;
  QCString         xrefItemKey;
  QCString         newXRefItemKey;
  QCString         xrefItemTitle;
  QCString         xrefListTitle;
  Protection       protection = Protection::Public;

  bool             xrefAppendFlag = FALSE;
  bool             inGroupParamFound = FALSE;
  int              braceCount = 0;
  bool             insidePre = FALSE;
  bool             parseMore = FALSE;
  int              condCount = 0;

  int              commentCount = 0;
  QCString         spaceBeforeCmd;
  QCString         spaceBeforeIf;
  QCString         copyDocArg;

  QCString         guardExpr;
  int              roundCount = 0;
  std::vector<int> HTMLDetailsSummary;

  bool             insideParBlock = FALSE;
  bool             inInternalDocs = FALSE;
  int              prevPosition = 0;
  DocGroup         docGroup;
  bool             markdownSupport = TRUE;

  QCString         raiseWarning;

  QCString         anchorTitle;
  QCString         htmlAnchorStr;
  bool             htmlAnchor = false;
};


static std::mutex g_sectionMutex;
static std::mutex g_formulaMutex;
static std::mutex g_citeMutex;

//-----------------------------------------------------------------------------

static QCString stripQuotes(const char *s);
static bool getDocSectionName(int s);
static SectionType sectionLevelToType(int level);
static void stripTrailingWhiteSpace(QCString &s);

static void initParser(yyscan_t yyscanner);
static bool makeStructuralIndicator(yyscan_t yyscanner,Entry::Sections s);
static void lineCount(yyscan_t yyscanner);
static void addXRefItem(yyscan_t yyscanner,
                        const QCString &listName,const QCString &itemTitle,
                        const QCString &listTitle,bool append);
static QCString addFormula(yyscan_t yyscanner);
static void checkFormula(yyscan_t yyscanner);
static void addSection(yyscan_t yyscanner);
static inline void setOutput(yyscan_t yyscanner,OutputContext ctx);
static void addAnchor(yyscan_t yyscanner,const QCString &anchor, const QCString &title="");
static inline void addOutput(yyscan_t yyscanner,const char *s);
static inline void addOutput(yyscan_t yyscanner,const QCString &s);
static inline void addOutput(yyscan_t yyscanner,char c);
static void endBrief(yyscan_t yyscanner);
static void handleGuard(yyscan_t yyscanner,const QCString &expr);
static int yyread(yyscan_t yyscanner,char *buf,int max_size);
static void addCite(yyscan_t yyscanner);
static void addIline(yyscan_t yyscanner,int lineNr);
static void addIlineBreak(yyscan_t yyscanner,int lineNr);

#define unput_string(yytext,yyleng) do { for (int i=(int)yyleng-1;i>=0;i--) unput(yytext[i]); } while(0)

//-----------------------------------------------------------------------------

#undef        YY_INPUT
#define        YY_INPUT(buf,result,max_size) result=yyread(yyscanner,buf,max_size);

// otherwise the filename would be the name of the converted file (*.cpp instead of *.l)
static inline const char *getLexerFILE() {return __FILE__;}
#include "doxygen_lex.h"

%}

       /* start command character */
CMD       ("\\"|"@")
XREFCMD   {CMD}("bug"|"deprecated"|"test"|"todo"|"xrefitem")
PRE       [pP][rR][eE]
TABLE     [tT][aA][bB][lL][eE]
P         [pP]
UL        [uU][lL]
OL        [oO][lL]
DL        [dD][lL]
IMG       [iI][mM][gG]
HR        [hH][rR]
PARA      [pP][aA][rR][aA]
CODE      [cC][oO][dD][eE]
CAPTION   [cC][aA][pP][tT][iI][oO][nN]
CENTER    [cC][eE][nN][tT][eE][rR]
DIV       [dD][iI][vV]
DETAILS   [dD][eE][tT][aA][iI][lL][sS]
DETAILEDHTML {CENTER}|{DIV}|{PRE}|{UL}|{TABLE}|{OL}|{DL}|{P}|[Hh][1-6]|{IMG}|{HR}|{PARA}
DETAILEDHTMLOPT {CODE}
SUMMARY   [sS][uU][mM][mM][aA][rR][yY]
REMARKS   [rR][eE][mM][aA][rR][kK][sS]
AHTML     [aA]{BN}*
ANCHTML   ([iI][dD]|[nN][aA][mM][eE])"="("\""{LABELID}"\""|"'"{LABELID}"'"|{LABELID})
BN        [ \t\n\r]
BL        [ \t\r]*"\n"
B         [ \t]
Bopt      {B}*
BS        ^(({B}*"/""/")?)(({B}*"*"+)?){B}*
ATTR      ({B}+[^>\n]*)?
DOCNL     "\n"|"\\ilinebr"
LC        "\\"{B}*"\n"
NW        [^a-z_A-Z0-9]
FILESCHAR [a-z_A-Z0-9\x80-\xFF\\:\\\/\-\+=@&#]
FILEECHAR [a-z_A-Z0-9\x80-\xFF\-\+=@&#]
FILE      ({FILESCHAR}*{FILEECHAR}+("."{FILESCHAR}*{FILEECHAR}+)*)|("\""[^\n\"]*"\"")
ID        [$a-z_A-Z\x80-\xFF][$a-z_A-Z0-9\x80-\xFF]*
LABELID   [a-z_A-Z\x80-\xFF][a-z_A-Z0-9\x80-\xFF\-]*
CITESCHAR [a-z_A-Z0-9\x80-\xFF\-\?]
CITEECHAR [a-z_A-Z0-9\x80-\xFF\-\+:\/\?]*
CITEID    {CITESCHAR}{CITEECHAR}*("."{CITESCHAR}{CITEECHAR}*)*|"\""{CITESCHAR}{CITEECHAR}*("."{CITESCHAR}{CITEECHAR}*)*"\""
SCOPEID   {ID}({ID}*{BN}*"::"{BN}*)*({ID}?)
SCOPENAME "$"?(({ID}?{BN}*("::"|"."){BN}*)*)((~{BN}*)?{ID})
TMPLSPEC  "<"{BN}*[^>]+{BN}*">"
MAILADDR  ("mailto:")?[a-z_A-Z0-9\x80-\xff.+-]+"@"[a-z_A-Z0-9\x80-\xff-]+("."[a-z_A-Z0-9\x80-\xff\-]+)+[a-z_A-Z0-9\x80-\xff\-]+
RCSTAG    "$"{ID}":"[^\n$]+"$"
MODULE_ID ({ID}".")*{ID}

  // C start comment 
CCS   "/\*"
  // C end comment
CCE   "*\/"
  // Cpp comment 
CPPC  "/\/"

  // end of section title with asterisk
STAopt [^\n@\\*]*
  // end of section title without asterisk
STopt  [^\n@\\]*

%option noyywrap

  /* comment parsing states. */
%x      Comment
%x      PageDocArg1
%x      PageDocArg2
%x      RelatesParam1
%x      ClassDocArg1
%x      ClassDocArg2
%x      ClassDocArg3
%x      CategoryDocArg1
%x      XRefItemParam1
%x      XRefItemParam2
%x      XRefItemParam3
%x      FileDocArg1
%x      ParamArg1
%x      EnumDocArg1
%x      NameSpaceDocArg1
%x      PackageDocArg1
%x      ConceptDocArg1
%x      ModuleDocArg1
%x      GroupDocArg1
%x      GroupDocArg2
%x      SectionLabel
%x      SectionTitle
%x      SubpageLabel
%x      SubpageTitle
%x      FormatBlock
%x      LineParam
%x      GuardParam
%x      GuardParamEnd
%x      SkipGuardedSection
%x      SkipInternal
%x      NameParam
%x      InGroupParam
%x      FnParam
%x      OverloadParam
%x      InheritParam
%x      ExtendsParam
%x      ReadFormulaShort
%x      ReadFormulaRound
%x      ReadFormulaLong
%x      AnchorLabel
%x      HtmlComment
%x      HtmlA
%x      SkipLang
%x      CiteLabel
%x      CopyDoc
%x      GuardExpr
%x      CdataSection
%x      Noop
%x      RaiseWarning
%x      Qualifier

%%

  /* What can happen in while parsing a comment block:
   *   commands (e.g. @page, or \page)
   *   escaped commands (e.g. @@page or \\page).
   *   formulas (e.g. \f$...\f$ \f[...\f] \f{...\f} \f(...\f) )
   *   directories (e.g. \doxygen\src\)
   *   autolist end. (e.g. a dot on an otherwise empty line)
   *   newlines.
   *   end of brief description due to blank line.
   *   end of brief description due to some command (@command, or <command>).
   *   words and whitespace and other characters (#,?!, etc).
   *   grouping commands (e.g. @{ and @})
   *   language switch (e.g. \~english or \~).
   *   mail address (e.g. doxygen@gmail.com).
   *   quoted text, such as "foo@bar"
   *   XML commands, <summary></summary><remarks></remarks>
   */

<Comment>{CMD}{CMD}[a-z_A-Z]+{B}*       { // escaped command
                                          addOutput(yyscanner,yytext);
                                        }
<Comment>{CMD}{CMD}"~"[a-z_A-Z]*        { // escaped command
                                          addOutput(yyscanner,yytext);
                                        }
<Comment>{MAILADDR}                     { // mail address
                                          addOutput(yyscanner,yytext);
                                        }
<Comment>"\""[^"\n]*"\""                { // quoted text
                                          addOutput(yyscanner,yytext);
                                        }
<Comment>("\\"[a-z_A-Z]+)+"\\"          { // directory (or chain of commands!)
                                          addOutput(yyscanner,yytext);
                                        }
<Comment>"<"{DETAILEDHTML}{ATTR}">"     { // HTML command that ends a brief description
                                          setOutput(yyscanner,OutputDoc);
                                          // continue with the same input
                                          REJECT;
                                        }
<Comment>"<"{DETAILEDHTMLOPT}{ATTR}">"  { // HTML command that ends a brief description
                                          if (yyextra->current->lang==SrcLangExt_CSharp)
                                          {
                                            setOutput(yyscanner,OutputDoc);
                                          }
                                          // continue with the same input
                                          REJECT;
                                        }
<Comment>"<"{DETAILS}{ATTR}">"          { // start of a HTML style details description
                                          yyextra->HTMLDetailsSummary.push_back(0);
                                          setOutput(yyscanner,OutputDoc);
                                          addOutput(yyscanner,yytext);
                                        }
<Comment>"</"{DETAILS}">"               { // end of a HTML style details description
                                          if (!yyextra->HTMLDetailsSummary.empty())
                                          {
                                            yyextra->HTMLDetailsSummary.pop_back();
                                          }
                                          addOutput(yyscanner,yytext);
                                        }
<Comment>"<"{AHTML}                     { // potential start of HTML anchor, see issue 9200
                                          yyextra->htmlAnchorStr = yytext;
                                          yyextra->htmlAnchor = false;
                                          BEGIN(HtmlA);
                                        }
<HtmlA>{ANCHTML}                        { // only labels that can be converted to doxygen anchor
                                          yyextra->htmlAnchorStr += yytext;
                                          QCString tag(yytext);
                                          int s=tag.find("=");
                                          char c=tag[s+1];
                                          QCString id;
                                          if (c=='\'' || c=='"') // valid start
                                          {
                                            int e=tag.find(c,s+2);
                                            if (e!=-1) // found matching end
                                            {
                                              id=tag.mid(s+2,e-s-2); // extract id
                                              addAnchor(yyscanner,id);
                                            }
                                          }
                                          else
                                          {
                                            id=tag.mid(s+1);
                                            addAnchor(yyscanner,id);
                                          }
                                          if (!id.isEmpty() && !yyextra->htmlAnchor)
                                          {
                                            // only use first analogous to what is in docparser
                                            addOutput(yyscanner,"@anchor ");
                                            addOutput(yyscanner,id.data());
                                            addOutput(yyscanner," ");
                                            yyextra->htmlAnchor = true;
                                          }
                                        }
<HtmlA>("\""[^\n\"]*"\""|"'"[^\n']*"'") {
                                          yyextra->htmlAnchorStr += yytext;
                                        }
<HtmlA>">"|"/>"                         {
                                          if (!yyextra->htmlAnchor)
                                          {
                                            addOutput(yyscanner,yyextra->htmlAnchorStr);
                                            addOutput(yyscanner,yytext);
                                          }
                                          else
                                          {
                                            if (yyleng == 1) // to keep <a></a> pairs, otherwise single </a> present
                                            {
                                              addOutput(yyscanner,"<a>");
                                            }
                                          }
                                          BEGIN(Comment);
                                        }
<HtmlA>{DOCNL}                          { // newline
                                          yyextra->htmlAnchorStr += yytext;
                                          if (*yytext == '\n') yyextra->lineNr++;
                                        }
<HtmlA>.                                { // catch-all for anything else
                                          yyextra->htmlAnchorStr += yytext;
                                        }
<Comment>"<"{SUMMARY}">"                { // start of a .NET XML style brief description
                                          if (yyextra->HTMLDetailsSummary.empty())
                                          {
                                            setOutput(yyscanner,OutputBrief);
                                          }
                                          else // HTML5 style <summary> as part of <details> section.
                                          {
                                            addOutput(yyscanner,yytext);
                                          }
                                        }
<Comment>"<"{REMARKS}">"                { // start of a .NET XML style detailed description
                                          setOutput(yyscanner,OutputDoc);
                                          addOutput(yyscanner,yytext);
                                        }
<Comment>"</"{SUMMARY}">"               { // start of a .NET XML style detailed description
                                          if (!yyextra->HTMLDetailsSummary.empty())
                                          {
                                            addOutput(yyscanner,yytext);
                                          }
                                          else
                                          {
                                            setOutput(yyscanner,OutputDoc);
                                          }
                                        }
<Comment>"</"{REMARKS}">"               { // end of a brief or detailed description
                                          setOutput(yyscanner,OutputDoc);
                                          addOutput(yyscanner,yytext);
                                        }
<Comment>"<"{CAPTION}{ATTR}">"          {
                                          QCString tag(yytext);
                                          int s=tag.find("id=");
                                          if (s!=-1) // command has id attribute
                                          {
                                            char c=tag[s+3];
                                            if (c=='\'' || c=='"') // valid start
                                            {
                                              int e=tag.find(c,s+4);
                                              if (e!=-1) // found matching end
                                              {
                                                QCString id=tag.mid(s+4,e-s-4); // extract id
                                                addAnchor(yyscanner,id);
                                              }
                                            }
                                          }
                                          addOutput(yyscanner,yytext);
                                        }
<Comment>"<"{PRE}{ATTR}">"              {
                                          yyextra->insidePre=TRUE;
                                          addOutput(yyscanner,yytext);
                                        }
<Comment>"</"{PRE}">"                   {
                                          yyextra->insidePre=FALSE;
                                          addOutput(yyscanner,yytext);
                                        }
<Comment>{RCSTAG}                       { // RCS tag which end a brief description
                                          setOutput(yyscanner,OutputDoc);
                                          REJECT;
                                        }
<Comment>"<!--"                         {
                                          BEGIN(HtmlComment);
                                        }
<Comment>"<!\[CDATA\["                  {
                                          BEGIN(CdataSection);
                                        }
<Comment>{B}*{CMD}"endinternal"{B}*     {
                                          addOutput(yyscanner," \\endinternal ");
                                          if (!yyextra->inInternalDocs)
                                              warn(yyextra->fileName,yyextra->lineNr,
                                               "found \\endinternal without matching \\internal"
                                              );
                                          yyextra->inInternalDocs = FALSE;
                                        }
<Comment>{B}*"\\ilinebr"{B}*            { // preserve spacing around \\ilinebr
                                          addOutput(yyscanner,yytext);
                                        }
<Comment>{B}*{CMD}[a-z_A-Z]+"{"[^}]*"}"{B}*  |
<Comment>{B}*{CMD}[a-z_A-Z]+{B}*        { // potentially interesting command
                                          // the {B}* in the front was added for bug620924
                                          QCString fullMatch = QCString(yytext);
                                          int idx = fullMatch.find('{');
                                          /* handle `\f{` and `@f{` as special cases */
                                          if ((idx > 1) && (yytext[idx-1] == 'f') && (yytext[idx-2] == '\\' || yytext[idx-2] =='@')) REJECT;
                                          int idxEnd = fullMatch.find("}",idx+1);
                                          QCString cmdName;
                                          StringVector optList;
                                          if (idx == -1) // no options
                                          {
                                            cmdName = QCString(yytext).stripWhiteSpace().mid(1); // to remove {CMD}
                                          }
                                          else // options present
                                          {
                                            cmdName = fullMatch.left(idx).stripWhiteSpace().mid(1); // to remove {CMD}
                                            QCString optStr = fullMatch.mid(idx+1,idxEnd-idx-1).stripWhiteSpace();
                                            optList = split(optStr.str(),",");
                                          }
                                          auto it = docCmdMap.find(cmdName.str());
                                          //printf("lookup command '%s' found=%d\n",qPrint(cmdName),it!=docCmdMap.end());
                                          if (it!=docCmdMap.end()) // special action is required
                                          {
                                            int i=0;
                                            while (yytext[i]==' ' || yytext[i]=='\t') i++;
                                            yyextra->spaceBeforeCmd = QCString(yytext).left(i);
                                            CommandSpacing spacing = it->second.spacing;
                                            if ((spacing==CommandSpacing::Block || spacing==CommandSpacing::XRef) &&
                                                !(yyextra->inContext==OutputXRef && cmdName=="parblock"))
                                            {
                                              yyextra->briefEndsAtDot=FALSE;
                                              bool insideXRef = yyextra->inContext==OutputXRef && spacing==CommandSpacing::XRef;
                                              // this command forces the end of brief description
                                              setOutput(yyscanner,insideXRef ? OutputXRef : OutputDoc);
                                            }
                                            //if (i>0) addOutput(yyscanner,QCString(yytext).left(i)); // removed for bug 689341
                                            if (it->second.handler && it->second.handler(yyscanner, cmdName, optList))
                                            {
                                              // implicit split of the comment block into two
                                              // entries. Restart the next block at the start
                                              // of this command.
                                              yyextra->parseMore=TRUE;

                                              // yuk, this is probably not very portable across lex implementations,
                                              // but we need to know the position in the input buffer where this
                                              // rule matched.
                                              // for flex 2.5.33+ we should use YY_CURRENT_BUFFER_LVALUE
#if YY_FLEX_MAJOR_VERSION>=2 && (YY_FLEX_MINOR_VERSION>5 || (YY_FLEX_MINOR_VERSION==5 && YY_FLEX_SUBMINOR_VERSION>=33))
                                              yyextra->inputPosition=yyextra->prevPosition + (int)(yy_bp - YY_CURRENT_BUFFER_LVALUE->yy_ch_buf);
#else
                                              yyextra->inputPosition=yyextra->prevPosition + (int)(yy_bp - yy_current_buffer->yy_ch_buf);
#endif
                                              yyterminate();
                                            }
                                            else if (it->second.handler==0)
                                            {
                                              // command without handler, to be processed
                                              // later by parsedoc.cpp
                                              addOutput(yyscanner,yytext);
                                            }
                                          }
                                          else // command not relevant
                                          {
                                            addOutput(yyscanner,yytext);
                                          }
                                        }
<Comment>{B}*({CMD}{CMD})"f"[$\[{]      { // escaped formula command
                                          addOutput(yyscanner,yytext);
                                        }
<Comment>{B}*{CMD}"~"[a-z_A-Z-]*        { // language switch command
                                          QCString langId = QCString(yytext).stripWhiteSpace().mid(2);
                                          if (!langId.isEmpty() &&
                                              qstricmp(Config_getEnumAsString(OUTPUT_LANGUAGE),langId)!=0)
                                          { // enable language specific section
                                            if (!Config_isAvailableEnum(OUTPUT_LANGUAGE,langId))
                                            {
                                               warn(yyextra->fileName,yyextra->lineNr,
                                               "non supported language '%s' specified in '%s'",langId.data(),QCString(yytext).stripWhiteSpace().data());
                                            }
                                            BEGIN(SkipLang);
                                          }
                                        }
<Comment>{B}*{CMD}"f{"[^}\n]+"}"("{"?)  { // start of a formula with custom environment
                                          setOutput(yyscanner,OutputDoc);
                                          yyextra->formulaText="\\begin";
                                          yyextra->formulaEnv=QCString(yytext).stripWhiteSpace().mid(2);
                                          if (yyextra->formulaEnv.at(yyextra->formulaEnv.length()-1)=='{')
                                          {
                                            // remove trailing open brace
                                            yyextra->formulaEnv=yyextra->formulaEnv.left(yyextra->formulaEnv.length()-1);
                                          }
                                          yyextra->formulaText+=yyextra->formulaEnv;
                                          yyextra->formulaNewLines=0;
                                          BEGIN(ReadFormulaLong);
                                        }
<Comment>{B}*{CMD}"f$"                  { // start of a inline formula
                                          yyextra->formulaText="$";
                                          yyextra->formulaNewLines=0;
                                          BEGIN(ReadFormulaShort);
                                        }
<Comment>{B}*{CMD}"f("                  { // start of a inline formula
                                          yyextra->formulaText="";
                                          yyextra->formulaNewLines=0;
                                          BEGIN(ReadFormulaRound);
                                        }
<Comment>{B}*{CMD}"f["                  { // start of a block formula
                                          setOutput(yyscanner,OutputDoc);
                                          yyextra->formulaText="\\[";
                                          yyextra->formulaNewLines=0;
                                          BEGIN(ReadFormulaLong);
                                        }
<Comment>{B}*{CMD}"{"                   { // begin of a group
                                          //yyextra->langParser->handleGroupStartCommand(yyextra->memberGroupHeader);
                                          yyextra->docGroup.open(yyextra->current,yyextra->fileName,yyextra->lineNr);
                                        }
<Comment>{B}*{CMD}"}"                   { // end of a group
                                          //yyextra->langParser->handleGroupEndCommand();
                                          yyextra->docGroup.close(yyextra->current,yyextra->fileName,yyextra->lineNr,TRUE);
                                          yyextra->docGroup.clearHeader();
                                          yyextra->parseMore=TRUE;
                                          yyextra->needNewEntry = TRUE;
#if YY_FLEX_MAJOR_VERSION>=2 && (YY_FLEX_MINOR_VERSION>5 || (YY_FLEX_MINOR_VERSION==5 && YY_FLEX_SUBMINOR_VERSION>=33))
                                          yyextra->inputPosition=yyextra->prevPosition + (int)(yy_bp - YY_CURRENT_BUFFER_LVALUE->yy_ch_buf) + (int)strlen(yytext);
#else
                                          yyextra->inputPosition=yyextra->prevPosition + (int)(yy_bp - yy_current_buffer->yy_ch_buf) + (int)strlen(yytext);
#endif
                                          yyterminate();
                                        }
<Comment>{B}*{CMD}[$@\\&~<>#%]          { // escaped character
                                          addOutput(yyscanner,yytext);
                                        }
<Comment>[a-z_A-Z]+                     { // normal word
                                          addOutput(yyscanner,yytext);
                                        }
<Comment>^{B}*"."{Bopt}/\n              { // explicit end autolist: e.g "  ."
                                          addOutput(yyscanner,yytext);
                                        }
<Comment>^{B}*[1-9][0-9]*"."{B}+        |
<Comment>^{B}*[*+]{B}+                  { // start of autolist
                                          if (!yyextra->markdownSupport)
                                          {
                                            REJECT;
                                          }
                                          else
                                          {
                                            if (yyextra->inContext!=OutputXRef)
                                            {
                                              yyextra->briefEndsAtDot=FALSE;
                                              setOutput(yyscanner,OutputDoc);
                                            }
                                            addOutput(yyscanner,yytext);
                                          }
                                          }
<Comment>^{B}*"-"{B}+                        { // start of autolist
                                          if (yyextra->inContext!=OutputXRef)
                                          {
                                            yyextra->briefEndsAtDot=FALSE;
                                            setOutput(yyscanner,OutputDoc);
                                          }
                                          addOutput(yyscanner,yytext);
                                        }
<Comment>^{B}*([\-:|]{B}*)*("--"|"---")({B}*[\-:|])*{Bopt}/\n { // horizontal line (dashed)
                                            addOutput(yyscanner,yytext);
                                        }
<Comment>{CMD}"---"                     { // escaped mdash
                                          addOutput(yyscanner,yytext);
                                        }
<Comment>{CMD}"--"                      { // escaped mdash
                                          addOutput(yyscanner,yytext);
                                        }
<Comment>"---"                          { // mdash
                                          addOutput(yyscanner,yyextra->insidePre || yyextra->markdownSupport ? yytext : "&mdash;");
                                        }
<Comment>"--"                           { // ndash
                                          addOutput(yyscanner,yyextra->insidePre || yyextra->markdownSupport ? yytext : "&ndash;");
                                        }
<Comment>"-#"{B}+                       { // numbered item
                                          if (yyextra->inContext!=OutputXRef)
                                          {
                                            yyextra->briefEndsAtDot=FALSE;
                                            setOutput(yyscanner,OutputDoc);
                                          }
                                          addOutput(yyscanner,yytext);
                                        }
<Comment>("."+)[a-z_A-Z0-9\)]           { // . at start or in the middle of a word, or ellipsis
                                          addOutput(yyscanner,yytext);
                                        }
<Comment>".\\"[ \t]                     { // . with escaped space.
                                          addOutput(yyscanner,yytext[0]);
                                          addOutput(yyscanner,yytext[2]);
                                        }
<Comment>"."[,:;]                       { // . with some puntuations such as "e.g.," or "e.g.:"
                                          addOutput(yyscanner,yytext);
                                        }
<Comment>"...\\"[ \t]                   { // ellipsis with escaped space.
                                          addOutput(yyscanner,"... ");
                                        }
<Comment>"..."/[^\.]                    { // ellipsis
                                          addOutput(yyscanner,"...");
                                        }
<Comment>".."[\.]?/[^ \t\n]             { // internal ellipsis
                                          addOutput(yyscanner,yytext);
                                        }
<Comment>(\n|\\ilinebr)({B}*(\n|\\ilinebr))+ { // at least one blank line (or blank line command)
                                          if (yyextra->inContext==OutputXRef)
                                          {
                                            // see bug 613024, we need to put the newlines after ending the XRef section.
                                            if (!yyextra->insideParBlock) setOutput(yyscanner,OutputDoc);
                                            yy_size_t i;
                                            for (i=0;i<(yy_size_t)yyleng;)
                                            {
                                              if (yytext[i]=='\n') addOutput(yyscanner,'\n'),i++;
                                              else if (strcmp(yytext+i,"\\ilinebr")==0) addOutput(yyscanner,"\\ilinebr"),i+=8;
                                              else i++;
                                            }
                                          }
                                          else if (yyextra->inContext!=OutputBrief)
                                          {
                                            yy_size_t i;
                                            for (i=0;i<(yy_size_t)yyleng;)
                                            {
                                              if (yytext[i]=='\n') addOutput(yyscanner,'\n'),i++;
                                              else if (strcmp(yytext+i,"\\ilinebr")==0) addOutput(yyscanner,"\\ilinebr"),i+=8;
                                              else i++;
                                            }
                                            setOutput(yyscanner,OutputDoc);
                                          }
                                          else // yyextra->inContext==OutputBrief
                                          { // only go to the detailed description if we have
                                            // found some brief description and not just whitespace
                                            endBrief(yyscanner);
                                          }
                                          lineCount(yyscanner);
                                        }
<Comment>"."                            { // potential end of a JavaDoc style comment
                                          addOutput(yyscanner,*yytext);
                                          if (yyextra->briefEndsAtDot)
                                          {
                                            setOutput(yyscanner,OutputDoc);
                                            yyextra->briefEndsAtDot=FALSE;
                                          }
                                        }
<Comment>{DOCNL}                             { // newline
                                          addOutput(yyscanner,yytext);
                                          if (*yytext == '\n') yyextra->lineNr++;
                                        }
<Comment>.                              { // catch-all for anything else
                                          addOutput(yyscanner,*yytext);
                                        }


 /* --------------   Rules for handling HTML comments ----------- */

<HtmlComment>"--"[!]?">"{B}*            { BEGIN( Comment ); }
<HtmlComment>{DOCNL}                    {
                                          if (*yytext=='\n')
                                          {
                                            addOutput(yyscanner,*yytext);
                                            yyextra->lineNr++;
                                          }
                                        }
<HtmlComment>[^\\\n\-]+                 { // ignore unimportant characters
                                        }
<HtmlComment>.                          { // ignore every else
                                        }

<CdataSection>"\]\]>"                   {
                                          BEGIN( Comment );
                                        }
<CdataSection>{DOCNL}                   {
                                          addOutput(yyscanner,'\n');
                                          if (*yytext=='\n') yyextra->lineNr++;
                                        }
<CdataSection>[<>&]                     { // the special XML characters for iwhich the CDATA section is especially used
                                          addOutput(yyscanner,'\\');
                                          addOutput(yyscanner,*yytext);
                                        }
<CdataSection>[^\\\n\]<>&]+             {
                                          addOutput(yyscanner,yytext);
                                        }
<CdataSection>.                         {
                                          addOutput(yyscanner,*yytext);
                                        }

 /* --------------   Rules for handling formulas ---------------- */

<ReadFormulaShort>{CMD}"f$"             { // end of inline formula
                                          yyextra->formulaText+="$";
                                          addOutput(yyscanner," "+addFormula(yyscanner));
                                          BEGIN(Comment);
                                        }
<ReadFormulaRound>{CMD}"f)"             { // end of inline formula
                                          addOutput(yyscanner," "+addFormula(yyscanner));
                                          BEGIN(Comment);
                                        }
<ReadFormulaLong>{CMD}"f]"              { // end of block formula
                                          yyextra->formulaText+="\\]";
                                          addOutput(yyscanner," "+addFormula(yyscanner));
                                          BEGIN(Comment);
                                        }
<ReadFormulaLong>{CMD}"f}"              { // end of custom env formula
                                          yyextra->formulaText+="\\end";
                                          yyextra->formulaText+=yyextra->formulaEnv;
                                          addOutput(yyscanner," "+addFormula(yyscanner));
                                          BEGIN(Comment);
                                        }
<ReadFormulaLong,ReadFormulaShort,ReadFormulaRound>[^\\@\n]+ { // any non-special character
                                          yyextra->formulaText+=yytext;
                                        }
<ReadFormulaLong,ReadFormulaShort,ReadFormulaRound>\n    { // new line
                                          yyextra->formulaNewLines++;
                                          yyextra->formulaText+=*yytext;
                                          yyextra->lineNr++;
                                          addIline(yyscanner,yyextra->lineNr);
                                        }
<ReadFormulaLong,ReadFormulaShort,ReadFormulaRound>.     { // any other character
                                          yyextra->formulaText+=*yytext;
                                        }

  /* ------------ handle argument of enum command --------------- */

<EnumDocArg1>{SCOPEID}                  { // handle argument
                                          yyextra->current->name = yytext;
                                          BEGIN( Comment );
                                        }
<EnumDocArg1>{LC}                       { // line continuation
                                          yyextra->lineNr++;
                                          addOutput(yyscanner,'\n');
                                        }
<EnumDocArg1>{DOCNL}                    { // missing argument
                                          warn(yyextra->fileName,yyextra->lineNr,
                                               "missing argument after \\enum."
                                              );
                                          unput_string(yytext,yyleng);
                                          //addOutput(yyscanner,'\n');
                                          //if (*yytext=='\n') yyextra->lineNr++;
                                          BEGIN( Comment );
                                        }
<EnumDocArg1>.                          { // ignore other stuff
                                        }

  /* ------------ handle argument of namespace command --------------- */

<NameSpaceDocArg1>{SCOPENAME}           { // handle argument
                                          lineCount(yyscanner);
                                          yyextra->current->name = substitute(removeRedundantWhiteSpace(QCString(yytext)),QCString("."),QCString("::"));
                                          BEGIN( Comment );
                                        }
<NameSpaceDocArg1>{LC}                  { // line continuation
                                          yyextra->lineNr++;
                                          addOutput(yyscanner,'\n');
                                        }
<NameSpaceDocArg1>{DOCNL}               { // missing argument
                                          warn(yyextra->fileName,yyextra->lineNr,
                                               "missing argument after "
                                               "\\namespace."
                                              );
                                          unput_string(yytext,yyleng);
                                          //addOutput(yyscanner,'\n');
                                          //if (*yytext=='\n') yyextra->lineNr++;
                                          BEGIN( Comment );
                                        }
<NameSpaceDocArg1>.                     { // ignore other stuff
                                        }

  /* ------------ handle argument of package command --------------- */

<PackageDocArg1>{ID}("."{ID})*          { // handle argument
                                          yyextra->current->name = yytext;
                                          BEGIN( Comment );
                                        }
<PackageDocArg1>{LC}                    { // line continuation
                                          yyextra->lineNr++;
                                          addOutput(yyscanner,'\n');
                                        }
<PackageDocArg1>{DOCNL}                 { // missing argument
                                          warn(yyextra->fileName,yyextra->lineNr,
                                               "missing argument after "
                                               "\\package."
                                              );
                                          unput_string(yytext,yyleng);
                                          //addOutput(yyscanner,'\n');
                                          //if (*yytext=='\n') yyextra->lineNr++;
                                          BEGIN( Comment );
                                        }
<PackageDocArg1>.                       { // ignore other stuff
                                        }

  /* ------------ handle argument of concept command --------------- */

<ConceptDocArg1>{SCOPEID}               { // handle argument
                                          yyextra->current->name = yytext;
                                          BEGIN( Comment );
                                        }
<ConceptDocArg1>{LC}                    { // line continuation
                                          yyextra->lineNr++;
                                          addOutput(yyscanner,'\n');
                                        }
<ConceptDocArg1>{DOCNL}                 { // missing argument
                                          warn(yyextra->fileName,yyextra->lineNr,
                                               "missing argument after "
                                               "\\concept."
                                              );
                                          unput_string(yytext,yyleng);
                                          BEGIN( Comment );
                                        }
<ConceptDocArg1>.                       { // ignore other stuff
                                        }

  /* ------------ handle argument of module command --------------- */
<ModuleDocArg1>{MODULE_ID}             { // handle argument
                                         yyextra->current->name = yytext;
                                         BEGIN( Comment );
                                       }
<ModuleDocArg1>{LC}                    { // line continuation
                                          yyextra->lineNr++;
                                          addOutput(yyscanner,'\n');
                                        }
<ModuleDocArg1>{DOCNL}                 { // missing argument
                                          warn(yyextra->fileName,yyextra->lineNr,
                                               "missing argument after "
                                               "\\module."
                                              );
                                          unput_string(yytext,yyleng);
                                          BEGIN( Comment );
                                        }
<ModuleDocArg1>.                        { // ignore other stuff
                                        }

  /* ------ handle argument of class/struct/union command --------------- */

<ClassDocArg1>{SCOPENAME}{TMPLSPEC}     {
                                          lineCount(yyscanner);
                                          yyextra->current->name = substitute(removeRedundantWhiteSpace(QCString(yytext)),".","::");
                                          BEGIN( ClassDocArg2 );
                                        }
<ClassDocArg1>{SCOPENAME}               { // first argument
                                          lineCount(yyscanner);
                                          yyextra->current->name = substitute(QCString(yytext),".","::");
                                          if (yyextra->current->section==Entry::PROTOCOLDOC_SEC)
                                          {
                                            yyextra->current->name+="-p";
                                          }
                                          // prepend outer scope name
                                          BEGIN( ClassDocArg2 );
                                        }
<CategoryDocArg1>{SCOPENAME}{B}*"("[^\)]+")" {
                                          lineCount(yyscanner);
                                          yyextra->current->name = substitute(QCString(yytext),".","::");
                                          BEGIN( ClassDocArg2 );
                                        }
<ClassDocArg1,CategoryDocArg1>{LC}      { // line continuation
                                          yyextra->lineNr++;
                                          addOutput(yyscanner,'\n');
                                        }
<ClassDocArg1,CategoryDocArg1>{DOCNL}   {
                                          warn(yyextra->fileName,yyextra->lineNr,
                                               "missing argument after "
                                               "'\\%s'.",qPrint(yyextra->currentCmd)
                                              );
                                          //addOutput(yyscanner,'\n');
                                          //if (*yytext=='\n') yyextra->lineNr++;
                                          unput_string(yytext,yyleng);
                                          BEGIN( Comment );
                                        }
<ClassDocArg1,CategoryDocArg1>.         { // ignore other stuff
                                        }

<ClassDocArg2>{DOCNL}                   {
                                          //addOutput(yyscanner,'\n');
                                          //if (*yytext=='\n') yyextra->lineNr++;
                                          unput_string(yytext,yyleng);
                                          BEGIN( Comment );
                                        }
<ClassDocArg2>{FILE}|"<>"               { // second argument; include file
                                          yyextra->current->includeFile = yytext;
                                          BEGIN( ClassDocArg3 );
                                        }
<ClassDocArg2>{LC}                      { // line continuation
                                          yyextra->lineNr++;
                                          addOutput(yyscanner,'\n');
                                        }
<ClassDocArg2>.                         { // ignore other stuff
                                        }

<ClassDocArg3>[<"]?{FILE}?[">]?         { // third argument; include file name
                                          yyextra->current->includeName = yytext;
                                          BEGIN( Comment );
                                        }
<ClassDocArg3>{LC}                      { // line continuation
                                          yyextra->lineNr++;
                                          addOutput(yyscanner,'\n');
                                        }
<ClassDocArg3>{DOCNL}                   {
                                          //if (*yytext=='\n') yyextra->lineNr++;
                                          unput_string(yytext,yyleng);
                                          BEGIN( Comment );
                                        }
<ClassDocArg3>.                         { // ignore other stuff
                                        }

  /* --------- handle arguments of {def,add,weak}group commands --------- */

<GroupDocArg1>{LABELID}(".html"?)       { // group name
                                           yyextra->current->name = yytext;
                                          //lastDefGroup.groupname = yytext;
                                          //lastDefGroup.pri = yyextra->current->groupingPri();
                                          // the .html stuff is for Qt compatibility
                                          if (yyextra->current->name.endsWith(".html"))
                                          {
                                            yyextra->current->name=yyextra->current->name.left(yyextra->current->name.length()-5);
                                          }
                                          yyextra->current->type.resize(0);
                                          BEGIN(GroupDocArg2);
                                        }
<GroupDocArg1>"\\"{B}*"\n"              { // line continuation
                                          yyextra->lineNr++;
                                          addOutput(yyscanner,'\n');
                                        }
<GroupDocArg1>{DOCNL}                   { // missing argument!
                                          warn(yyextra->fileName,yyextra->lineNr,
                                               "missing group name after %s",
                                               yyextra->current->groupDocCmd()
                                              );
                                          //addOutput(yyscanner,'\n');
                                          //if (*yytext=='\n') yyextra->lineNr++;
                                          unput_string(yytext,yyleng);
                                          BEGIN( Comment );
                                        }
<GroupDocArg1>.                         { // ignore other stuff
                                        }
<GroupDocArg2>"\\"{B}*"\n"              { // line continuation
                                          yyextra->lineNr++;
                                          addOutput(yyscanner,'\n');
                                        }
<GroupDocArg2>[^\n\\]+                  { // title (stored in type)
                                          yyextra->current->type += yytext;
                                          yyextra->current->type = yyextra->current->type.stripWhiteSpace();
                                        }
<GroupDocArg2>{DOCNL}                   {
                                          if ( yyextra->current->groupDocType==Entry::GROUPDOC_NORMAL &&
                                               yyextra->current->type.isEmpty()
                                             ) // defgroup requires second argument
                                          {
                                              warn(yyextra->fileName,yyextra->lineNr,
                                                 "missing title after "
                                                 "\\defgroup %s", qPrint(yyextra->current->name)
                                                );
                                          }
                                          unput_string(yytext,yyleng);
                                          //if (*yytext=='\n') yyextra->lineNr++;
                                          //addOutput(yyscanner,'\n');
                                          BEGIN( Comment );
                                        }
<GroupDocArg2>.                         { // title (stored in type)
                                          yyextra->current->type += yytext;
                                          yyextra->current->type = yyextra->current->type.stripWhiteSpace();
                                        }

  /* --------- handle arguments of page/mainpage command ------------------- */

<PageDocArg1>[^\n]*"\\ilinebr @ianchor"\{[^\]\n]*\}{B}{FILE} { // special case where the Markdown processor has rewritten
                                                               // "@page label Title" as
                                                               // "@page md_label Title\ilinebr @ianchor{Title} label"
                                          QCString text = yytext;
                                          int start = text.find('{');
                                          int end   = text.find('}',start+1);
                                          yyextra->current->name = text.mid(end+2);
                                          int istart = yyextra->current->name.find("\\ilinebr");
                                          if (istart != -1)
                                          {
                                            QCString rest =  yyextra->current->name.mid(istart);
                                            unput_string(rest,rest.length());
                                            yyextra->current->name = yyextra->current->name.mid(0,istart);
                                          }
                                          yyextra->current->args = text.mid(start+1,end-start-1);
                                          //printf("name='%s' title='%s'\n",qPrint(yyextra->current->name),qPrint(yyextra->current->args));
                                          BEGIN( PageDocArg2 );
                                        }
<PageDocArg1>{FILE}                     { // first argument; page name
                                          yyextra->current->name = stripQuotes(yytext);
                                          yyextra->current->args = "";
                                          BEGIN( PageDocArg2 );
                                        }
<PageDocArg1>{LC}                       { yyextra->lineNr++;
                                          addOutput(yyscanner,'\n');
                                        }
<PageDocArg1>{DOCNL}                    {
                                            warn(yyextra->fileName,yyextra->lineNr,
                                               "missing argument after "
                                               "\\page."
                                              );
                                          unput_string(yytext,yyleng);
                                          //if (*yytext=='\n') yyextra->lineNr++;
                                          //addOutput(yyscanner,'\n');
                                          BEGIN( Comment );
                                        }
<PageDocArg1>.                          { // ignore other stuff
                                        }
<PageDocArg2>{DOCNL}                    { // second argument; page title
                                          unput_string(yytext,yyleng);
                                          //if (*yytext=='\n') yyextra->lineNr++;
                                          //addOutput(yyscanner,'\n');
                                          BEGIN( Comment );
                                        }
<PageDocArg2>{CMD}[<>]                  {
                                          // bug 748927
                                          QCString tmp(yytext);
                                          tmp = substitute(substitute(tmp,"@<","&lt;"),"@>","&gt;");
                                          tmp = substitute(substitute(tmp,"\\<","&lt;"),"\\>","&gt;");
                                          yyextra->current->args += tmp;
                                        }
<PageDocArg2>.                          {
                                          yyextra->current->args += yytext;
                                        }
  /* --------- handle arguments of the param command ------------ */
<ParamArg1>{ID}/{B}*","                 {
                                          addOutput(yyscanner,yytext);
                                        }
<ParamArg1>","                          {
                                          addOutput(yyscanner," , ");
                                        }
<ParamArg1>{DOCNL}                      {
                                          if (*yytext=='\n') yyextra->lineNr++;
                                          addOutput(yyscanner," ");
                                        }
<ParamArg1>{ID}                         {
                                          addOutput(yyscanner,yytext);
                                          BEGIN( Comment );
                                        }
<ParamArg1>.                            {
                                          unput(yytext[0]);
                                          BEGIN( Comment );
                                        }

  /* --------- handle arguments of the file/dir/example command ------------ */

<FileDocArg1>{DOCNL}                    { // no file name specified
                                          unput_string(yytext,yyleng);
                                          //if (*yytext=='\n') yyextra->lineNr++;
                                          //addOutput(yyscanner,'\n');
                                          BEGIN( Comment );
                                        }
<FileDocArg1>{FILE}                     { // first argument; name
                                          yyextra->current->name = stripQuotes(yytext);
                                          BEGIN( Comment );
                                        }
<FileDocArg1>{LC}                       { yyextra->lineNr++;
                                          addOutput(yyscanner,'\n');
                                        }
<FileDocArg1>.                          { // ignore other stuff
                                        }

  /* --------- handle arguments of the xrefitem command ------------ */

<XRefItemParam1>{LABELID}               { // first argument
                                          yyextra->newXRefItemKey=yytext;
                                          setOutput(yyscanner,OutputXRef);
                                          BEGIN(XRefItemParam2);
                                        }
<XRefItemParam1>{LC}                    { // line continuation
                                          yyextra->lineNr++;
                                          addOutput(yyscanner,'\n');
                                        }
<XRefItemParam1>{DOCNL}                 { // missing arguments
                                          warn(yyextra->fileName,yyextra->lineNr,
                                               "Missing first argument of \\xrefitem"
                                              );
                                          if (*yytext=='\n') yyextra->lineNr++;
                                          addOutput(yyscanner,'\n');
                                          yyextra->inContext = OutputDoc;
                                          BEGIN( Comment );
                                        }
<XRefItemParam1>.                       { // ignore other stuff
                                        }

<XRefItemParam2>"\""[^\n\"]*"\""        { // second argument
                                          yyextra->xrefItemTitle = stripQuotes(yytext);
                                          BEGIN(XRefItemParam3);
                                        }
<XRefItemParam2>{LC}                    { // line continuation
                                          yyextra->lineNr++;
                                          addOutput(yyscanner,'\n');
                                        }
<XRefItemParam2>{DOCNL}                 { // missing argument
                                          warn(yyextra->fileName,yyextra->lineNr,
                                              "Missing second argument of \\xrefitem"
                                              );
                                          if (*yytext=='\n') yyextra->lineNr++;
                                          addOutput(yyscanner,'\n');
                                          yyextra->inContext = OutputDoc;
                                          BEGIN( Comment );
                                        }
<XRefItemParam2>.                       { // ignore other stuff
                                        }

<XRefItemParam3>"\""[^\n\"]*"\""        { // third argument
                                          yyextra->xrefListTitle = stripQuotes(yytext);
                                          yyextra->xrefKind = XRef_Item;
                                          BEGIN( Comment );
                                        }
<XRefItemParam2,XRefItemParam3>{LC}     { // line continuation
                                          yyextra->lineNr++;
                                          addOutput(yyscanner,'\n');
                                        }
<XRefItemParam3>{DOCNL}                 { // missing argument
                                          warn(yyextra->fileName,yyextra->lineNr,
                                              "Missing third argument of \\xrefitem"
                                              );
                                          if (*yytext=='\n') yyextra->lineNr++;
                                          addOutput(yyscanner,'\n');
                                          yyextra->inContext = OutputDoc;
                                          BEGIN( Comment );
                                        }
<XRefItemParam3>.                       { // ignore other stuff
                                        }


  /* ----- handle arguments of the relates(also)/memberof command ------- */

<RelatesParam1>({ID}("::"|"."))*{ID}    { // argument
                                          yyextra->current->relates = yytext;
                                          //if (yyextra->current->mGrpId!=DOX_NOGROUP)
                                          //{
                                          //  memberGroupRelates = yytext;
                                          //}
                                          BEGIN( Comment );
                                        }
<RelatesParam1>{LC}                     { // line continuation
                                          yyextra->lineNr++;
                                          addOutput(yyscanner,'\n');
                                        }
<RelatesParam1>{DOCNL}                  { // missing argument
                                          warn(yyextra->fileName,yyextra->lineNr,
                                              "Missing argument of '\\%s' command",qPrint(yyextra->currentCmd)
                                              );
                                          unput_string(yytext,yyleng);
                                          //if (*yytext=='\n') yyextra->lineNr++;
                                          //addOutput(yyscanner,'\n');
                                          BEGIN( Comment );
                                        }
<RelatesParam1>.                        { // ignore other stuff
                                        }


  /* ----- handle arguments of the qualifier command ----- */
<Qualifier>{LABELID}                    { // unquoted version, simple label
                                          yyextra->current->qualifiers.push_back(yytext);
                                          BEGIN( Comment );
                                        }
<Qualifier>"\""[^\"]*"\""               { // quotes version, add without quotes
                                          std::string inp(yytext);
                                          yyextra->current->qualifiers.push_back(inp.substr(1,yyleng-2));
                                          BEGIN( Comment );
                                        }
<Qualifier>{DOCNL}                      { // missing argument
                                          warn(yyextra->fileName,yyextra->lineNr,
                                              "Missing argument of '\\%s' command",qPrint(yyextra->currentCmd)
                                              );
                                          unput_string(yytext,yyleng);
                                          BEGIN( Comment );
                                        }
<Qualifier>.                            {
                                          warn(yyextra->fileName,yyextra->lineNr,
                                              "Argument of '\\%s' command should be quoted",qPrint(yyextra->currentCmd)
                                              );
                                          unput_string(yytext,yyleng);
                                          BEGIN( Comment );
                                        }
  /* ----- handle arguments of the relates(also)/addindex commands ----- */

<LineParam>{CMD}{CMD}                   { // escaped command
                                          addOutput(yyscanner,yytext);
                                        }
<LineParam>{DOCNL}                      { // end of argument
                                          //if (*yytext=='\n') yyextra->lineNr++;
                                          //addOutput(yyscanner,'\n');
                                          unput_string(yytext,yyleng);
                                          BEGIN( Comment );
                                        }
<LineParam>{LC}                         { // line continuation
                                          yyextra->lineNr++;
                                          addOutput(yyscanner,'\n');
                                        }
<LineParam>({CMD}{CMD}){ID}             { // escaped command
                                          addOutput(yyscanner,yytext);
                                        }
<LineParam>.                            { // ignore other stuff
                                          addOutput(yyscanner,*yytext);
                                        }

  /* ----- handle arguments of the section/subsection/.. commands ------- */

<SectionLabel>{LABELID}                 { // first argument
                                          yyextra->sectionLabel=yytext;
                                          addOutput(yyscanner,yytext);
                                          yyextra->sectionTitle.resize(0);
                                          BEGIN(SectionTitle);
                                        }
<SectionLabel>{DOCNL}                   { // missing argument
                                          warn(yyextra->fileName,yyextra->lineNr,
                                              "\\section command has no label"
                                              );
                                          if (*yytext=='\n') yyextra->lineNr++;
                                          addOutput(yyscanner,'\n');
                                          BEGIN( Comment );
                                        }
<SectionLabel>.                         { // invalid character for section label
                                          warn(yyextra->fileName,yyextra->lineNr,
                                              "Invalid or missing section label"
                                              );
                                          BEGIN(Comment);
                                        }
<SectionTitle>{STAopt}/"\n"             { // end of section title
                                          addSection(yyscanner);
                                          addOutput(yyscanner,yytext);
                                          BEGIN( Comment );
                                        }
<SectionTitle>{STopt}/"\\ilinebr"       { // end of section title
                                          addSection(yyscanner);
                                          addOutput(yyscanner,yytext);
                                          BEGIN( Comment );
                                        }
<SectionTitle>{LC}                      { // line continuation
                                          yyextra->lineNr++;
                                          addOutput(yyscanner,'\n');
                                        }
<SectionTitle>[^\n@\\]*                 { // any character without special meaning
                                          yyextra->sectionTitle+=yytext;
                                          addOutput(yyscanner,yytext);
                                        }
<SectionTitle>({CMD}{CMD}){ID}          { // escaped command
                                          yyextra->sectionTitle+=&yytext[1];
                                          addOutput(yyscanner,yytext);
                                        }
<SectionTitle>{CMD}[$@\\&~<>#%]         { // unescaped character
                                          yyextra->sectionTitle+=yytext[1];
                                          addOutput(yyscanner,yytext);
                                        }
<SectionTitle>.                         { // anything else
                                          yyextra->sectionTitle+=yytext;
                                          addOutput(yyscanner,*yytext);
                                        }

  /* ----- handle arguments of the subpage command ------- */

<SubpageLabel>{LABELID}                 { // first argument
                                          addOutput(yyscanner,yytext);
                                          // we add subpage labels as a kind of "inheritance" relation to prevent
                                          // needing to add another list to the Entry class.
                                          yyextra->current->extends.push_back(BaseInfo(QCString(yytext),Protection::Public,Specifier::Normal));
                                          BEGIN(SubpageTitle);
                                        }
<SubpageLabel>{DOCNL}                   { // missing argument
                                          warn(yyextra->fileName,yyextra->lineNr,
                                              "\\subpage command has no label"
                                              );
                                          if (*yytext=='\n') yyextra->lineNr++;
                                          addOutput(yyscanner,'\n');
                                          BEGIN( Comment );
                                        }
<SubpageLabel>.                         {
                                          unput(yytext[0]);
                                          BEGIN( Comment );
                                        }
<SubpageTitle>{DOCNL}                   { // no title, end command
                                          addOutput(yyscanner,yytext);
                                          BEGIN( Comment );
                                        }
<SubpageTitle>[ \t]*"\""[^\"\n]*"\""    { // add title, end of command
                                          addOutput(yyscanner,yytext);
                                          BEGIN( Comment );
                                        }
<SubpageTitle>.                         { // no title, end of command
                                          unput(*yytext);
                                          BEGIN( Comment );
                                        }

  /* ----- handle arguments of the anchor command ------- */

<AnchorLabel>{LABELID}                  { // found argument
                                          addAnchor(yyscanner,QCString(yytext), yyextra->anchorTitle);
                                          addOutput(yyscanner,yytext);
                                          BEGIN( Comment );
                                        }
<AnchorLabel>{DOCNL}                    { // missing argument
                                          warn(yyextra->fileName,yyextra->lineNr,
                                              "\\anchor command has no label"
                                              );
                                          if (*yytext=='\n') yyextra->lineNr++;
                                          addOutput(yyscanner,'\n');
                                          BEGIN( Comment );
                                        }
<AnchorLabel>.                          { // invalid character for anchor label
                                          warn(yyextra->fileName,yyextra->lineNr,
                                              "Invalid or missing anchor label"
                                              );
                                          BEGIN(Comment);
                                        }


  /* ----- handle arguments of the preformatted block commands ------- */

<FormatBlock>{CMD}("endverbatim"|"endiverbatim"|"endiliteral"|"endlatexonly"|"endhtmlonly"|"endxmlonly"|"enddocbookonly"|"endrtfonly"|"endmanonly"|"enddot"|"endcode"|"endicode"|"endmsc")/{NW} { // possible ends
                                          addOutput(yyscanner,yytext);
                                          if (&yytext[4]==yyextra->blockName) // found end of the block
                                          {
                                              BEGIN(Comment);
                                          }
                                        }
<FormatBlock>{CMD}"enduml"              {
                                          addOutput(yyscanner,yytext);
                                          if (yyextra->blockName=="startuml") // found end of the block
                                          {
                                              BEGIN(Comment);
                                          }
                                        }
<FormatBlock>[^ \@\*\/\\\n]*            { // some word
                                          addOutput(yyscanner,yytext);
                                        }
<FormatBlock>{DOCNL}                    { // new line
                                          if (*yytext=='\n') yyextra->lineNr++;
                                          addOutput(yyscanner,'\n');
                                        }
<FormatBlock>{CCS}                       { // start of a C-comment
                                          if (!(yyextra->blockName=="code"  || yyextra->blockName=="verbatim" ||
                                                yyextra->blockName=="icode" || yyextra->blockName=="iverbatim"||
                                                yyextra->blockName=="iliteral"
                                               )
                                             ) yyextra->commentCount++;
                                          addOutput(yyscanner,yytext);
                                        }
<FormatBlock>{CCE}                       { // end of a C-comment
                                          addOutput(yyscanner,yytext);
                                          if (!(yyextra->blockName=="code"  || yyextra->blockName=="verbatim" ||
                                                yyextra->blockName=="icode" || yyextra->blockName=="iverbatim"||
                                                yyextra->blockName=="iliteral"
                                               )
                                             )
                                          {
                                            yyextra->commentCount--;
                                            if (yyextra->commentCount<0)
                                            {
                                              QCString endTag = "end"+yyextra->blockName;
                                              if (yyextra->blockName=="startuml") endTag="enduml";
                                              warn(yyextra->fileName,yyextra->lineNr,
                                                 "found */ without matching /* while inside a \\%s block! Perhaps a missing \\%s?",qPrint(yyextra->blockName),qPrint(endTag));
                                            }
                                          }
                                        }
<FormatBlock>.                          {
                                          addOutput(yyscanner,*yytext);
                                        }
<FormatBlock><<EOF>>                    {
                                          QCString endTag = "end"+yyextra->blockName;
                                          if (yyextra->blockName=="startuml") endTag="enduml";
                                          warn(yyextra->fileName,yyextra->lineNr,
                                            "reached end of comment while inside a \\%s block; check for missing \\%s tag!",
                                            qPrint(yyextra->blockName),qPrint(endTag)
                                          );
                                          yyterminate();
                                        }

  /* ----- handle arguments of if/ifnot commands ------- */

<GuardParam>{B}*"("                     {
                                          yyextra->guardExpr=yytext;
                                          yyextra->roundCount=1;
                                          BEGIN(GuardExpr);
                                        }
<GuardExpr>[^()]*                       {
                                          yyextra->guardExpr+=yytext;
                                          lineCount(yyscanner);
                                        }
<GuardExpr>"("                          {
                                          yyextra->guardExpr+=yytext;
                                          yyextra->roundCount++;
                                        }
<GuardExpr>")"                          {
                                          yyextra->guardExpr+=yytext;
                                          yyextra->roundCount--;
                                          if (yyextra->roundCount==0)
                                          {
                                            handleGuard(yyscanner,yyextra->guardExpr);
                                          }
                                        }
<GuardExpr>\n                           {
                                          warn(yyextra->fileName,yyextra->lineNr,
                                                "invalid expression '%s' for yyextra->guards",qPrint(yyextra->guardExpr));
                                          unput(*yytext);
                                          BEGIN(GuardParam);
                                        }
<GuardParam>{B}*[a-z_A-Z0-9.\-]+        { // parameter of if/ifnot yyextra->guards
                                          handleGuard(yyscanner,QCString(yytext));
                                        }
<GuardParam>{DOCNL}                     { // end of argument
                                          if (*yytext=='\n') yyextra->lineNr++;
                                          //next line is commented out due to bug620924
                                          //addOutput(yyscanner,'\n');
                                          addIlineBreak(yyscanner,yyextra->lineNr);
                                          unput(*yytext);
                                          handleGuard(yyscanner,QCString());
                                        }
<GuardParam>{LC}                        { // line continuation
                                          yyextra->lineNr++;
                                          addOutput(yyscanner,'\n');
                                        }
<GuardParam>.                           { // empty condition
                                          unput(*yytext);
                                          handleGuard(yyscanner,QCString());
                                        }
<GuardParamEnd>{B}*{DOCNL}              {
                                          lineCount(yyscanner);
                                          yyextra->spaceBeforeIf.resize(0);
                                          addIlineBreak(yyscanner,yyextra->lineNr);
                                          BEGIN(Comment);
                                        }
<GuardParamEnd>{B}*                     {
                                          if (!yyextra->spaceBeforeIf.isEmpty()) // needed for 665313 in combination with bug620924
                                          {
                                            addOutput(yyscanner,yyextra->spaceBeforeIf);
                                          }
                                          yyextra->spaceBeforeIf.resize(0);
                                          addIlineBreak(yyscanner,yyextra->lineNr);
                                          BEGIN(Comment);
                                        }
<GuardParamEnd>.                        {
                                          unput(*yytext);
                                          addIlineBreak(yyscanner,yyextra->lineNr);
                                          BEGIN(Comment);
                                        }

  /* ----- handle skipping of conditional sections ------- */

<SkipGuardedSection>{CMD}"ifnot"/{NW}   {
                                          yyextra->guardType = Guard_IfNot;
                                          yyextra->guards.push(GuardedSection(false));
                                          BEGIN( GuardParam );
                                        }
<SkipGuardedSection>{CMD}"if"/{NW}      {
                                          yyextra->guardType = Guard_If;
                                          yyextra->guards.push(GuardedSection(false));
                                          BEGIN( GuardParam );
                                        }
<SkipGuardedSection>{CMD}"endif"/{NW}   {
                                          if (yyextra->guards.empty())
                                          {
                                            warn(yyextra->fileName,yyextra->lineNr,
                                                "found \\endif without matching start command");
                                            BEGIN( Comment );
                                          }
                                          else
                                          {
                                            yyextra->guards.pop();
                                            if (yyextra->guards.empty())
                                            {
                                              BEGIN( GuardParamEnd );
                                            }
                                            else
                                            {
                                              if (yyextra->guards.top().isEnabled())
                                              {
                                                BEGIN( GuardParamEnd );
                                              }
                                              else
                                              {
                                                BEGIN( SkipGuardedSection );
                                              }
                                            }
                                          }
                                        }
<SkipGuardedSection>{CMD}"else"/{NW}    {
                                          if (yyextra->guards.empty())
                                          {
                                            warn(yyextra->fileName,yyextra->lineNr,
                                                "found \\else without matching start command");
                                          }
                                          else if (yyextra->guards.top().hasElse())
                                          {
                                            warn(yyextra->fileName,yyextra->lineNr,
                                                "found multiple \\else commands in same \\if construct");
                                            yyextra->guards.top().setEnabled(false);
                                            BEGIN( SkipGuardedSection );
                                          }
                                          else if (!yyextra->guards.top().parentVisible())
                                          {
                                            yyextra->guards.top().setEnabled(false);
                                            BEGIN( SkipGuardedSection );
                                          }
                                          else
                                          {
                                            yyextra->spaceBeforeIf = yyextra->spaceBeforeCmd;
                                            yyextra->guards.top().setElse();
                                            if (!yyextra->guards.top().parentVisible())
                                            {
                                              yyextra->guards.top().setEnabled(false);
                                              BEGIN( SkipGuardedSection );
                                            }
                                            else if (yyextra->guards.top().isEnabledFound())
                                            {
                                              yyextra->guards.top().setEnabled(false);
                                              BEGIN( SkipGuardedSection );
                                            }
                                            else
                                            {
                                              yyextra->guards.top().setEnabled(true);
                                              BEGIN( GuardParamEnd );
                                            }
                                          }
                                        }
<SkipGuardedSection>{CMD}"elseif"/{NW}  {
                                          if (yyextra->guards.empty())
                                          {
                                            warn(yyextra->fileName,yyextra->lineNr,
                                                "found \\elseif without matching start command");
                                          }
                                          else if (yyextra->guards.top().hasElse())
                                          {
                                            warn(yyextra->fileName,yyextra->lineNr,
                                                "found \\elseif command after \\else command was given in \\if construct");
                                            yyextra->guardType = Guard_ElseIf;
                                            yyextra->spaceBeforeIf = yyextra->spaceBeforeCmd;
                                            yyextra->guards.top().setEnabled(false);
                                            BEGIN( GuardParam );
                                          }
                                          else
                                          {
                                            yyextra->guardType = Guard_ElseIf;
                                            yyextra->spaceBeforeIf = yyextra->spaceBeforeCmd;
                                            yyextra->guards.top().setEnabled(false);
                                            BEGIN( GuardParam );
                                          }
                                        }
<SkipGuardedSection>{DOCNL}             { // skip line
                                          if (*yytext=='\n') yyextra->lineNr++;
                                          //addOutput(yyscanner,'\n');
                                        }
<SkipGuardedSection>[^ \\@\n]+          { // skip non-special characters
                                        }
<SkipGuardedSection>.                   { // any other character
                                        }


  /* ----- handle skipping of internal section ------- */

<SkipInternal>{DOCNL}                   { // skip line
                                          if (*yytext=='\n') yyextra->lineNr++;
                                          addOutput(yyscanner,'\n');
                                        }
<SkipInternal>[@\\]"if"/[ \t]           {
                                          yyextra->condCount++;
                                          }
<SkipInternal>[@\\]"ifnot"/[ \t]        {
                                          yyextra->condCount++;
                                        }
<SkipInternal>[@\\]/"endif"             {
                                          yyextra->condCount--;
                                          if (yyextra->condCount<0) // handle conditional section around of \internal, see bug607743
                                          {
                                            unput('\\');
                                            BEGIN(Comment);
                                          }
                                        }
<SkipInternal>[@\\]/"section"[ \t]      {
                                          if (yyextra->sectionLevel>0)
                                          {
                                            unput('\\');
                                            BEGIN(Comment);
                                          }
                                        }
<SkipInternal>[@\\]/"subsection"[ \t]   {
                                          if (yyextra->sectionLevel>1)
                                          {
                                            unput('\\');
                                            BEGIN(Comment);
                                          }
                                        }
<SkipInternal>[@\\]/"subsubsection"[ \t] {
                                          if (yyextra->sectionLevel>2)
                                          {
                                            unput('\\');
                                            BEGIN(Comment);
                                          }
                                        }
<SkipInternal>[@\\]/"paragraph"[ \t]    {
                                          if (yyextra->sectionLevel>3)
                                          {
                                            unput('\\');
                                            BEGIN(Comment);
                                          }
                                        }
<SkipInternal>[@\\]"endinternal"[ \t]*  {
                                          BEGIN(Comment);
                                        }
<SkipInternal>[^ \\@\n]+                { // skip non-special characters
                                        }
<SkipInternal>.                         { // any other character
                                        }


  /* ----- handle argument of name command ------- */

<NameParam>{DOCNL}                      { // end of argument
                                          //if (*yytext=='\n') yyextra->lineNr++;
                                          //addOutput(yyscanner,'\n');
                                          unput_string(yytext,yyleng);
                                          BEGIN( Comment );
                                        }
<NameParam>{LC}                         { // line continuation
                                          yyextra->lineNr++;
                                          addOutput(yyscanner,'\n');
                                          yyextra->docGroup.appendHeader(' ');
                                        }
<NameParam>.                            { // ignore other stuff
                                          yyextra->docGroup.appendHeader(*yytext);
                                          yyextra->current->name+=*yytext;
                                        }

  /* ----- handle argument of noop command ------- */
<Noop>{DOCNL}                           { // end of argument
                                          if (*yytext=='\n')
                                          {
                                            yyextra->lineNr++;
                                            addOutput(yyscanner,'\n');
                                          }
                                          BEGIN( Comment );
                                        }
<Noop>.                                 { // ignore other stuff
                                        }
  /* ----- handle argument of raisewarning command ------- */
<RaiseWarning>{DOCNL}                   { // end of argument
                                          warn_doc_error(yyextra->fileName,yyextra->lineNr,
                                                         "%s",qPrint(yyextra->raiseWarning));
                                          yyextra->raiseWarning = "";
                                          if (*yytext=='\n') yyextra->lineNr++;
                                          addOutput(yyscanner,'\n');
                                          BEGIN( Comment );
                                        }
<RaiseWarning>.                         { // ignore other stuff
                                          yyextra->raiseWarning += yytext;
                                        }
  /* ----- handle argument of ingroup command ------- */

<InGroupParam>{LABELID}                 { // group id
                                          yyextra->current->groups.push_back(
                                             Grouping(QCString(yytext), Grouping::GROUPING_INGROUP)
                                          );
                                          yyextra->inGroupParamFound=TRUE;
                                        }
<InGroupParam>{DOCNL}                   { // missing argument
                                          if (!yyextra->inGroupParamFound)
                                          {
                                             warn(yyextra->fileName,yyextra->lineNr,
                                                "Missing group name for \\ingroup command"
                                                );
                                          }
                                          //if (*yytext=='\n') yyextra->lineNr++;
                                          //addOutput(yyscanner,'\n');
                                          unput_string(yytext,yyleng);
                                          BEGIN( Comment );
                                        }
<InGroupParam>{LC}                      { // line continuation
                                          yyextra->lineNr++;
                                          addOutput(yyscanner,'\n');
                                        }
<InGroupParam>.                         { // ignore other stuff
                                          addOutput(yyscanner,*yytext);
                                        }

  /* ----- handle argument of fn command ------- */

<FnParam>{DOCNL}                        { // end of argument
                                          if (yyextra->braceCount==0)
                                          {
                                            //if (*yytext=='\n') yyextra->lineNr++;
                                            //addOutput(yyscanner,'\n');
                                            unput_string(yytext,yyleng);
                                            yyextra->langParser->parsePrototype(yyextra->functionProto);
                                            BEGIN( Comment );
                                          }
                                        }
<FnParam>{LC}                           { // line continuation
                                          yyextra->lineNr++;
                                          yyextra->functionProto+=' ';
                                        }
<FnParam>[^@\\\n()]+                    { // non-special characters
                                          yyextra->functionProto+=yytext;
                                        }
<FnParam>"("                            {
                                          yyextra->functionProto+=yytext;
                                          yyextra->braceCount++;
                                        }
<FnParam>")"                            {
                                          yyextra->functionProto+=yytext;
                                          yyextra->braceCount--;
                                        }
<FnParam>.                              { // add other stuff
                                          yyextra->functionProto+=*yytext;
                                        }


  /* ----- handle argument of overload command ------- */


<OverloadParam>{DOCNL}                  { // end of argument
                                          if (*yytext=='\n') yyextra->lineNr++;
                                          if (yyextra->functionProto.stripWhiteSpace().isEmpty())
                                          { // plain overload command
                                            addOutput(yyscanner,getOverloadDocs());
                                            addOutput(yyscanner,'\n');
                                          }
                                          else // overload declaration
                                          {
                                            makeStructuralIndicator(yyscanner,Entry::OVERLOADDOC_SEC);
                                            yyextra->langParser->parsePrototype(yyextra->functionProto);
                                          }
                                          BEGIN( Comment );
                                        }
<OverloadParam>{LC}                     { // line continuation
                                          yyextra->lineNr++;
                                          yyextra->functionProto+=' ';
                                        }
<OverloadParam>.                        { // add other stuff
                                          yyextra->functionProto+=*yytext;
                                        }

  /* ----- handle argument of inherit command ------- */

<InheritParam>({ID}("::"|"."))*{ID}     { // found argument
                                          yyextra->current->extends.push_back(
                                            BaseInfo(removeRedundantWhiteSpace(QCString(yytext)),Protection::Public,Specifier::Normal)
                                          );
                                          BEGIN( Comment );
                                        }
<InheritParam>{DOCNL}                   { // missing argument
                                          warn(yyextra->fileName,yyextra->lineNr,
                                              "\\inherit command has no argument"
                                              );
                                          if (*yytext=='\n') yyextra->lineNr++;
                                          addOutput(yyscanner,'\n');
                                          BEGIN( Comment );
                                        }
<InheritParam>.                         { // invalid character for anchor label
                                          warn(yyextra->fileName,yyextra->lineNr,
                                              "Invalid or missing name for \\inherit command"
                                              );
                                          BEGIN(Comment);
                                        }

  /* ----- handle argument of extends and implements commands ------- */

<ExtendsParam>({ID}("::"|"."))*{ID}     { // found argument
                                          yyextra->current->extends.push_back(
                                            BaseInfo(removeRedundantWhiteSpace(QCString(yytext)),Protection::Public,Specifier::Normal)
                                          );
                                          BEGIN( Comment );
                                        }
<ExtendsParam>{DOCNL}                   { // missing argument
                                          warn(yyextra->fileName,yyextra->lineNr,
                                              "'\\%s' command has no argument",qPrint(yyextra->currentCmd)
                                              );
                                          //if (*yytext=='\n') yyextra->lineNr++;
                                          //addOutput(yyscanner,'\n');
                                          unput_string(yytext,yyleng);
                                          BEGIN( Comment );
                                        }
<ExtendsParam>.                         { // ignore other stuff
                                        }

  /* ----- handle language specific sections ------- */

<SkipLang>[\\@]"~"[a-zA-Z-]*            { /* language switch */
                                          QCString langId(&yytext[2]);
                                          if (!langId.isEmpty() && !Config_isAvailableEnum(OUTPUT_LANGUAGE,langId))
                                          {
                                             warn(yyextra->fileName,yyextra->lineNr,
                                             "non supported language '%s' specified in '%s'",langId.data(),QCString(yytext).stripWhiteSpace().data());
                                          }
                                          else if (langId.isEmpty() ||
                                              qstricmp(Config_getEnumAsString(OUTPUT_LANGUAGE),langId)==0)
                                          { // enable language specific section
                                            BEGIN(Comment);
                                          }
                                        }
<SkipLang>[^*@\\\n]*                    { /* any character not a *, @, backslash or new line */
                                        }
<SkipLang>{DOCNL}                       { /* new line in verbatim block */
                                          if (*yytext=='\n') yyextra->lineNr++;
                                        }
<SkipLang>.                             { /* any other character */
                                        }

  /* ----- handle arguments of the cite command ------- */

<CiteLabel>{CITEID}                     { // found argument
                                          addCite(yyscanner);
                                          addOutput(yyscanner,yytext);
                                          BEGIN(Comment);
                                        }
<CiteLabel>{DOCNL}                      { // missing argument
                                          warn(yyextra->fileName,yyextra->lineNr,
                                              "\\cite command has no label"
                                              );
                                          //if (*yytext=='\n') yyextra->lineNr++;
                                          //addOutput(yyscanner,'\n');
                                          unput_string(yytext,yyleng);
                                          BEGIN( Comment );
                                        }
<CiteLabel>.                            { // invalid character for cite label
                                           warn(yyextra->fileName,yyextra->lineNr,
                                              "Invalid or missing cite label"
                                              );
                                          BEGIN(Comment);
                                        }

  /* ----- handle argument of the copydoc command ------- */

<CopyDoc><<EOF>>                        {
                                          setOutput(yyscanner,OutputDoc);
                                          addOutput(yyscanner," \\ilinebr\\ilinebr\\copydetails ");
                                          addOutput(yyscanner,yyextra->copyDocArg);
                                          addOutput(yyscanner,"\n");
                                          BEGIN(Comment);
                                        }
<CopyDoc>{DOCNL}                        {
                                          if (*yytext=='\n') yyextra->lineNr++;
                                          if (yyextra->braceCount==0)
                                          {
                                            setOutput(yyscanner,OutputDoc);
                                            addOutput(yyscanner," \\ilinebr\\ilinebr\\copydetails ");
                                            addOutput(yyscanner,yyextra->copyDocArg);
                                            addOutput(yyscanner,"\n");
                                            BEGIN(Comment);
                                          }
                                        }
<CopyDoc>{LC}                           { // line continuation
                                          yyextra->lineNr++;
                                        }
<CopyDoc>[^@\\\n()]+                    { // non-special characters
                                          yyextra->copyDocArg+=yytext;
                                          addOutput(yyscanner,yytext);
                                        }
<CopyDoc>"("                            {
                                          yyextra->copyDocArg+=yytext;
                                          addOutput(yyscanner,yytext);
                                          yyextra->braceCount++;
                                        }
<CopyDoc>")"                            {
                                          yyextra->copyDocArg+=yytext;
                                          addOutput(yyscanner,yytext);
                                          yyextra->braceCount--;
                                        }
<CopyDoc>.                              {
                                          yyextra->copyDocArg+=yytext;
                                          addOutput(yyscanner,yytext);
                                        }

 /*
<*>.  { fprintf(stderr,"Lex scanner %s %sdefault rule for state %s: #%s#\n", __FILE__,!yyextra->fileName.isEmpty() ? ("(" + yyextra->fileName +") ").data(): "",stateToString(YY_START),yytext);}
<*>\n  { fprintf(stderr,"Lex scanner %s %sdefault rule newline for state %s.\n", __FILE__, !yyextra->fileName.isEmpty() ? ("(" + yyextra->fileName +") ").data(): "",stateToString(YY_START));}
 */

%%

//----------------------------------------------------------------------------

static bool handleBrief(yyscan_t yyscanner,const QCString &, const StringVector &)
{
  //printf("handleBrief\n");
  setOutput(yyscanner,OutputBrief);
  return FALSE;
}

static bool handleFn(yyscan_t yyscanner,const QCString &, const StringVector &)
{
  struct yyguts_t *yyg = (struct yyguts_t*)yyscanner;
  bool stop=makeStructuralIndicator(yyscanner,Entry::MEMBERDOC_SEC);
  yyextra->functionProto.resize(0);
  yyextra->braceCount=0;
  BEGIN(FnParam);
  return stop;
}

static bool handleDef(yyscan_t yyscanner,const QCString &, const StringVector &)
{
  struct yyguts_t *yyg = (struct yyguts_t*)yyscanner;
  bool stop=makeStructuralIndicator(yyscanner,Entry::DEFINEDOC_SEC);
  yyextra->functionProto.resize(0);
  BEGIN(FnParam);
  return stop;
}

static bool handleOverload(yyscan_t yyscanner,const QCString &, const StringVector &)
{
  struct yyguts_t *yyg = (struct yyguts_t*)yyscanner;
  yyextra->functionProto.resize(0);
  BEGIN(OverloadParam);
  return FALSE;
}

static bool handleEnum(yyscan_t yyscanner,const QCString &, const StringVector &)
{
  struct yyguts_t *yyg = (struct yyguts_t*)yyscanner;
  bool stop=makeStructuralIndicator(yyscanner,Entry::ENUMDOC_SEC);
  BEGIN(EnumDocArg1);
  return stop;
}

static bool handleDefGroup(yyscan_t yyscanner,const QCString &, const StringVector &)
{
  struct yyguts_t *yyg = (struct yyguts_t*)yyscanner;
  bool stop=makeStructuralIndicator(yyscanner,Entry::GROUPDOC_SEC);
  yyextra->current->groupDocType = Entry::GROUPDOC_NORMAL;
  BEGIN( GroupDocArg1 );
  return stop;
}

static bool handleAddToGroup(yyscan_t yyscanner,const QCString &, const StringVector &)
{
  struct yyguts_t *yyg = (struct yyguts_t*)yyscanner;
  bool stop=makeStructuralIndicator(yyscanner,Entry::GROUPDOC_SEC);
  yyextra->current->groupDocType = Entry::GROUPDOC_ADD;
  BEGIN( GroupDocArg1 );
  return stop;
}

static bool handleWeakGroup(yyscan_t yyscanner,const QCString &, const StringVector &)
{
  struct yyguts_t *yyg = (struct yyguts_t*)yyscanner;
  bool stop=makeStructuralIndicator(yyscanner,Entry::GROUPDOC_SEC);
  yyextra->current->groupDocType = Entry::GROUPDOC_WEAK;
  BEGIN( GroupDocArg1 );
  return stop;
}

static bool handleNamespace(yyscan_t yyscanner,const QCString &, const StringVector &)
{
  struct yyguts_t *yyg = (struct yyguts_t*)yyscanner;
  bool stop=makeStructuralIndicator(yyscanner,Entry::NAMESPACEDOC_SEC);
  BEGIN( NameSpaceDocArg1 );
  return stop;
}

static bool handlePackage(yyscan_t yyscanner,const QCString &, const StringVector &)
{
  struct yyguts_t *yyg = (struct yyguts_t*)yyscanner;
  bool stop=makeStructuralIndicator(yyscanner,Entry::PACKAGEDOC_SEC);
  BEGIN( PackageDocArg1 );
  return stop;
}

static bool handleClass(yyscan_t yyscanner,const QCString &cmd, const StringVector &)
{
  struct yyguts_t *yyg = (struct yyguts_t*)yyscanner;
  bool stop=makeStructuralIndicator(yyscanner,Entry::CLASSDOC_SEC);
  yyextra->currentCmd = cmd;
  BEGIN( ClassDocArg1 );
  return stop;
}

static bool handleConcept(yyscan_t yyscanner,const QCString &cmd, const StringVector &)
{
  struct yyguts_t *yyg = (struct yyguts_t*)yyscanner;
  bool stop=makeStructuralIndicator(yyscanner,Entry::CONCEPTDOC_SEC);
  yyextra->currentCmd = cmd;
  BEGIN( ConceptDocArg1 );
  return stop;
}

static bool handleModule(yyscan_t yyscanner,const QCString &cmd, const StringVector &)
{
  struct yyguts_t *yyg = (struct yyguts_t*)yyscanner;
  bool stop=makeStructuralIndicator(yyscanner,Entry::MODULEDOC_SEC);
  yyextra->currentCmd = cmd;
  BEGIN( ModuleDocArg1 );
  return stop;
}


static bool handleHeaderFile(yyscan_t yyscanner,const QCString &, const StringVector &)
{
  struct yyguts_t *yyg = (struct yyguts_t*)yyscanner;
  BEGIN( ClassDocArg2 );
  return FALSE;
}

static bool handleProtocol(yyscan_t yyscanner,const QCString &cmd, const StringVector &)
{ // Obj-C protocol
  struct yyguts_t *yyg = (struct yyguts_t*)yyscanner;
  bool stop=makeStructuralIndicator(yyscanner,Entry::PROTOCOLDOC_SEC);
  yyextra->currentCmd = cmd;
  BEGIN( ClassDocArg1 );
  return stop;
}

static bool handleCategory(yyscan_t yyscanner,const QCString &cmd, const StringVector &)
{ // Obj-C category
  struct yyguts_t *yyg = (struct yyguts_t*)yyscanner;
  bool stop=makeStructuralIndicator(yyscanner,Entry::CATEGORYDOC_SEC);
  yyextra->currentCmd = cmd;
  BEGIN( CategoryDocArg1 );
  return stop;
}

static bool handleUnion(yyscan_t yyscanner,const QCString &cmd, const StringVector &)
{
  struct yyguts_t *yyg = (struct yyguts_t*)yyscanner;
  bool stop=makeStructuralIndicator(yyscanner,Entry::UNIONDOC_SEC);
  yyextra->currentCmd = cmd;
  BEGIN( ClassDocArg1 );
  return stop;
}

static bool handleStruct(yyscan_t yyscanner,const QCString &cmd, const StringVector &)
{
  struct yyguts_t *yyg = (struct yyguts_t*)yyscanner;
  bool stop=makeStructuralIndicator(yyscanner,Entry::STRUCTDOC_SEC);
  yyextra->currentCmd = cmd;
  BEGIN( ClassDocArg1 );
  return stop;
}

static bool handleInterface(yyscan_t yyscanner,const QCString &cmd, const StringVector &)
{
  struct yyguts_t *yyg = (struct yyguts_t*)yyscanner;
  bool stop=makeStructuralIndicator(yyscanner,Entry::INTERFACEDOC_SEC);
  yyextra->currentCmd = cmd;
  BEGIN( ClassDocArg1 );
  return stop;
}

static bool handleIdlException(yyscan_t yyscanner,const QCString &cmd, const StringVector &)
{
  struct yyguts_t *yyg = (struct yyguts_t*)yyscanner;
  bool stop=makeStructuralIndicator(yyscanner,Entry::EXCEPTIONDOC_SEC);
  yyextra->currentCmd = cmd;
  BEGIN( ClassDocArg1 );
  return stop;
}

static bool handlePage(yyscan_t yyscanner,const QCString &, const StringVector &)
{
  struct yyguts_t *yyg = (struct yyguts_t*)yyscanner;
  bool stop=makeStructuralIndicator(yyscanner,Entry::PAGEDOC_SEC);
  BEGIN( PageDocArg1 );
  return stop;
}

static bool handleMainpage(yyscan_t yyscanner,const QCString &, const StringVector &)
{
  struct yyguts_t *yyg = (struct yyguts_t*)yyscanner;
  bool stop=makeStructuralIndicator(yyscanner,Entry::MAINPAGEDOC_SEC);
  if (!stop)
  {
    yyextra->current->name = "mainpage";
  }
  setOutput(yyscanner,OutputDoc);
  BEGIN( PageDocArg2 );
  return stop;
}

static bool handleFile(yyscan_t yyscanner,const QCString &, const StringVector &)
{
  struct yyguts_t *yyg = (struct yyguts_t*)yyscanner;
  bool stop=makeStructuralIndicator(yyscanner,Entry::FILEDOC_SEC);
  if (!stop)
  {
    yyextra->current->name = yyextra->fileName;
  }
  BEGIN( FileDocArg1 );
  return stop;
}

static bool handleParam(yyscan_t yyscanner,const QCString &, const StringVector &)
{
  struct yyguts_t *yyg = (struct yyguts_t*)yyscanner;
  // we need process param and retval arguments to escape leading underscores in case of
  // markdown processing, see bug775493
  addOutput(yyscanner,"@param ");
  BEGIN( ParamArg1 );
  return FALSE;
}

static bool handleRetval(yyscan_t yyscanner,const QCString &, const StringVector &)
{
  struct yyguts_t *yyg = (struct yyguts_t*)yyscanner;
  addOutput(yyscanner,"@retval ");
  BEGIN( ParamArg1 );
  return FALSE;
}

static bool handleDir(yyscan_t yyscanner,const QCString &, const StringVector &)
{
  struct yyguts_t *yyg = (struct yyguts_t*)yyscanner;
  bool stop=makeStructuralIndicator(yyscanner,Entry::DIRDOC_SEC);
  if (!stop) yyextra->current->name = yyextra->fileName;
  BEGIN( FileDocArg1 );
  return stop;
}

static bool handleExample(yyscan_t yyscanner,const QCString &cmd, const StringVector &optList)
{
  struct yyguts_t *yyg = (struct yyguts_t*)yyscanner;
  Entry::Sections section=Entry::EXAMPLE_SEC;
  for (const auto &opt : optList)
  {
    if (opt=="lineno")
    {
      section=Entry::EXAMPLE_LINENO_SEC;
    }
    else
    {
      warn(yyextra->fileName,yyextra->lineNr,
          "unsupported option '%s' for command '\\%s'",opt.c_str(),qPrint(cmd));
    }
  }
  bool stop=makeStructuralIndicator(yyscanner,section);
  if (!stop) yyextra->current->name = yyextra->fileName;
  BEGIN( FileDocArg1 );
  return stop;
}

static bool handleDetails(yyscan_t yyscanner,const QCString &, const StringVector &)
{
  struct yyguts_t *yyg = (struct yyguts_t*)yyscanner;
  if (yyextra->inContext!=OutputBrief)
  {
    addOutput(yyscanner,"\\ilinebr\\ilinebr "); // treat @details outside brief description
                                                // as a new paragraph
  }
  setOutput(yyscanner,OutputDoc);
  return FALSE;
}

static bool handleRaiseWarning(yyscan_t yyscanner,const QCString &, const StringVector &)
{
  struct yyguts_t *yyg = (struct yyguts_t*)yyscanner;
  yyextra->raiseWarning = "";
  BEGIN( RaiseWarning );
  return FALSE;
}

static bool handleNoop(yyscan_t yyscanner,const QCString &, const StringVector &)
{
  struct yyguts_t *yyg = (struct yyguts_t*)yyscanner;
  BEGIN( Noop );
  return FALSE;
}

static bool handleName(yyscan_t yyscanner,const QCString &, const StringVector &)
{
  struct yyguts_t *yyg = (struct yyguts_t*)yyscanner;
  bool stop=makeStructuralIndicator(yyscanner,Entry::MEMBERGRP_SEC);
  if (!stop)
  {
    yyextra->docGroup.clearHeader();
    BEGIN( NameParam );
    if (!yyextra->docGroup.isEmpty()) // end of previous member group
    {
      yyextra->docGroup.close(yyextra->current,yyextra->fileName,yyextra->lineNr,TRUE,true);
    }
  }
  return stop;
}

static bool handleTodo(yyscan_t yyscanner,const QCString &, const StringVector &)
{
  struct yyguts_t *yyg = (struct yyguts_t*)yyscanner;
  yyextra->newXRefKind = XRef_Todo;
  setOutput(yyscanner,OutputXRef);
  yyextra->xrefKind = XRef_Todo;
  return FALSE;
}

static bool handleTest(yyscan_t yyscanner,const QCString &, const StringVector &)
{
  struct yyguts_t *yyg = (struct yyguts_t*)yyscanner;
  yyextra->newXRefKind = XRef_Test;
  setOutput(yyscanner,OutputXRef);
  yyextra->xrefKind = XRef_Test;
  return FALSE;
}

static bool handleBug(yyscan_t yyscanner,const QCString &, const StringVector &)
{
  struct yyguts_t *yyg = (struct yyguts_t*)yyscanner;
  yyextra->newXRefKind = XRef_Bug;
  setOutput(yyscanner,OutputXRef);
  yyextra->xrefKind = XRef_Bug;
  return FALSE;
}

static bool handleDeprecated(yyscan_t yyscanner,const QCString &, const StringVector &)
{
  struct yyguts_t *yyg = (struct yyguts_t*)yyscanner;
  yyextra->newXRefKind = XRef_Deprecated;
  setOutput(yyscanner,OutputXRef);
  yyextra->xrefKind = XRef_Deprecated;
  return FALSE;
}

static bool handleXRefItem(yyscan_t yyscanner,const QCString &, const StringVector &)
{
  struct yyguts_t *yyg = (struct yyguts_t*)yyscanner;
  yyextra->newXRefKind = XRef_Item;
  BEGIN(XRefItemParam1);
  return FALSE;
}

static bool handleParBlock(yyscan_t yyscanner,const QCString &, const StringVector &)
{
  struct yyguts_t *yyg = (struct yyguts_t*)yyscanner;
  if (yyextra->insideParBlock)
  {
    warn(yyextra->fileName,yyextra->lineNr,
        "found \\parblock command while already in a parblock!");
  }
  if (!yyextra->spaceBeforeCmd.isEmpty())
  {
    addOutput(yyscanner,yyextra->spaceBeforeCmd);
    yyextra->spaceBeforeCmd.resize(0);
  }
  addOutput(yyscanner,"@parblock ");
  yyextra->insideParBlock = TRUE;
  return FALSE;
}

static bool handleEndParBlock(yyscan_t yyscanner,const QCString &, const StringVector &)
{
  struct yyguts_t *yyg = (struct yyguts_t*)yyscanner;
  if (!yyextra->insideParBlock)
  {
    warn(yyextra->fileName,yyextra->lineNr,
        "found \\endparblock command without matching \\parblock!");
  }
  addOutput(yyscanner,"@endparblock");
  setOutput(yyscanner,OutputDoc); // to end a parblock inside a xrefitem like context
  yyextra->insideParBlock = FALSE;
  return FALSE;
}

static bool handleRelated(yyscan_t yyscanner,const QCString &cmd, const StringVector &)
{
  struct yyguts_t *yyg = (struct yyguts_t*)yyscanner;
  if (!yyextra->current->relates.isEmpty())
  {
    warn(yyextra->fileName,yyextra->lineNr,
        "found multiple \\relates, \\relatesalso or \\memberof commands in a comment block, using last definition");
  }
  yyextra->current->relatesType = RelatesType::Simple;
  yyextra->currentCmd = cmd;
  BEGIN(RelatesParam1);
  return FALSE;
}

static bool handleRelatedAlso(yyscan_t yyscanner,const QCString &cmd, const StringVector &)
{
  struct yyguts_t *yyg = (struct yyguts_t*)yyscanner;
  if (!yyextra->current->relates.isEmpty())
  {
    warn(yyextra->fileName,yyextra->lineNr,
        "found multiple \\relates, \\relatesalso or \\memberof commands in a comment block, using last definition");
  }
  yyextra->current->relatesType = RelatesType::Duplicate;
  yyextra->currentCmd = cmd;
  BEGIN(RelatesParam1);
  return FALSE;
}

static bool handleMemberOf(yyscan_t yyscanner,const QCString &cmd, const StringVector &)
{
  struct yyguts_t *yyg = (struct yyguts_t*)yyscanner;
  if (!yyextra->current->relates.isEmpty())
  {
    warn(yyextra->fileName,yyextra->lineNr,
        "found multiple \\relates, \\relatesalso or \\memberof commands in a comment block, using last definition");
  }
  yyextra->current->relatesType = RelatesType::MemberOf;
  yyextra->currentCmd = cmd;
  BEGIN(RelatesParam1);
  return FALSE;
}

static bool handleRefItem(yyscan_t yyscanner,const QCString &, const StringVector &)
{
  struct yyguts_t *yyg = (struct yyguts_t*)yyscanner;
  addOutput(yyscanner,"@refitem ");
  BEGIN(LineParam);
  return FALSE;
}

static bool handleSection(yyscan_t yyscanner,const QCString &s, const StringVector &)
{
  struct yyguts_t *yyg = (struct yyguts_t*)yyscanner;
  setOutput(yyscanner,OutputDoc);
  addOutput(yyscanner,"@"+s+" ");
  BEGIN(SectionLabel);
  if      (s=="section")       yyextra->sectionLevel=1;
  else if (s=="subsection")    yyextra->sectionLevel=2;
  else if (s=="subsubsection") yyextra->sectionLevel=3;
  else if (s=="paragraph")     yyextra->sectionLevel=4;
  return FALSE;
}

static bool handleSubpage(yyscan_t yyscanner,const QCString &s, const StringVector &)
{
  struct yyguts_t *yyg = (struct yyguts_t*)yyscanner;
  if (yyextra->current->section!=Entry::EMPTY_SEC &&
      yyextra->current->section!=Entry::PAGEDOC_SEC &&
      yyextra->current->section!=Entry::MAINPAGEDOC_SEC
     )
  {
    warn(yyextra->fileName,yyextra->lineNr,
        "found \\subpage command in a comment block that is not marked as a page!");
  }
  if (!yyextra->spaceBeforeCmd.isEmpty())
  {
    addOutput(yyscanner,yyextra->spaceBeforeCmd);
    yyextra->spaceBeforeCmd.resize(0);
  }
  addOutput(yyscanner,"@"+s+" ");
  BEGIN(SubpageLabel);
  return FALSE;
}

static bool handleAnchor(yyscan_t yyscanner,const QCString &s, const StringVector &optList)
{
  struct yyguts_t *yyg = (struct yyguts_t*)yyscanner;
  addOutput(yyscanner,"@"+s+" ");
  if (optList.empty())
  {
    yyextra -> anchorTitle = "";
  }
  else
  {
    yyextra -> anchorTitle = join(optList," ");
  }
  BEGIN(AnchorLabel);
  return FALSE;
}

static bool handleImage(yyscan_t yyscanner,const QCString &s, const StringVector &optList)
{
  struct yyguts_t *yyg = (struct yyguts_t*)yyscanner;
  for (const auto &opt : optList)
  {
    QCString locOpt(opt);
    locOpt = locOpt.stripWhiteSpace();
    if (locOpt.lower().startsWith("anchor:"))
    {
      addAnchor(yyscanner,locOpt.mid(7));
      break; // real option handling will be done later on
    }
  }
  if (optList.empty())
  {
    addOutput(yyscanner,"@"+s+" ");
  }
  else
  {
    addOutput(yyscanner,"@"+s+"{"+QCString(join(optList,","))+"} ");
  }
  BEGIN(Comment);
  return FALSE;
}

static bool handleCite(yyscan_t yyscanner,const QCString &s, const StringVector &)
{
  struct yyguts_t *yyg = (struct yyguts_t*)yyscanner;
  if (!yyextra->spaceBeforeCmd.isEmpty())
  {
    addOutput(yyscanner,yyextra->spaceBeforeCmd);
    yyextra->spaceBeforeCmd.resize(0);
  }
  addOutput(yyscanner,"@"+s+" ");
  BEGIN(CiteLabel);
  return FALSE;
}

static bool handleFormatBlock(yyscan_t yyscanner,const QCString &s, const StringVector &optList)
{
  struct yyguts_t *yyg = (struct yyguts_t*)yyscanner;
  if (!yyextra->spaceBeforeCmd.isEmpty())
  {
    addOutput(yyscanner,yyextra->spaceBeforeCmd);
    yyextra->spaceBeforeCmd.resize(0);
  }
  if (optList.empty())
  {
    addOutput(yyscanner,"@"+s+" ");
  }
  else
  {
    addOutput(yyscanner,"@"+s+"{"+QCString(join(optList,","))+"} ");
  }
  //printf("handleFormatBlock(%s) with option(%s)\n",qPrint(s),qPrint(opt));
  yyextra->blockName=s;
  yyextra->commentCount=0;
  BEGIN(FormatBlock);
  return FALSE;
}

static bool handleAddIndex(yyscan_t yyscanner,const QCString &, const StringVector &)
{
  struct yyguts_t *yyg = (struct yyguts_t*)yyscanner;
  addOutput(yyscanner,"@addindex ");
  BEGIN(LineParam);
  return FALSE;
}

static bool handleFileInfo(yyscan_t yyscanner,const QCString &, const StringVector &optList)
{
  using OutputWriter = std::function<void(yyscan_t,FileInfo &)>;
  static std::unordered_map<std::string,OutputWriter> options =
  { // name,        writer
    { "name",      [](yyscan_t s,FileInfo &fi) { addOutput(s,fi.baseName());      } },
    { "extension", [](yyscan_t s,FileInfo &fi) { addOutput(s,fi.extension(true)); } },
    { "filename",  [](yyscan_t s,FileInfo &fi) { addOutput(s,fi.fileName());      } },
    { "directory", [](yyscan_t s,FileInfo &fi) { addOutput(s,fi.dirPath());       } },
    { "full",      [](yyscan_t s,FileInfo &fi) { addOutput(s,fi.absFilePath());   } },
  };

  struct yyguts_t *yyg = (struct yyguts_t*)yyscanner;
  if (!yyextra->spaceBeforeCmd.isEmpty())
  {
    addOutput(yyscanner,yyextra->spaceBeforeCmd);
    yyextra->spaceBeforeCmd.resize(0);
  }
  bool first = true;
  FileInfo fi(yyextra->fileName.str());
  for (const auto &opt_ : optList)
  {
    QCString optStripped = QCString(opt_).stripWhiteSpace();
    std::string opt = optStripped.lower().str();
    auto it = options.find(opt);
    if (it != options.end())
    {
      if (!first)
      {
        warn(yyextra->fileName,yyextra->lineNr,"Multiple options specified with \\fileinfo, discarding '%s'", qPrint(optStripped));
      }
      else
      {
        it->second(yyscanner,fi);
      }
      first = false;
    }
    else
    {
      warn(yyextra->fileName,yyextra->lineNr,"Unknown option specified with \\fileinfo: '%s'", qPrint(optStripped));
    }
  }
  if (first) // no options specified
  {
    if (Config_getBool(FULL_PATH_NAMES))
    {
      addOutput(yyscanner,stripFromPath(yyextra->fileName));
    }
    else
    {
      addOutput(yyscanner,yyextra->fileName);
    }
  }
  addOutput(yyscanner," ");
  return FALSE;
}

static bool handleLineInfo(yyscan_t yyscanner,const QCString &, const StringVector &)
{
  struct yyguts_t *yyg = (struct yyguts_t*)yyscanner;
  if (!yyextra->spaceBeforeCmd.isEmpty())
  {
    addOutput(yyscanner,yyextra->spaceBeforeCmd);
    yyextra->spaceBeforeCmd.resize(0);
  }
  addOutput(yyscanner,QCString().setNum(yyextra->lineNr));
  addOutput(yyscanner," ");
  return FALSE;
}

static bool handleIf(yyscan_t yyscanner,const QCString &, const StringVector &)
{
  struct yyguts_t *yyg = (struct yyguts_t*)yyscanner;
  yyextra->guardType = Guard_If;
  yyextra->spaceBeforeIf = yyextra->spaceBeforeCmd;
  if (yyextra->guards.empty())
  {
    yyextra->guards.push(GuardedSection(true));
  }
  else
  {
    bool enabled  = yyextra->guards.top().isEnabled();
    yyextra->guards.push(GuardedSection(enabled));
  }
  BEGIN(GuardParam);
  return FALSE;
}

static bool handleIfNot(yyscan_t yyscanner,const QCString &, const StringVector &)
{
  struct yyguts_t *yyg = (struct yyguts_t*)yyscanner;
  yyextra->guardType = Guard_IfNot;
  yyextra->spaceBeforeIf = yyextra->spaceBeforeCmd;
  if (yyextra->guards.empty())
  {
    yyextra->guards.push(GuardedSection(true));
  }
  else
  {
    bool enabled  = yyextra->guards.top().isEnabled();
    yyextra->guards.push(GuardedSection(enabled));
  }
  BEGIN(GuardParam);
  return FALSE;
}

static bool handleElseIf(yyscan_t yyscanner,const QCString &, const StringVector &)
{
  struct yyguts_t *yyg = (struct yyguts_t*)yyscanner;
  if (yyextra->guards.empty())
  {
    warn(yyextra->fileName,yyextra->lineNr,
        "found \\elseif without matching start command");
  }
  else if (yyextra->guards.top().hasElse())
  {
    warn(yyextra->fileName,yyextra->lineNr,
        "found \\elseif command after \\else command was given in \\if construct");
    yyextra->guardType = Guard_ElseIf;
    yyextra->spaceBeforeIf = yyextra->spaceBeforeCmd;
    yyextra->guards.top().setEnabled(false);
    BEGIN(GuardParam);
  }
  else
  {
    yyextra->guardType = Guard_ElseIf;
    yyextra->spaceBeforeIf = yyextra->spaceBeforeCmd;
    yyextra->guards.top().setEnabled(false);
    BEGIN(GuardParam);
  }
  return FALSE;
}

static bool handleElse(yyscan_t yyscanner,const QCString &, const StringVector &)
{
  struct yyguts_t *yyg = (struct yyguts_t*)yyscanner;
  if (yyextra->guards.empty())
  {
    warn(yyextra->fileName,yyextra->lineNr,
        "found \\else without matching start command");
  }
  else if (yyextra->guards.top().hasElse())
  {
    warn(yyextra->fileName,yyextra->lineNr,
        "found multiple \\else commands in same \\if construct");
    yyextra->guards.top().setEnabled(false);
    yyextra->guards.top().setElse();
    BEGIN( SkipGuardedSection );
  }
  else
  {
    yyextra->guards.top().setElse();
    yyextra->spaceBeforeIf = yyextra->spaceBeforeCmd;
    if (yyextra->guards.top().isEnabledFound())
    {
      yyextra->guards.top().setEnabled(false);
      BEGIN( SkipGuardedSection );
    }
    else
    {
      yyextra->guards.top().setEnabled(true);
      BEGIN( GuardParamEnd );
    }
  }
  return FALSE;
}

static bool handleEndIf(yyscan_t yyscanner,const QCString &, const StringVector &)
{
  struct yyguts_t *yyg = (struct yyguts_t*)yyscanner;
  if (yyextra->guards.empty())
  {
    warn(yyextra->fileName,yyextra->lineNr,
        "found \\endif without matching start command");
  }
  else
  {
    yyextra->guards.pop();
  }
  if (!yyextra->spaceBeforeCmd.isEmpty())
  {
    addOutput(yyscanner,yyextra->spaceBeforeCmd);
    yyextra->spaceBeforeCmd.resize(0);
  }
  if (yyextra->guards.empty())
  {
    BEGIN( GuardParamEnd );
  }
  else
  {
    if (yyextra->guards.top().isEnabled())
    {
      BEGIN( GuardParamEnd );
    }
    else
    {
      BEGIN( SkipGuardedSection );
    }
  }
  return FALSE;
}

static bool handleIngroup(yyscan_t yyscanner,const QCString &, const StringVector &)
{
  struct yyguts_t *yyg = (struct yyguts_t*)yyscanner;
  yyextra->inGroupParamFound=FALSE;
  BEGIN( InGroupParam );
  return FALSE;
}

static bool handleNoSubGrouping(yyscan_t yyscanner,const QCString &, const StringVector &)
{
  struct yyguts_t *yyg = (struct yyguts_t*)yyscanner;
  yyextra->current->subGrouping = FALSE;
  return FALSE;
}

static bool handleShowInitializer(yyscan_t yyscanner,const QCString &, const StringVector &)
{
  struct yyguts_t *yyg = (struct yyguts_t*)yyscanner;
  yyextra->current->initLines = 100000; // ON
  return FALSE;
}

static bool handleHideInitializer(yyscan_t yyscanner,const QCString &, const StringVector &)
{
  struct yyguts_t *yyg = (struct yyguts_t*)yyscanner;
  yyextra->current->initLines = 0; // OFF
  return FALSE;
}

static bool handleCallgraph(yyscan_t yyscanner,const QCString &, const StringVector &)
{
  struct yyguts_t *yyg = (struct yyguts_t*)yyscanner;
  yyextra->current->callGraph = TRUE; // ON
  return FALSE;
}

static bool handleHideCallgraph(yyscan_t yyscanner,const QCString &, const StringVector &)
{
  struct yyguts_t *yyg = (struct yyguts_t*)yyscanner;
  yyextra->current->callGraph = FALSE; // OFF
  return FALSE;
}

static bool handleCallergraph(yyscan_t yyscanner,const QCString &, const StringVector &)
{
  struct yyguts_t *yyg = (struct yyguts_t*)yyscanner;
  yyextra->current->callerGraph = TRUE; // ON
  return FALSE;
}

static bool handleHideCallergraph(yyscan_t yyscanner,const QCString &, const StringVector &)
{
  struct yyguts_t *yyg = (struct yyguts_t*)yyscanner;
  yyextra->current->callerGraph = FALSE; // OFF
  return FALSE;
}

static bool handleIncludegraph(yyscan_t yyscanner,const QCString &, const StringVector &)
{
  struct yyguts_t *yyg = (struct yyguts_t*)yyscanner;
  yyextra->current->includeGraph = TRUE; // ON
  return FALSE;
}

static bool handleIncludedBygraph(yyscan_t yyscanner,const QCString &, const StringVector &)
{
  struct yyguts_t *yyg = (struct yyguts_t*)yyscanner;
  yyextra->current->includedByGraph = TRUE; // ON
  return FALSE;
}

static bool handleHideIncludegraph(yyscan_t yyscanner,const QCString &, const StringVector &)
{
  struct yyguts_t *yyg = (struct yyguts_t*)yyscanner;
  yyextra->current->includeGraph = FALSE; // OFF
  return FALSE;
}

static bool handleHideIncludedBygraph(yyscan_t yyscanner,const QCString &, const StringVector &)
{
  struct yyguts_t *yyg = (struct yyguts_t*)yyscanner;
  yyextra->current->includedByGraph = FALSE; // OFF
  return FALSE;
}

static bool handleDirectoryGraph(yyscan_t yyscanner,const QCString &, const StringVector &)
{
  struct yyguts_t *yyg = (struct yyguts_t*)yyscanner;
  yyextra->current->directoryGraph = TRUE; // ON
  return FALSE;
}

static bool handleHideDirectoryGraph(yyscan_t yyscanner,const QCString &, const StringVector &)
{
  struct yyguts_t *yyg = (struct yyguts_t*)yyscanner;
  yyextra->current->directoryGraph = FALSE; // OFF
  return FALSE;
}

<<<<<<< HEAD
static bool handleCollaborationgraph(yyscan_t yyscanner,const QCString &, const StringVector &)
{
  struct yyguts_t *yyg = (struct yyguts_t*)yyscanner;
  yyextra->current->collaborationGraph = TRUE; // ON
  return FALSE;
}

static bool handleHideCollaborationgraph(yyscan_t yyscanner,const QCString &, const StringVector &)
{
  struct yyguts_t *yyg = (struct yyguts_t*)yyscanner;
  yyextra->current->collaborationGraph = FALSE; // OFF
=======
static bool handleGroupgraph(yyscan_t yyscanner,const QCString &, const StringVector &)
{
  struct yyguts_t *yyg = (struct yyguts_t*)yyscanner;
  yyextra->current->groupGraph = TRUE; // ON
  return FALSE;
}

static bool handleHideGroupgraph(yyscan_t yyscanner,const QCString &, const StringVector &)
{
  struct yyguts_t *yyg = (struct yyguts_t*)yyscanner;
  yyextra->current->groupGraph = FALSE; // OFF
>>>>>>> 104bcd88
  return FALSE;
}

static bool handleQualifier(yyscan_t yyscanner,const QCString &cmd, const StringVector &)
{
  struct yyguts_t *yyg = (struct yyguts_t*)yyscanner;
  yyextra->currentCmd = cmd;
  BEGIN(Qualifier);
  return FALSE;
}

static bool handleReferencedByRelation(yyscan_t yyscanner,const QCString &, const StringVector &)
{
  struct yyguts_t *yyg = (struct yyguts_t*)yyscanner;
  yyextra->current->referencedByRelation = TRUE; // ON
  return FALSE;
}

static bool handleHideReferencedByRelation(yyscan_t yyscanner,const QCString &, const StringVector &)
{
  struct yyguts_t *yyg = (struct yyguts_t*)yyscanner;
  yyextra->current->referencedByRelation = FALSE; // OFF
  return FALSE;
}

static bool handleReferencesRelation(yyscan_t yyscanner,const QCString &, const StringVector &)
{
  struct yyguts_t *yyg = (struct yyguts_t*)yyscanner;
  yyextra->current->referencesRelation = TRUE; // ON
  return FALSE;
}

static bool handleHideReferencesRelation(yyscan_t yyscanner,const QCString &, const StringVector &)
{
  struct yyguts_t *yyg = (struct yyguts_t*)yyscanner;
  yyextra->current->referencesRelation = FALSE; // OFF
  return FALSE;
}

static bool handleInternal(yyscan_t yyscanner,const QCString &, const StringVector &)
{
  struct yyguts_t *yyg = (struct yyguts_t*)yyscanner;
  if (!Config_getBool(INTERNAL_DOCS))
  {
    // make sure some whitespace before a \internal command
    // is not treated as "documentation"
    if (yyextra->current->doc.stripWhiteSpace().isEmpty())
    {
      yyextra->current->doc.resize(0);
    }
    yyextra->condCount=0;
    BEGIN( SkipInternal );
  }
  else
  {
    // re-enabled for bug640828
    addOutput(yyscanner," \\internal ");
    yyextra->inInternalDocs = TRUE;
  }
  return FALSE;
}

static bool handleStatic(yyscan_t yyscanner,const QCString &, const StringVector &)
{
  struct yyguts_t *yyg = (struct yyguts_t*)yyscanner;
  yyextra->current->isStatic = TRUE;
  return FALSE;
}

static bool handlePure(yyscan_t yyscanner,const QCString &, const StringVector &)
{
  struct yyguts_t *yyg = (struct yyguts_t*)yyscanner;
  yyextra->current->virt = Specifier::Pure;
  return FALSE;
}

static bool handlePrivate(yyscan_t yyscanner,const QCString &, const StringVector &)
{
  struct yyguts_t *yyg = (struct yyguts_t*)yyscanner;
  yyextra->current->protection = Protection::Private;
  return FALSE;
}

static bool handlePrivateSection(yyscan_t yyscanner,const QCString &, const StringVector &)
{
  struct yyguts_t *yyg = (struct yyguts_t*)yyscanner;
  yyextra->current->protection = yyextra->protection = Protection::Private;
  return FALSE;
}

static bool handleProtected(yyscan_t yyscanner,const QCString &, const StringVector &)
{
  struct yyguts_t *yyg = (struct yyguts_t*)yyscanner;
  yyextra->current->protection = Protection::Protected;
  return FALSE;
}

static bool handleProtectedSection(yyscan_t yyscanner,const QCString &, const StringVector &)
{
  struct yyguts_t *yyg = (struct yyguts_t*)yyscanner;
  yyextra->current->protection = yyextra->protection = Protection::Protected ;
  return FALSE;
}

static bool handlePublic(yyscan_t yyscanner,const QCString &, const StringVector &)
{
  struct yyguts_t *yyg = (struct yyguts_t*)yyscanner;
  yyextra->current->protection = Protection::Public;
  return FALSE;
}

static bool handlePublicSection(yyscan_t yyscanner,const QCString &, const StringVector &)
{
  struct yyguts_t *yyg = (struct yyguts_t*)yyscanner;
  yyextra->current->protection = yyextra->protection = Protection::Public;
  return FALSE;
}

static bool handleToc(yyscan_t yyscanner,const QCString &, const StringVector &optList)
{
  struct yyguts_t *yyg = (struct yyguts_t*)yyscanner;
  if (yyextra->current->section==Entry::PAGEDOC_SEC ||
      yyextra->current->section==Entry::MAINPAGEDOC_SEC)
  {
    for (const auto &opt_ : optList)
    {
      QCString opt = QCString(opt_).stripWhiteSpace().lower();
      char dum;
      int level = 5;
      int i = opt.find(':');
      if (i>0)  // found ':' but not on position 0 what would mean just a level
      {
        if (sscanf(opt.right(opt.length() - i - 1).data(),"%d%c",&level,&dum) != 1)
        {
          warn(yyextra->fileName,yyextra->lineNr,"Unknown option:level specified with \\tableofcontents: '%s'", qPrint(QCString(opt_).stripWhiteSpace()));
          opt = "";
        }
        else
        {
          level = (level > 5 ? 5 : level);
          level = (level <= 0 ? 5 : level);
          opt = opt.left(i).stripWhiteSpace();
        }
      }
      if (!opt.isEmpty())
      {
        if (opt == "html")
        {
          yyextra->current->localToc.enableHtml(level);
        }
        else if (opt == "latex")
        {
          yyextra->current->localToc.enableLatex(level);
        }
        else if (opt == "xml")
        {
          yyextra->current->localToc.enableXml(level);
        }
        else if (opt == "docbook")
        {
          yyextra->current->localToc.enableDocbook(level);
        }
        else
        {
          warn(yyextra->fileName,yyextra->lineNr,"Unknown option specified with \\tableofcontents: '%s'", qPrint(QCString(opt_).stripWhiteSpace()));
        }
      }
    }
    if (yyextra->current->localToc.nothingEnabled())
    {
      // for backward compatibility
      yyextra->current->localToc.enableHtml(5);
      yyextra->current->localToc.enableXml(5);
    }
  }
  return FALSE;
}

static bool handleInherit(yyscan_t yyscanner,const QCString &, const StringVector &)
{
  struct yyguts_t *yyg = (struct yyguts_t*)yyscanner;
  BEGIN(InheritParam);
  return FALSE;
}

static bool handleExtends(yyscan_t yyscanner,const QCString &cmd, const StringVector &)
{
  struct yyguts_t *yyg = (struct yyguts_t*)yyscanner;
  yyextra->currentCmd = cmd;
  BEGIN(ExtendsParam);
  return FALSE;
}

static bool handleCopyBrief(yyscan_t yyscanner,const QCString &, const StringVector &)
{
  struct yyguts_t *yyg = (struct yyguts_t*)yyscanner;
  if (yyextra->current->brief.stripWhiteSpace().isEmpty() && yyextra->current->doc.stripWhiteSpace().isEmpty())
  { // if we don't have a brief or detailed description yet,
    // then the @copybrief should end up in the brief description.
    // otherwise it will be copied inline (see bug691315 & bug700788)
    setOutput(yyscanner,OutputBrief);
  }
  if (!yyextra->spaceBeforeCmd.isEmpty())
  {
    addOutput(yyscanner,yyextra->spaceBeforeCmd);
    yyextra->spaceBeforeCmd.resize(0);
  }
  addOutput(yyscanner,"\\copybrief ");
  return FALSE;
}

static bool handleCopyDetails(yyscan_t yyscanner,const QCString &, const StringVector &)
{
  struct yyguts_t *yyg = (struct yyguts_t*)yyscanner;
  setOutput(yyscanner,OutputDoc);
  if (!yyextra->spaceBeforeCmd.isEmpty())
  {
    addOutput(yyscanner,yyextra->spaceBeforeCmd);
    yyextra->spaceBeforeCmd.resize(0);
  }
  addOutput(yyscanner,"\\copydetails ");
  return FALSE;
}

static bool handleCopyDoc(yyscan_t yyscanner,const QCString &, const StringVector &)
{
  struct yyguts_t *yyg = (struct yyguts_t*)yyscanner;
  if (yyextra->current->brief.stripWhiteSpace().isEmpty() && yyextra->current->doc.stripWhiteSpace().isEmpty())
  { // if we don't have a brief or detailed description yet,
    // then the @copybrief should end up in the brief description.
    // otherwise it will be copied inline (see bug691315 & bug700788)
    setOutput(yyscanner,OutputBrief);
  }
  if (!yyextra->spaceBeforeCmd.isEmpty())
  {
    addOutput(yyscanner,yyextra->spaceBeforeCmd);
    yyextra->spaceBeforeCmd.resize(0);
  }
  addOutput(yyscanner,"\\copybrief ");
  yyextra->copyDocArg.resize(0);
  yyextra->braceCount = 0;
  BEGIN(CopyDoc);
  return FALSE;
}

//-----------------------------------------------------------------------------------------

static void initParser(yyscan_t yyscanner)
{
  struct yyguts_t *yyg = (struct yyguts_t*)yyscanner;
  yyextra->sectionLabel.resize(0);
  yyextra->sectionTitle.resize(0);
  yyextra->docGroup.clearHeader();
  yyextra->insideParBlock = FALSE;
}


static bool getDocSectionName(int s)
{
  switch(s)
  {
    case Entry::CLASSDOC_SEC:
    case Entry::STRUCTDOC_SEC:
    case Entry::UNIONDOC_SEC:
    case Entry::EXCEPTIONDOC_SEC:
    case Entry::NAMESPACEDOC_SEC:
    case Entry::PROTOCOLDOC_SEC:
    case Entry::CATEGORYDOC_SEC:
    case Entry::ENUMDOC_SEC:
    case Entry::PAGEDOC_SEC:
    case Entry::VARIABLEDOC_SEC:
    case Entry::MEMBERDOC_SEC:
    case Entry::OVERLOADDOC_SEC:
    case Entry::FILEDOC_SEC:
    case Entry::DEFINEDOC_SEC:
    case Entry::GROUPDOC_SEC:
    case Entry::MAINPAGEDOC_SEC:
    case Entry::PACKAGEDOC_SEC:
    case Entry::DIRDOC_SEC:
    case Entry::EXAMPLE_SEC:
    case Entry::MEMBERGRP_SEC:
    case Entry::CONCEPTDOC_SEC:
      return TRUE;
    default:
      return FALSE;
  }
}

//-----------------------------------------------------------------------------

static bool makeStructuralIndicator(yyscan_t yyscanner,Entry::Sections s)
{
  struct yyguts_t *yyg = (struct yyguts_t*)yyscanner;
  //printf("yyextra->current->section=%x\n",yyextra->current->section);
  if (getDocSectionName(yyextra->current->section))
  {
    return TRUE;
  }
  else
  {
    yyextra->needNewEntry = TRUE;
    yyextra->current->section = s;
    yyextra->current->fileName = yyextra->fileName;
    yyextra->current->startLine = yyextra->lineNr;
    yyextra->current->docLine = yyextra->lineNr;
    return FALSE;
  }
}

//-----------------------------------------------------------------

static void lineCount(yyscan_t yyscanner)
{
  struct yyguts_t *yyg = (struct yyguts_t*)yyscanner;
  for( const char* c = yytext ; *c ; ++c )
    yyextra->lineNr += (*c == '\n') ;
}

//-----------------------------------------------------------------

static QCString stripQuotes(const char *s)
{
  QCString name;
  if (s==0 || *s==0) return name;
  name=s;
  if (name.at(0)=='"' && name.at(name.length()-1)=='"')
  {
    name=name.mid(1,name.length()-2);
  }
  return name;
}

//-----------------------------------------------------------------

static void addXRefItem(yyscan_t yyscanner,
                        const QCString &listName,const QCString &itemTitle,
                        const QCString &listTitle,bool append)
{
  struct yyguts_t *yyg = (struct yyguts_t*)yyscanner;
  if (listName.isEmpty()) return;
  //printf("addXRefItem(%s,%s,%s,%d)\n",listName,itemTitle,listTitle,append);

  std::unique_lock<std::mutex> lock(g_sectionMutex);

  RefList *refList = RefListManager::instance().add(listName,listTitle,itemTitle);
  RefItem *item = 0;
  for (auto it = yyextra->current->sli.rbegin(); it != yyextra->current->sli.rend(); ++it)
  {
    RefItem *i = *it;
    if (i && i->list()->listName()==listName)
    {
      //printf("found %s lii->type=%s\n",listName,qPrint(i->list()->listName()));
      item = i;
      break;
    }
  }
  if (item && append) // already found item of same type just before this one
  {
    //printf("listName=%s item id = %d existing\n",listName,item->id());
    item->setText(item->text() + " <p>" + yyextra->outputXRef);
    //printf("%s: text +=%s\n",listName,qPrint(item->text));
  }
  else // new item
  {

    // if we have already an item from the same list type (e.g. a second @todo)
    // in the same Entry (i.e. lii!=0) then we reuse its link anchor.
    item = refList->add();
    //printf("listName=%s item id = %d new yyextra->current=%p\n",listName,item->id(),yyextra->current);
    QCString anchorLabel;
    anchorLabel.sprintf("_%s%06d",listName.data(),item->id());
    item->setText(yyextra->outputXRef);
    item->setAnchor(anchorLabel);
    yyextra->current->sli.push_back(item);
    QCString cmdString;
    cmdString.sprintf(" \\xrefitem %s %d.",qPrint(listName),item->id());
    if (yyextra->inBody)
    {
      yyextra->current->inbodyDocs += cmdString;
    }
    else
    {
      yyextra->current->doc += cmdString;
    }

    {
      SectionManager &sm = SectionManager::instance();
      const SectionInfo *si = sm.find(anchorLabel);
      if (si)
      {
        if (!si->ref().isEmpty()) // we are from a tag file
        {
          si = sm.replace(anchorLabel,listName,yyextra->lineNr,
              yyextra->sectionTitle,SectionType::Anchor,
              yyextra->sectionLevel);
          yyextra->current->anchors.push_back(si);
        }
        else if (si->lineNr() != -1)
        {
          warn(listName,yyextra->lineNr,"multiple use of section label '%s', (first occurrence: %s, line %d)",qPrint(anchorLabel),qPrint(si->fileName()),si->lineNr());
        }
        else
        {
          warn(listName,yyextra->lineNr,"multiple use of section label '%s', (first occurrence: %s)",qPrint(anchorLabel),qPrint(si->fileName()));
        }
      }
      else
      {
        si = sm.add(anchorLabel,listName,yyextra->lineNr,
            yyextra->sectionTitle,SectionType::Anchor,
            yyextra->sectionLevel);
        yyextra->current->anchors.push_back(si);
      }
    }
  }
  yyextra->outputXRef.resize(0);
}

//-----------------------------------------------------------------------------

// Adds a formula text to the list/dictionary of formulas if it was
// not already added. Returns the label of the formula.
static QCString addFormula(yyscan_t yyscanner)
{
  std::unique_lock<std::mutex> lock(g_formulaMutex);
  struct yyguts_t *yyg = (struct yyguts_t*)yyscanner;
  QCString formLabel;
  int id = FormulaManager::instance().addFormula(yyextra->formulaText.str());
  formLabel.sprintf("\\_form#%d",id);
  for (int i=0;i<yyextra->formulaNewLines;i++) formLabel+="@_fakenl"; // add fake newlines to
                                                         // keep the warnings
                                                         // correctly aligned.
  return formLabel;
}

//-----------------------------------------------------------------------------

static SectionType sectionLevelToType(int level)
{
  if (level>=0 && level<5) return (SectionType)level;
  return SectionType::Anchor;
}

static void addSection(yyscan_t yyscanner)
{
  std::unique_lock<std::mutex> lock(g_sectionMutex);
  struct yyguts_t *yyg = (struct yyguts_t*)yyscanner;
  SectionManager &sm = SectionManager::instance();
  const SectionInfo *si = sm.find(yyextra->sectionLabel);
  if (si)
  {
    if (!si->ref().isEmpty()) // we are from a tag file
    {
      // create a new section element
      yyextra->sectionTitle+=yytext;
      yyextra->sectionTitle=yyextra->sectionTitle.stripWhiteSpace();
      si = sm.replace(yyextra->sectionLabel,yyextra->fileName,yyextra->lineNr,
                      yyextra->sectionTitle,sectionLevelToType(yyextra->sectionLevel),
                      yyextra->sectionLevel);

      // add section to this entry
      yyextra->current->anchors.push_back(si);
    }
    else if (si->lineNr() != -1)
    {
      warn(yyextra->fileName,yyextra->lineNr,"multiple use of section label '%s' while adding section, (first occurrence: %s, line %d)",qPrint(yyextra->sectionLabel),qPrint(si->fileName()),si->lineNr());
    }
    else
    {
      warn(yyextra->fileName,yyextra->lineNr,"multiple use of section label '%s' while adding section, (first occurrence: %s)",qPrint(yyextra->sectionLabel),qPrint(si->fileName()));
    }
  }
  else
  {
    // create a new section element
    yyextra->sectionTitle+=yytext;
    yyextra->sectionTitle=yyextra->sectionTitle.stripWhiteSpace();
    si = sm.add(yyextra->sectionLabel,yyextra->fileName,yyextra->lineNr,
                yyextra->sectionTitle,sectionLevelToType(yyextra->sectionLevel),
                yyextra->sectionLevel);

    // add section to this entry
    yyextra->current->anchors.push_back(si);
  }
}

//-----------------------------------------------------------------------------

static void addCite(yyscan_t yyscanner)
{
  std::unique_lock<std::mutex> lock(g_citeMutex);
  struct yyguts_t *yyg = (struct yyguts_t*)yyscanner;
  QCString name(yytext);
  if (yytext[0] =='"')
  {
    name=yytext+1;
    name=name.left((int)yyleng-2);
  }
  CitationManager::instance().insert(name);
}

//-----------------------------------------------------------------------------

// strip trailing whitespace (excluding newlines) from string s
static void stripTrailingWhiteSpace(QCString &s)
{
  uint32_t len = s.length();
  int i = (int)len-1;
  char c;
  while (i>=0)
  {
    c = s.at(i);
    if (c==' ' || c=='\t' || c=='\r') // normal whitespace
    {
      i--;
    }
    else if (c=='r' && i>=7 && qstrncmp("\\ilinebr",s.data()+i-7,8)==0) // special line break marker
    {
      i-=8;
    }
    else // non-whitespace
    {
      break;
    }
  }
  //printf("stripTrailingWhitespace(%s) i=%d len=%d\n",qPrint(s),i,len);
  if (i!=(int)len-1)
  {
    s.resize(i+2); // string up to and including char at pos i and \0 terminator
  }
}

// selects the output to write to
static inline void setOutput(yyscan_t yyscanner,OutputContext ctx)
{
  struct yyguts_t *yyg = (struct yyguts_t*)yyscanner;
  bool xrefAppendToPrev = yyextra->xrefAppendFlag;
  // determine append flag for the next item (i.e. the end of this item)
  yyextra->xrefAppendFlag = !yyextra->inBody &&
                   yyextra->inContext==OutputXRef && ctx==OutputXRef && // two consecutive xref items
                   yyextra->newXRefKind==yyextra->xrefKind &&                    // of the same kind
                   (yyextra->xrefKind!=XRef_Item ||
                    yyextra->newXRefItemKey==yyextra->xrefItemKey);              // with the same key if \xrefitem
  //printf("%d && %d && %d && (%d || %d)\n",
  //                 yyextra->inContext==OutputXRef,
  //                 ctx==OutputXRef,
  //                 yyextra->newXRefKind==yyextra->xrefKind,
  //                 yyextra->xrefKind!=XRef_Item,
  //                 yyextra->newXRefItemKey==yyextra->xrefItemKey);
  //printf("refKind=%d yyextra->newXRefKind=%d xrefAppendToPrev=%d yyextra->xrefAppendFlag=%d\n",
  //             yyextra->xrefKind,yyextra->newXRefKind,xrefAppendToPrev,yyextra->xrefAppendFlag);

  //printf("setOutput(yyscanner,yyextra->inContext=%d ctx=%d)\n",yyextra->inContext,ctx);
  if (yyextra->inContext==OutputXRef) // end of XRef section => add the item
  {
    // See if we can append this new xref item to the previous one.
    // We know this at the start of the next item of the same
    // type and need to remember this until the end of that item.
    switch(yyextra->xrefKind)
    {
      case XRef_Todo:
        addXRefItem(yyscanner,QCString("todo"),
            theTranslator->trTodo(),
            theTranslator->trTodoList(),
            xrefAppendToPrev
            );
        break;
      case XRef_Test:
        addXRefItem(yyscanner,QCString("test"),
            theTranslator->trTest(),
            theTranslator->trTestList(),
            xrefAppendToPrev
            );
        break;
      case XRef_Bug:
        addXRefItem(yyscanner,QCString("bug"),
            theTranslator->trBug(),
            theTranslator->trBugList(),
            xrefAppendToPrev
            );
        break;
      case XRef_Deprecated:
        addXRefItem(yyscanner,QCString("deprecated"),
            theTranslator->trDeprecated(),
            theTranslator->trDeprecatedList(),
            xrefAppendToPrev
            );
        break;
      case XRef_Item:  // user defined list
        addXRefItem(yyscanner,yyextra->xrefItemKey,
            yyextra->xrefItemTitle,
            yyextra->xrefListTitle,
            xrefAppendToPrev
            );
        break;
      case XRef_None:
        ASSERT(0);
        break;
    }
  }
  yyextra->xrefItemKey = yyextra->newXRefItemKey;

  int oldContext = yyextra->inContext;
  yyextra->inContext = ctx;
  if (yyextra->inContext!=OutputXRef && yyextra->inBody) yyextra->inContext=OutputInbody;
  switch(yyextra->inContext)
  {
    case OutputDoc:
      if (oldContext!=yyextra->inContext)
      {
        stripTrailingWhiteSpace(yyextra->current->doc);
        if (yyextra->current->doc.isEmpty()) yyextra->current->docLine = yyextra->lineNr;
        if (yyextra->current->docFile.isEmpty())
        {
          yyextra->current->docFile = yyextra->fileName;
          yyextra->current->docLine = yyextra->lineNr;
        }
      }
      yyextra->pOutputString = &yyextra->current->doc;
      break;
    case OutputBrief:
      if (oldContext!=yyextra->inContext)
      {
        if (yyextra->current->brief.isEmpty()) yyextra->current->briefLine = yyextra->lineNr;
        if (yyextra->current->briefFile.isEmpty())
        {
          yyextra->current->briefFile = yyextra->fileName;
          yyextra->current->briefLine = yyextra->lineNr;
        }
      }
      if (yyextra->current->brief.stripWhiteSpace().isEmpty()) // we only want one brief
        // description even if multiple
        // are given...
      {
        yyextra->pOutputString = &yyextra->current->brief;
      }
      else
      {
        if (!yyextra->current->doc.isEmpty()) // when appending parts add a new line
        {
          yyextra->current->doc += "\n";
        }
        yyextra->pOutputString = &yyextra->current->doc;
        yyextra->inContext = OutputDoc; // need to switch to detailed docs, see bug 631380
      }
      break;
    case OutputXRef:
      yyextra->pOutputString = &yyextra->outputXRef;
      // first item found, so can't append to previous
      //yyextra->xrefAppendFlag = FALSE;
      break;
    case OutputInbody:
      yyextra->pOutputString = &yyextra->current->inbodyDocs;
      break;
  }
}


static void addAnchor(yyscan_t yyscanner,const QCString &anchor, const QCString &title)
{
  std::unique_lock<std::mutex> lock(g_sectionMutex);
  struct yyguts_t *yyg = (struct yyguts_t*)yyscanner;
  SectionManager &sm = SectionManager::instance();
  const SectionInfo *si = sm.find(anchor);
  if (si)
  {
    if (!si->ref().isEmpty()) // we are from a tag file
    {
      si = sm.replace(anchor,yyextra->fileName,yyextra->lineNr,QCString(),SectionType::Anchor,0);
      yyextra->current->anchors.push_back(si);
    }
    else if (si->lineNr() != -1)
    {
      warn(yyextra->fileName,yyextra->lineNr,
          "multiple use of section label '%s' while adding anchor, (first occurrence: %s, line %d)",
          qPrint(anchor),qPrint(si->fileName()),si->lineNr());
    }
    else
    {
      warn(yyextra->fileName,yyextra->lineNr,"multiple use of section label '%s' while adding anchor, (first occurrence: %s)",
          qPrint(anchor),qPrint(si->fileName()));
    }
  }
  else
  {
    si = sm.add(anchor,yyextra->fileName,yyextra->lineNr,title,SectionType::Anchor,0);
    yyextra->current->anchors.push_back(si);
  }
}

// add a string to the output
static inline void addOutput(yyscan_t yyscanner,const char *s)
{
  struct yyguts_t *yyg = (struct yyguts_t*)yyscanner;
  //printf("addOutput(yyscanner,%s)\n",s);
  *yyextra->pOutputString+=s;
}

// add a string to the output
static inline void addOutput(yyscan_t yyscanner,const QCString &s)
{
  struct yyguts_t *yyg = (struct yyguts_t*)yyscanner;
  //printf("addOutput(yyscanner,%s)\n",s);
  *yyextra->pOutputString+=s;
}

// add a character to the output
static inline void addOutput(yyscan_t yyscanner,char c)
{
  struct yyguts_t *yyg = (struct yyguts_t*)yyscanner;
  *yyextra->pOutputString+=c;
}

static void addIline(yyscan_t yyscanner,int lineNr)
{
  char cmd[20];
  qsnprintf(cmd,20,"\\iline %d ",lineNr);
  addOutput(yyscanner, cmd);
}

static void addIlineBreak(yyscan_t yyscanner,int lineNr)
{
  char cmd[30];
  qsnprintf(cmd,30,"\\iline %d \\ilinebr ",lineNr);
  addOutput(yyscanner, cmd);
}

static void endBrief(yyscan_t yyscanner)
{
  struct yyguts_t *yyg = (struct yyguts_t*)yyscanner;
  if (!yyextra->current->brief.stripWhiteSpace().isEmpty())
  { // only go to the detailed description if we have
    // found some brief description and not just whitespace
    yyextra->briefEndsAtDot=FALSE;
    setOutput(yyscanner,OutputDoc);
    if (yyextra->current->doc.stripWhiteSpace().isEmpty())
    {
      yyextra->current->docLine = yyextra->lineNr;
      yyextra->current->doc = "";
    }
    else
    {
      addIline(yyscanner,yyextra->lineNr);
    }
    addOutput(yyscanner,yytext);
  }
  else
  {
    int saveLineNr = yyextra->lineNr;
    lineCount(yyscanner);
    yyextra->current->briefLine = yyextra->lineNr;
    yyextra->lineNr = saveLineNr;
  }
}

static int yyread(yyscan_t yyscanner,char *buf,int max_size)
{
  struct yyguts_t *yyg = (struct yyguts_t*)yyscanner;
  yyextra->prevPosition=yyextra->inputPosition;
  int c=0;
  while( c < max_size && yyextra->inputString[yyextra->inputPosition] )
  {
    *buf = yyextra->inputString[yyextra->inputPosition++] ;
    //printf("%d (%c)\n",*buf,*buf);
    c++; buf++;
  }
  return c;
}

//----------------------------------------------------------------------------

static void checkFormula(yyscan_t yyscanner)
{
  struct yyguts_t *yyg = (struct yyguts_t*)yyscanner;
  if (YY_START==ReadFormulaShort || YY_START==ReadFormulaRound || YY_START==ReadFormulaLong)
  {
    warn(yyextra->fileName,yyextra->lineNr,"End of comment block while inside formula.");
  }
}

//----------------------------------------------------------------------------

struct CommentScanner::Private
{
  yyscan_t yyscanner;
  commentscanYY_state extra;
};

CommentScanner::CommentScanner() : p(std::make_unique<Private>())
{
  commentscanYYlex_init_extra(&p->extra,&p->yyscanner);
#ifdef FLEX_DEBUG
  commentscanYYset_debug(Debug::isFlagSet(Debug::Lex_commentscan)?1:0,p->yyscanner);
#endif
}

CommentScanner::~CommentScanner()
{
  commentscanYYlex_destroy(p->yyscanner);
}

bool CommentScanner::parseCommentBlock(/* in */     OutlineParserInterface *parser,
                       /* in */     Entry *curEntry,
                       /* in */     const QCString &comment,
                       /* in */     const QCString &fileName,
                       /* in,out */ int  &lineNr,
                       /* in */     bool isBrief,
                       /* in */     bool isAutoBriefOn,
                       /* in */     bool isInbody,
                       /* in,out */ Protection &prot,
                       /* in,out */ int &position,
                       /* out */    bool &newEntryNeeded,
                       /* in */     bool markdownSupport
                      )
{
  AUTO_TRACE("comment='{}' fileName={} lineNr={} isBrief={} isAutoBriefOn={} inInbody={}"
             " prot={} markdownSupport={}",Trace::trunc(comment),fileName,lineNr,isBrief,
             isAutoBriefOn,isInbody,prot,markdownSupport);
  yyscan_t yyscanner = p->yyscanner;
  struct yyguts_t *yyg = (struct yyguts_t*)yyscanner;

  initParser(yyscanner);
  yyextra->guards = std::stack<GuardedSection>();
  yyextra->langParser     = parser;
  yyextra->current        = curEntry;
  yyextra->current->docLine = (lineNr > 1 ? lineNr : 1);
  if (comment.isEmpty()) return FALSE; // avoid empty strings
  yyextra->inputString    = comment;
  yyextra->inputString.append(" ");
  yyextra->inputPosition  = position;
  yyextra->lineNr         = lineNr;
  yyextra->fileName       = fileName;
  yyextra->protection     = prot;
  yyextra->needNewEntry   = FALSE;
  yyextra->xrefKind       = XRef_None;
  yyextra->xrefAppendFlag = FALSE;
  yyextra->insidePre      = FALSE;
  yyextra->parseMore      = FALSE;
  yyextra->inBody         = isInbody;
  yyextra->markdownSupport= markdownSupport;
  yyextra->outputXRef.resize(0);
  if (!isBrief && !isAutoBriefOn && !yyextra->current->doc.isEmpty())
  { // add newline separator between detailed comment blocks
    yyextra->current->doc += '\n';
  }
  setOutput(yyscanner, isBrief || isAutoBriefOn ? OutputBrief : OutputDoc );
  yyextra->briefEndsAtDot = isAutoBriefOn;
  yyextra->condCount    = 0;
  yyextra->sectionLevel = 0;
  yyextra->spaceBeforeCmd.resize(0);
  yyextra->spaceBeforeIf.resize(0);

  DebugLex debugLex(Debug::Lex_commentscan, __FILE__, !fileName.isEmpty() ? qPrint(fileName): NULL);
  if (!yyextra->current->inbodyDocs.isEmpty() && isInbody) // separate in body fragments
  {
    char cmd[30];
    qsnprintf(cmd,30,"\n\n\\iline %d \\ilinebr ",lineNr);
    yyextra->current->inbodyDocs+=cmd;
  }

  Debug::print(Debug::CommentScan,0,"-----------\nCommentScanner: %s:%d\n"
               "input=[\n%s]\n",qPrint(fileName),lineNr,qPrint(yyextra->inputString)
              );

  commentscanYYrestart( 0, yyscanner );
  BEGIN( Comment );
  commentscanYYlex(yyscanner);
  setOutput(yyscanner, OutputDoc );

  if (YY_START==OverloadParam) // comment ended with \overload
  {
    addOutput(yyscanner,getOverloadDocs());
  }

  if (!yyextra->guards.empty())
  {
    warn(yyextra->fileName,yyextra->lineNr,"Documentation block ended in the middle of a conditional section!");
  }

  if (yyextra->insideParBlock)
  {
    warn(yyextra->fileName,yyextra->lineNr,
        "Documentation block ended while inside a \\parblock. Missing \\endparblock");
  }

  yyextra->current->doc=stripLeadingAndTrailingEmptyLines(yyextra->current->doc,yyextra->current->docLine);

  if (yyextra->current->section==Entry::FILEDOC_SEC && yyextra->current->doc.isEmpty())
  {
    // to allow a comment block with just a @file command.
    yyextra->current->doc="\n\n";
  }

  if (yyextra->current->section==Entry::MEMBERGRP_SEC &&
      yyextra->docGroup.isEmpty()) // @name section but no group started yet
  {
    yyextra->docGroup.open(yyextra->current,yyextra->fileName,yyextra->lineNr,true);
  }

  Debug::print(Debug::CommentScan,0,"-----------\nCommentScanner: %s:%d\noutput=[\n"
               "brief=[line=%d\n%s]\ndocs=[line=%d\n%s]\ninbody=[line=%d\n%s]\n]\n===========\n",
               qPrint(fileName),lineNr,
               yyextra->current->briefLine,qPrint(yyextra->current->brief),
               yyextra->current->docLine,qPrint(yyextra->current->doc),
               yyextra->current->inbodyLine,qPrint(yyextra->current->inbodyDocs)
              );

  checkFormula(yyscanner);
  prot = yyextra->protection;

  yyextra->docGroup.addDocs(curEntry);

  newEntryNeeded = yyextra->needNewEntry;

  // if we did not proceed during this call, it does not make
  // sense to continue, since we get stuck. See bug 567346 for situations
  // were this happens
  if (yyextra->parseMore && position==yyextra->inputPosition) yyextra->parseMore=FALSE;

  if (yyextra->parseMore) position=yyextra->inputPosition; else position=0;

  lineNr = yyextra->lineNr;
  AUTO_TRACE_EXIT("position={} parseMore={} newEntryNeeded={}",
      position,yyextra->parseMore,newEntryNeeded);

  return yyextra->parseMore;
}

static void handleGuard(yyscan_t yyscanner,const QCString &expr)
{
  struct yyguts_t *yyg = (struct yyguts_t*)yyscanner;
  CondParser prs;
  bool sectionEnabled = false;
  if (!expr.isEmpty())
  {
    sectionEnabled=prs.parse(yyextra->fileName,yyextra->lineNr,expr.stripWhiteSpace());
  }
  bool parentEnabled = yyextra->guards.top().parentVisible();
  if (parentEnabled)
  {
    if (
        (sectionEnabled && yyextra->guardType==Guard_If) ||
        (!sectionEnabled && yyextra->guardType==Guard_IfNot)
       ) // section is visible
    {

      yyextra->guards.top().setEnabled(true);
      yyextra->guards.top().setEnabledFound();
      BEGIN( GuardParamEnd );
    }
    else if (yyextra->guardType==Guard_ElseIf)
    {
      if (yyextra->guards.top().isEnabledFound())
      {
        yyextra->guards.top().setEnabled(false);
        BEGIN( SkipGuardedSection );
      }
      else if (sectionEnabled)
      {
        yyextra->guards.top().setEnabled(true);
        yyextra->guards.top().setEnabledFound();
        BEGIN( GuardParamEnd );
      }
      else
      {
        yyextra->guards.top().setEnabled(false);
        BEGIN( SkipGuardedSection );
      }
    }
    else // section is invisible
    {
      BEGIN( SkipGuardedSection );
    }
  }
  else // invisible because of parent
  {
    BEGIN( SkipGuardedSection );
  }
}

void CommentScanner::initGroupInfo(Entry *entry)
{
  struct yyguts_t *yyg = (struct yyguts_t*)p->yyscanner;
  yyextra->docGroup.initGroupInfo(entry);
}

void CommentScanner::enterFile(const QCString &fileName,int lineNr)
{
  struct yyguts_t *yyg = (struct yyguts_t*)p->yyscanner;
  yyextra->docGroup.enterFile(fileName,lineNr);
}

void CommentScanner::leaveFile(const QCString &fileName,int lineNr)
{
  struct yyguts_t *yyg = (struct yyguts_t*)p->yyscanner;
  yyextra->docGroup.leaveFile(fileName,lineNr);
}

void CommentScanner::enterCompound(const QCString &fileName,int lineNr,const QCString &name)
{
  struct yyguts_t *yyg = (struct yyguts_t*)p->yyscanner;
  yyextra->docGroup.enterCompound(fileName,lineNr,name);
}

void CommentScanner::leaveCompound(const QCString &fileName,int lineNr,const QCString &name)
{
  struct yyguts_t *yyg = (struct yyguts_t*)p->yyscanner;
  yyextra->docGroup.leaveCompound(fileName,lineNr,name);
}

void CommentScanner::open(Entry *e,const QCString &fileName,int lineNr,bool implicit)
{
  struct yyguts_t *yyg = (struct yyguts_t*)p->yyscanner;
  yyextra->docGroup.open(e,fileName,lineNr,implicit);
}

void CommentScanner::close(Entry *e,const QCString &fileName,int lineNr,bool foundInline,bool implicit)
{
  struct yyguts_t *yyg = (struct yyguts_t*)p->yyscanner;
  yyextra->docGroup.close(e,fileName,lineNr,foundInline,implicit);
}

#if USE_STATE2STRING
#include "commentscan.l.h"
#endif<|MERGE_RESOLUTION|>--- conflicted
+++ resolved
@@ -3131,7 +3131,6 @@
   return FALSE;
 }
 
-<<<<<<< HEAD
 static bool handleCollaborationgraph(yyscan_t yyscanner,const QCString &, const StringVector &)
 {
   struct yyguts_t *yyg = (struct yyguts_t*)yyscanner;
@@ -3143,7 +3142,9 @@
 {
   struct yyguts_t *yyg = (struct yyguts_t*)yyscanner;
   yyextra->current->collaborationGraph = FALSE; // OFF
-=======
+  return FALSE;
+}
+
 static bool handleGroupgraph(yyscan_t yyscanner,const QCString &, const StringVector &)
 {
   struct yyguts_t *yyg = (struct yyguts_t*)yyscanner;
@@ -3155,7 +3156,6 @@
 {
   struct yyguts_t *yyg = (struct yyguts_t*)yyscanner;
   yyextra->current->groupGraph = FALSE; // OFF
->>>>>>> 104bcd88
   return FALSE;
 }
 
