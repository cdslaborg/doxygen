--- conflicted
+++ resolved
@@ -1328,7 +1328,6 @@
 
   for (const auto &opt : optList)
   {
-<<<<<<< HEAD
     QCString locOpt = QCString(opt);
     locOpt = locOpt.stripWhiteSpace();
     if (locOpt=="doc")
@@ -1348,11 +1347,11 @@
       if (option == "raise")
       {
         yyextra->raiseIncrement = atoi(value.data());
-        if (yyextra->raiseLevel+yyextra->raiseIncrement>=Section::MaxLevel) // check range
+        if (yyextra->raiseLevel+yyextra->raiseIncrement>=SectionType::MaxLevel) // check range
         {
           warn(yyextra->fileName,yyextra->lineNr,"Raising section level from %d to %d, exceeds allowed range [0-%d], adjusting",
-                    yyextra->raiseLevel,yyextra->raiseLevel+yyextra->raiseIncrement,Section::MaxLevel-1);
-          yyextra->raiseIncrement = std::max(0,Section::MaxLevel-1-yyextra->raiseLevel);
+                    yyextra->raiseLevel,yyextra->raiseLevel+yyextra->raiseIncrement,SectionType::MaxLevel-1);
+          yyextra->raiseIncrement = std::max(0,SectionType::MaxLevel-1-yyextra->raiseLevel);
         }
       }
       else if (option == "label")
@@ -1364,14 +1363,6 @@
         isDoc = false;
         break;
       }
-=======
-    yyextra->raiseIncrement = atoi(match[1].str().c_str());
-    if (yyextra->raiseLevel+yyextra->raiseIncrement>=SectionType::MaxLevel) // check range
-    {
-      warn(yyextra->fileName,yyextra->lineNr,"Raising section level from %d to %d, exceeds allowed range [0-%d], adjusting",
-                yyextra->raiseLevel,yyextra->raiseLevel+yyextra->raiseIncrement,SectionType::MaxLevel-1);
-      yyextra->raiseIncrement = std::max(0,SectionType::MaxLevel-1-yyextra->raiseLevel);
->>>>>>> cbb48edb
     }
   }
 
