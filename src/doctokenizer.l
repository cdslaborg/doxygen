/******************************************************************************
 *
 * $Id: $
 *
 *
 * Copyright (C) 1997-2015 by Dimitri van Heesch.
 *
 * Permission to use, copy, modify, and distribute this software and its
 * documentation under the terms of the GNU General Public License is hereby 
 * granted. No representations are made about the suitability of this software 
 * for any purpose. It is provided "as is" without express or implied warranty.
 * See the GNU General Public License for more details.
 *
 * Documents produced by Doxygen are derivative works derived from the
 * input used in their production; they are not affected by this license.
 *
 */

%option never-interactive
%option prefix="doctokenizerYY"

%{

#include <ctype.h>

#include <qfile.h>
#include <qstring.h>
#include <qstack.h>
#include <qdict.h>
#include <qregexp.h>

#include "doctokenizer.h"
#include "cmdmapper.h"
#include "config.h"
#include "message.h"
#include "section.h"
#include "membergroup.h"
#include "definition.h"
#include "doxygen.h"
#include "portable.h"

#define YY_NO_INPUT 1
#define YY_NO_UNISTD_H 1

#define TK_COMMAND_SEL() (yytext[0] == '@' ? TK_COMMAND_AT : TK_COMMAND_BS)
  
//--------------------------------------------------------------------------

// context for tokenizer phase
static int g_commentState;
TokenInfo *g_token = 0;
static int g_inputPos = 0;
static const char *g_inputString;
static QCString g_fileName;
static bool g_insidePre;
static int g_sharpCount=0;

// context for section finding phase
static Definition  *g_definition;
static MemberGroup *g_memberGroup;
static QCString     g_secLabel;
static QCString     g_secTitle;
static SectionInfo::SectionType g_secType;
static QCString     g_endMarker;
static int          g_autoListLevel;

struct DocLexerContext
{
  TokenInfo *token;
  int rule;
  int autoListLevel;
  int inputPos;
  const char *inputString;
  YY_BUFFER_STATE state;
};

static QStack<DocLexerContext> g_lexerStack;

//--------------------------------------------------------------------------

void doctokenizerYYpushContext()
{
  DocLexerContext *ctx = new DocLexerContext;
  ctx->rule = YY_START;
  ctx->autoListLevel = g_autoListLevel;
  ctx->token = g_token;
  ctx->inputPos = g_inputPos;
  ctx->inputString = g_inputString;
  ctx->state = YY_CURRENT_BUFFER;
  g_lexerStack.push(ctx);
  yy_switch_to_buffer(yy_create_buffer(doctokenizerYYin, YY_BUF_SIZE));
}

bool doctokenizerYYpopContext()
{
  if (g_lexerStack.isEmpty()) return FALSE;
  DocLexerContext *ctx = g_lexerStack.pop();
  g_autoListLevel = ctx->autoListLevel;
  g_inputPos = ctx->inputPos;
  g_inputString = ctx->inputString;
  yy_delete_buffer(YY_CURRENT_BUFFER);
  yy_switch_to_buffer(ctx->state);
  BEGIN(ctx->rule);
  delete ctx;
  return TRUE;
}


//--------------------------------------------------------------------------

const char *tokToString(int token)
{
  switch (token)
  {
    case 0:              return "TK_EOF";
    case TK_WORD:        return "TK_WORD";
    case TK_LNKWORD:     return "TK_LNKWORD";
    case TK_WHITESPACE:  return "TK_WHITESPACE";
    case TK_LISTITEM:    return "TK_LISTITEM";
    case TK_ENDLIST:     return "TK_ENDLIST";
    case TK_COMMAND_AT:  return "TK_COMMAND_AT";
    case TK_HTMLTAG:     return "TK_HTMLTAG";
    case TK_SYMBOL:      return "TK_SYMBOL";
    case TK_NEWPARA:     return "TK_NEWPARA";
    case TK_RCSTAG:      return "TK_RCSTAG";
    case TK_URL:         return "TK_URL";
<<<<<<< HEAD
    case TK_COMMAND_BS:  return "TK_COMMAND_BS";
=======
    case TK_EMOJI:       return "TK_EMOJI";
>>>>>>> e7fde5d6
  }
  return "ERROR";
}

static int computeIndent(const char *str,int length)
{
  int i;
  int indent=0;
  static int tabSize=Config_getInt(TAB_SIZE);
  for (i=0;i<length;i++)
  {
    if (str[i]=='\t')
    {
      indent+=tabSize - (indent%tabSize);
    }
    else if (str[i]=='\n')
    {
      indent=0;
    }
    else
    {
      indent++;
    }
  }
  return indent;
}

//--------------------------------------------------------------------------

static void processSection()
{
  //printf("%s: found section/anchor with name `%s'\n",g_fileName.data(),g_secLabel.data());
  QCString file;
  if (g_memberGroup)
  {
    file = g_memberGroup->parent()->getOutputFileBase();
  }
  else if (g_definition)
  {
    file = g_definition->getOutputFileBase();
  }
  else
  {
    warn(g_fileName,yylineno,"Found section/anchor %s without context\n",g_secLabel.data()); 
  }
  SectionInfo *si=0;
  if ((si=Doxygen::sectionDict->find(g_secLabel)))
  {
    si->fileName = file;
    si->type     = g_secType;
  }
}

static void handleHtmlTag()
{
  QCString tagText=yytext;
  g_token->attribs.clear();
  g_token->endTag = FALSE;
  g_token->emptyTag = FALSE;
  
  // Check for end tag
  int startNamePos=1;
  if (tagText.at(1)=='/') 
  {
    g_token->endTag = TRUE;
    startNamePos++;
  }

  // Parse the name portion
  int i = startNamePos;
  for (i=startNamePos; i < (int)yyleng; i++)
  {
    // Check for valid HTML/XML name chars (including namespaces)
    char c = tagText.at(i);
    if (!(isalnum(c) || c=='-' || c=='_' || c==':')) break;
  }
  g_token->name = tagText.mid(startNamePos,i-startNamePos);

  // Parse the attributes. Each attribute is a name, value pair
  // The result is stored in g_token->attribs.
  int startName,endName,startAttrib,endAttrib;
  while (i<(int)yyleng)
  {
    char c=tagText.at(i);
    // skip spaces
    while (i<(int)yyleng && isspace(c)) { c=tagText.at(++i); }
    // check for end of the tag
    if (c == '>') break;
    // Check for XML style "empty" tag.
    if (c == '/') 
    {
      g_token->emptyTag = TRUE;
      break;
    }
    startName=i;
    // search for end of name
    while (i<(int)yyleng && !isspace(c) && c!='=') { c=tagText.at(++i); }
    endName=i;
    HtmlAttrib opt;
    opt.name  = tagText.mid(startName,endName-startName).lower(); 
    // skip spaces
    while (i<(int)yyleng && isspace(c)) { c=tagText.at(++i); } 
    if (tagText.at(i)=='=') // option has value
    {
      c=tagText.at(++i);
      // skip spaces
      while (i<(int)yyleng && isspace(c)) { c=tagText.at(++i); } 
      if (tagText.at(i)=='\'') // option '...'
      {
        c=tagText.at(++i);
	startAttrib=i;
	
	// search for matching quote 
        while (i<(int)yyleng && c!='\'') { c=tagText.at(++i); } 
	endAttrib=i;
        if (i<(int)yyleng) c=tagText.at(++i);
      }
      else if (tagText.at(i)=='"') // option "..."
      {
        c=tagText.at(++i);
	startAttrib=i;
	// search for matching quote 
        while (i<(int)yyleng && c!='"') { c=tagText.at(++i); } 
	endAttrib=i;
        if (i<(int)yyleng) c=tagText.at(++i);
      }
      else // value without any quotes
      {
	startAttrib=i;
	// search for separator or end symbol
        while (i<(int)yyleng && !isspace(c) && c!='>') { c=tagText.at(++i); } 
	endAttrib=i;
	if (i<(int)yyleng) c=tagText.at(++i);
      }
      opt.value  = tagText.mid(startAttrib,endAttrib-startAttrib); 
    }
    else // start next option
    {
    }
    //printf("=====> Adding option name=<%s> value=<%s>\n",
    //    opt.name.data(),opt.value.data());
    g_token->attribs.append(&opt);
  }
}
  
static QCString stripEmptyLines(const QCString &s)
{
  if (s.isEmpty()) return QCString();
  int end=s.length();
  int start=0,p=0;
  // skip leading empty lines
  for (;;)
  {
    int c;
    while ((c=s[p]) && (c==' ' || c=='\t')) p++;
    if (s[p]=='\n') 
    {
      start=++p; 
    }
    else 
    {
      break;
    }
  }
  // skip trailing empty lines
  p=end-1;
  if (p>=start && s.at(p)=='\n') p--;
  while (p>=start)
  {
    int c;
    while ((c=s[p]) && (c==' ' || c=='\t')) p--;
    if (s[p]=='\n') 
    {
      end=p;
    }
    else
    {
      break;
    }
    p--;
  }
  //printf("stripEmptyLines(%d-%d)\n",start,end);
  return s.mid(start,end-start);
}

//--------------------------------------------------------------------------

#undef  YY_INPUT
#define YY_INPUT(buf,result,max_size) result=yyread(buf,max_size);

static int yyread(char *buf,int max_size)
{
  int c=0;
  const char *src=g_inputString+g_inputPos;
  while ( c < max_size && *src ) *buf++ = *src++, c++;
  g_inputPos+=c;
  return c;
}

//--------------------------------------------------------------------------
//#define REAL_YY_DECL int doctokenizerYYlex (void)
//#define YY_DECL static int local_doctokinizer(void)
//#define LOCAL_YY_DECL local_doctokinizer()

%}

CMD       ("\\"|"@")
WS        [ \t\r\n]
NONWS     [^ \t\r\n]
BLANK     [ \t\r]
EMOJI     (":"[a-z_A-Z0-9\x80-\xFF"'+()&\*\.!,#-]":"|":"[a-z_A-Z0-9\x80-\xFF"'+()&\*\.!,#-][a-z_A-Z0-9\x80-\xFF "'+()&\*\.!,#-]*[a-z_A-Z0-9\x80-\xFF"'+()&\*\.!,#-]":")
ID        "$"?[a-z_A-Z\x80-\xFF][a-z_A-Z0-9\x80-\xFF]*
LABELID   [a-z_A-Z\x80-\xFF][a-z_A-Z0-9\x80-\xFF\-]*
PHPTYPE   [\\:a-z_A-Z0-9\x80-\xFF\-]+
CITESCHAR [a-z_A-Z0-9\x80-\xFF]
CITEECHAR [a-z_A-Z0-9\x80-\xFF\-\+:\/]*
CITEID    {CITESCHAR}{CITEECHAR}*("."{CITESCHAR}{CITEECHAR}*)*
MAILADR   ("mailto:")?[a-z_A-Z0-9.+-]+"@"[a-z_A-Z0-9-]+("."[a-z_A-Z0-9\-]+)+[a-z_A-Z0-9\-]+
OPTSTARS  ("//"{BLANK}*)?"*"*{BLANK}*
LISTITEM  {BLANK}*[-]("#")?{WS}
MLISTITEM {BLANK}*[+*]{WS}
OLISTITEM {BLANK}*[1-9][0-9]*"."{BLANK}
ENDLIST   {BLANK}*"."{BLANK}*\n
ATTRNAME  [a-z_A-Z\x80-\xFF][a-z_A-Z0-9\x80-\xFF\-]*
ATTRIB    {ATTRNAME}{WS}*("="{WS}*(("\""[^\"]*"\"")|("'"[^\']*"'")|[^ \t\r\n'"><]+))?
URLCHAR   [a-z_A-Z0-9\!\~\,\:\;\'\$\?\@\&\%\#\.\-\+\/\=]
URLMASK   ({URLCHAR}+([({]{URLCHAR}*[)}])?)+
FILESCHAR [a-z_A-Z0-9\\:\\\/\-\+@&#]
FILEECHAR [a-z_A-Z0-9\-\+@&#]
HFILEMASK ("."{FILESCHAR}*{FILEECHAR}+)*
FILEMASK  ({FILESCHAR}*{FILEECHAR}+("."{FILESCHAR}*{FILEECHAR}+)*)|{HFILEMASK}
LINKMASK  [^ \t\n\r\\@<&${}]+("("[^\n)]*")")?({BLANK}*("const"|"volatile"){BLANK}+)? 
VERBATIM  "verbatim"{BLANK}*
SPCMD1    {CMD}([a-z_A-Z][a-z_A-Z0-9]*|{VERBATIM}|"--"|"---")
SPCMD2    {CMD}[\\@<>&$#%~".+|-]
SPCMD3    {CMD}form#[0-9]+
SPCMD4    {CMD}"::"
SPCMD5    {CMD}":"
INOUT	  "inout"|"in"|"out"|("in"{BLANK}*","{BLANK}*"out")|("out"{BLANK}*","{BLANK}*"in")
PARAMIO   {CMD}param{BLANK}*"["{BLANK}*{INOUT}{BLANK}*"]"
VARARGS   "..."
TEMPCHAR  [a-z_A-Z0-9.,: \t\*\&\(\)\[\]]
FUNCCHAR  [a-z_A-Z0-9,:\<\> \t\^\*\&\[\]]|{VARARGS}
FUNCPART  {FUNCCHAR}*("("{FUNCCHAR}*")"{FUNCCHAR}*)?
SCOPESEP  "::"|"#"|"."
TEMPLPART "<"{TEMPCHAR}*">"
ANONNS    "anonymous_namespace{"[^}]*"}"
SCOPEPRE  (({ID}{TEMPLPART}?)|{ANONNS}){SCOPESEP}
SCOPEKEYS ":"({ID}":")*
SCOPECPP  {SCOPEPRE}*(~)?{ID}{TEMPLPART}?
SCOPEOBJC {SCOPEPRE}?{ID}{SCOPEKEYS}?
SCOPEMASK {SCOPECPP}|{SCOPEOBJC}
FUNCARG   "("{FUNCPART}")"({BLANK}*("volatile"|"const"){BLANK})?
FUNCARG2  "("{FUNCPART}")"({BLANK}*("volatile"|"const"))?
OPNEW     {BLANK}+"new"({BLANK}*"[]")?
OPDEL     {BLANK}+"delete"({BLANK}*"[]")?
OPNORM    {OPNEW}|{OPDEL}|"+"|"-"|"*"|"/"|"%"|"^"|"&"|"|"|"~"|"!"|"="|"<"|">"|"+="|"-="|"*="|"/="|"%="|"^="|"&="|"|="|"<<"|">>"|"<<="|">>="|"=="|"!="|"<="|">="|"&&"|"||"|"++"|"--"|","|"->*"|"->"|"[]"|"()"
OPCAST    {BLANK}+[^<(\r\n.,][^(\r\n.,]*
OPMASK    ({BLANK}*{OPNORM}{FUNCARG})
OPMASKOPT ({BLANK}*{OPNORM}{FUNCARG}?)|({OPCAST}{FUNCARG})
OPMASKOP2 ({BLANK}*{OPNORM}{FUNCARG2}?)|({OPCAST}{FUNCARG2})
LNKWORD1  ("::"|"#")?{SCOPEMASK}
CVSPEC    {BLANK}*("const"|"volatile")
LNKWORD2  (({SCOPEPRE}*"operator"{OPMASK})|({SCOPEPRE}"operator"{OPMASKOPT})|(("::"|"#"){SCOPEPRE}*"operator"{OPMASKOPT})){CVSPEC}?
LNKWORD3  ([0-9a-z_A-Z\-]+("/"|"\\"))*[0-9a-z_A-Z\-]+("."[0-9a-z_A-Z]+)+
CHARWORDQ [^ \t\n\r\\@<>()\[\]:;\?{}&%$#,."=']
ESCWORD   ("%"{ID}(("::"|"."){ID})*)|("%'")
CHARWORDQ1 [^ \-+0-9\t\n\r\\@<>()\[\]:;\?{}&%$#,."=']
WORD1     {ESCWORD}|{CHARWORDQ1}{CHARWORDQ}*|"{"|"}"|"'\"'"|("\""[^"\n]*\n?[^"\n]*"\"")
WORD2     "."|","|"("|")"|"["|"]"|":"|";"|"\?"|"="|"'"
WORD1NQ   {ESCWORD}|{CHARWORDQ}+|"{"|"}"
WORD2NQ   "."|","|"("|")"|"["|"]"|":"|";"|"\?"|"="|"'"
CAPTION   [cC][aA][pP][tT][iI][oO][nN]
HTMLTAG   "<"(("/")?){ID}({WS}+{ATTRIB})*{WS}*(("/")?)">" 
HTMLKEYL  "strong"|"center"|"table"|"caption"|"small"|"code"|"dfn"|"var"|"img"|"pre"|"sub"|"sup"|"tr"|"td"|"th"|"ol"|"ul"|"li"|"tt"|"kbd"|"em"|"hr"|"dl"|"dt"|"dd"|"br"|"i"|"a"|"b"|"p"|"strike"|"u"
HTMLKEYU  "STRONG"|"CENTER"|"TABLE"|"CAPTION"|"SMALL"|"CODE"|"DFN"|"VAR"|"IMG"|"PRE"|"SUB"|"SUP"|"TR"|"TD"|"TH"|"OL"|"UL"|"LI"|"TT"|"KBD"|"EM"|"HR"|"DL"|"DT"|"DD"|"BR"|"I"|"A"|"B"|"P"|"STRIKE"|"U"
HTMLKEYW  {HTMLKEYL}|{HTMLKEYU}
REFWORD2_PRE   ("#"|"::")?((({ID}{TEMPLPART}?)|{ANONNS})("."|"#"|"::"|"-"|"/"))*({ID}{TEMPLPART}?(":")?)
REFWORD2       {REFWORD2_PRE}{FUNCARG2}?
REFWORD2_NOCV  {REFWORD2_PRE}("("{FUNCPART}")")?
REFWORD3       ({ID}":")*{ID}":"?
REFWORD4_NOCV  (({SCOPEPRE}*"operator"{OPMASKOP2})|(("::"|"#"){SCOPEPRE}*"operator"{OPMASKOP2}))
REFWORD4       {REFWORD4_NOCV}{CVSPEC}?
REFWORD        {FILEMASK}|{LABELID}|{REFWORD2}|{REFWORD3}|{REFWORD4}
REFWORD_NOCV   {FILEMASK}|{LABELID}|{REFWORD2_NOCV}|{REFWORD3}|{REFWORD4_NOCV}

%option noyywrap
%option yylineno

%x St_Para
%x St_Comment
%x St_Title
%x St_TitleN
%x St_TitleQ
%x St_TitleA
%x St_TitleV
%x St_Code
%x St_CodeOpt
%x St_XmlCode
%x St_HtmlOnly
%x St_HtmlOnlyOption
%x St_ManOnly
%x St_LatexOnly
%x St_RtfOnly
%x St_XmlOnly
%x St_DbOnly
%x St_Verbatim
%x St_Dot
%x St_Msc
%x St_PlantUMLOpt
%x St_PlantUML
%x St_Param
%x St_XRefItem
%x St_XRefItem2
%x St_File
%x St_Pattern
%x St_Link
%x St_Cite
%x St_Ref
%x St_Ref2
%x St_IntRef
%x St_Text
%x St_SkipTitle
%x St_Anchor
%x St_Snippet
%x St_SetScope
%x St_SetScopeEnd
%x St_Options

%x St_Sections
%s St_SecLabel1
%s St_SecLabel2
%s St_SecTitle
%x St_SecSkip

%%
<St_Para>\r            /* skip carriage return */
<St_Para>^{LISTITEM}   { /* list item */ 
                         QCString text=yytext;
			 int dashPos = text.findRev('-');
			 g_token->isEnumList = text.at(dashPos+1)=='#';
                         g_token->id         = -1;
			 g_token->indent     = computeIndent(yytext,dashPos);
                         return TK_LISTITEM;
                       }
<St_Para>^{MLISTITEM}  { /* list item */ 
                         if (!Doxygen::markdownSupport || g_insidePre)
                         {
                           REJECT;
                         }
                         else
                         {
                           QCString text=yytext;
                           static QRegExp re("[*+]");
                           int listPos = text.findRev(re);
                           g_token->isEnumList = FALSE;
                           g_token->id         = -1;
                           g_token->indent     = computeIndent(yytext,listPos);
                           return TK_LISTITEM;
                         }
                       }
<St_Para>^{OLISTITEM}  { /* numbered list item */ 
                         if (!Doxygen::markdownSupport || g_insidePre)
                         {
                           REJECT;
                         }
                         else
                         {
                           QCString text=yytext;
                           static QRegExp re("[1-9]");
                           int digitPos = text.find(re);
                           int dotPos = text.find('.',digitPos);
                           g_token->isEnumList = TRUE;
                           g_token->id         = atoi(QCString(yytext).mid(digitPos,dotPos-digitPos));
                           g_token->indent     = computeIndent(yytext,digitPos);
                           return TK_LISTITEM;
                         }
                       }
<St_Para>{BLANK}*\n{LISTITEM}     { /* list item on next line */ 
                         QCString text=yytext;
			 text=text.right(text.length()-text.find('\n')-1);
			 int dashPos = text.findRev('-');
			 g_token->isEnumList = text.at(dashPos+1)=='#';
                         g_token->id         = -1;
			 g_token->indent     = computeIndent(text,dashPos);
                         return TK_LISTITEM;
                       }
<St_Para>{BLANK}*\n{MLISTITEM}     { /* list item on next line */ 
                         if (!Doxygen::markdownSupport || g_insidePre)
                         {
                           REJECT;
                         }
                         else
                         {
                           QCString text=yytext;
                           static QRegExp re("[*+]");
                           text=text.right(text.length()-text.find('\n')-1);
                           int markPos = text.findRev(re);
                           g_token->isEnumList = FALSE;
                           g_token->id         = -1;
                           g_token->indent     = computeIndent(text,markPos);
                           return TK_LISTITEM;
                         }
                       }
<St_Para>{BLANK}*\n{OLISTITEM}     { /* list item on next line */ 
                         if (!Doxygen::markdownSupport || g_insidePre)
                         {
                           REJECT;
                         }
                         else
                         {
                           QCString text=yytext;
                           int nl=text.findRev('\n');
                           int len=text.length();
                           text=text.right(len-nl-1);
                           static QRegExp re("[1-9]");
                           int digitPos = text.find(re);
                           int dotPos = text.find('.',digitPos);
                           g_token->isEnumList = TRUE;
                           g_token->id         = atoi(QCString(text).mid(digitPos,dotPos-digitPos));
                           g_token->indent     = computeIndent(text,digitPos);
                           return TK_LISTITEM;
                         }
                       }
<St_Para>^{ENDLIST}       { /* end list */ 
                         int dotPos = QCString(yytext).findRev('.');
			 g_token->indent     = computeIndent(yytext,dotPos);
                         return TK_ENDLIST;
                       }
<St_Para>{BLANK}*\n{ENDLIST}      { /* end list on next line */ 
                         QCString text=yytext;
			 text=text.right(text.length()-text.find('\n')-1);
                         int dotPos = text.findRev('.');
			 g_token->indent     = computeIndent(text,dotPos);
                         return TK_ENDLIST;
                       }
<St_Para>"{"{BLANK}*"@link"/{BLANK}+ {
  			 g_token->name = "javalink";
			 return TK_COMMAND_AT;
  		       }
<St_Para>"{"{BLANK}*"@inheritDoc"{BLANK}*"}" {
  			 g_token->name = "inheritdoc";
			 return TK_COMMAND_AT;
		       }
<St_Para>"@_fakenl"     { // artificial new line
                             yylineno++; 
  		          }
<St_Para>{SPCMD3}      {
  			 g_token->name = "form";
			 bool ok;
			 g_token->id = QCString(yytext).right((int)yyleng-6).toInt(&ok);
			 ASSERT(ok);
			 return TK_COMMAND_SEL();
  		       }
<St_Para>{CMD}"n"\n    { /* \n followed by real newline */
                         yylineno++;
                         g_token->name = yytext+1;
			 g_token->name = g_token->name.stripWhiteSpace();
			 g_token->paramDir=TokenInfo::Unspecified;
			 return TK_COMMAND_SEL();
                       }
<St_Para>{SPCMD1}      |
<St_Para>{SPCMD2}      |
<St_Para>{SPCMD5}      |
<St_Para>{SPCMD4}      { /* special command */
                         g_token->name = yytext+1;
			 g_token->name = g_token->name.stripWhiteSpace();
			 g_token->paramDir=TokenInfo::Unspecified;
                         return TK_COMMAND_SEL();
  		       }
<St_Para>{PARAMIO}     { /* param [in,out] command */
  			 g_token->name = "param";
			 QCString s(yytext);
			 bool isIn  = s.find("in")!=-1;
			 bool isOut = s.find("out")!=-1;
			 if (isIn)
			 {
			   if (isOut)
			   {
			     g_token->paramDir=TokenInfo::InOut;
			   }
			   else
			   {
			     g_token->paramDir=TokenInfo::In;
			   }
			 }
			 else if (isOut)
			 {
			   g_token->paramDir=TokenInfo::Out;
			 }
			 else
			 {
			   g_token->paramDir=TokenInfo::Unspecified;
			 }
			 return TK_COMMAND_SEL();
  		       }
<St_Para>("http:"|"https:"|"ftp:"|"file:"|"news:"){URLMASK}/\. { // URL.
                         g_token->name=yytext;
			 g_token->isEMailAddr=FALSE;
			 return TK_URL;
                       }
<St_Para>("http:"|"https:"|"ftp:"|"file:"|"news:"){URLMASK} { // URL
                         g_token->name=yytext;
			 g_token->isEMailAddr=FALSE;
			 return TK_URL;
                       }
<St_Para>"<"("http:"|"https:"|"ftp:"|"file:"|"news:"){URLMASK}">" { // URL
                         g_token->name=yytext;
                         g_token->name = g_token->name.mid(1,g_token->name.length()-2);
			 g_token->isEMailAddr=FALSE;
			 return TK_URL;
                       }
<St_Para>{MAILADR}     { // Mail address
                         g_token->name=yytext;
                         g_token->name.stripPrefix("mailto:");
			 g_token->isEMailAddr=TRUE;
			 return TK_URL;
                       }
<St_Para>"<"{MAILADR}">" { // Mail address
                         g_token->name=yytext;
                         g_token->name = g_token->name.mid(1,g_token->name.length()-2);
                         g_token->name.stripPrefix("mailto:");
			 g_token->isEMailAddr=TRUE;
			 return TK_URL;
                       }
<St_Para>"$"{ID}":"[^\n$]+"$" { /* RCS tag */
                         QCString tagName(yytext+1);
			 int index=tagName.find(':');
  			 g_token->name = tagName.left(index);
			 int text_begin = index+2;
			 int text_end = tagName.length()-1;
			 if (tagName[text_begin-1]==':') /* check for Subversion fixed-length keyword */
			 {
				 ++text_begin;
				 if (tagName[text_end-1]=='#')
					 --text_end;
			 }
			 g_token->text = tagName.mid(text_begin,text_end-text_begin);
			 return TK_RCSTAG;
  		       }
<St_Para,St_HtmlOnly,St_ManOnly,St_LatexOnly,St_RtfOnly,St_XmlOnly,St_DbOnly>"$("{ID}")"   | /* environment variable */
<St_Para,St_HtmlOnly,St_ManOnly,St_LatexOnly,St_RtfOnly,St_XmlOnly,St_DbOnly>"$("{ID}"("{ID}"))"   { /* environment variable */
                         QCString name = &yytext[2];
			 name = name.left(name.length()-1);
			 QCString value = portable_getenv(name);
			 for (int i=value.length()-1;i>=0;i--) unput(value.at(i));
                       }
<St_Para>{HTMLTAG}     { /* html tag */ 
                         handleHtmlTag();
                         return TK_HTMLTAG;
                       }
<St_Para,St_Text>"&"{ID}";" { /* special symbol */ 
                         g_token->name = yytext;
                         return TK_SYMBOL;
                       }
<St_Para,St_Text>{EMOJI} { /* emoji symbol */ 
                         g_token->name = yytext;
                         return TK_EMOJI;
                       }

  /********* patterns for linkable words ******************/

<St_Para>{ID}/"<"{HTMLKEYW}">" { /* this rule is to prevent opening html 
				  * tag to be recognized as a templated classes 
				  */ 
                         g_token->name = yytext;
                         return TK_LNKWORD;
  			}
<St_Para>{LNKWORD1}/"<br>"           | // prevent <br> html tag to be parsed as template arguments
<St_Para>{LNKWORD1}                  |
<St_Para>{LNKWORD1}{FUNCARG}         |
<St_Para>{LNKWORD2}                  |
<St_Para>{LNKWORD3}    {
                         g_token->name = yytext;
                         return TK_LNKWORD;
  		       }
<St_Para>{LNKWORD1}{FUNCARG}{CVSPEC}[^a-z_A-Z0-9] {
                         g_token->name = yytext;
                         g_token->name = g_token->name.left(g_token->name.length()-1);
			 unput(yytext[(int)yyleng-1]);
                         return TK_LNKWORD;
                       }
  /********* patterns for normal words ******************/

<St_Para,St_Text>[\-+0-9] |
<St_Para,St_Text>{WORD1} |
<St_Para,St_Text>{WORD2} { /* function call */ 
                         if (yytext[0]=='%') // strip % if present
			   g_token->name = &yytext[1];
			 else
                           g_token->name = yytext;
                         return TK_WORD;

			 /* the following is dummy code to please the 
			  * compiler, removing this results in a warning 
			  * on my machine 
			  */ 
			 goto find_rule;
                       }
<St_Text>({ID}".")+{ID} {
                          g_token->name = yytext;
                          return TK_WORD;
  			}
<St_Para,St_Text>"operator"/{BLANK}*"<"[a-zA-Z_0-9]+">" { // Special case: word "operator" followed by a HTML command
                                                          // avoid interpretation as "operator <"
                           g_token->name = yytext;
                           return TK_WORD;
                         }

  /*******************************************************/

<St_Para,St_Text>{BLANK}+      |
<St_Para,St_Text>{BLANK}*\n{BLANK}* { /* white space */ 
                         g_token->chars=yytext;
                         return TK_WHITESPACE;
                       }
<St_Text>[\\@<>&$#%~]  {
                         g_token->name = yytext;
                         return TK_COMMAND_SEL();
  		       }
<St_Para>({BLANK}*\n)+{BLANK}*\n/{LISTITEM} { /* skip trailing paragraph followed by new list item */
                         if (g_insidePre || g_autoListLevel==0)
                         {
                           REJECT;
                         }
                       }
<St_Para>({BLANK}*\n)+{BLANK}*\n/{MLISTITEM} { /* skip trailing paragraph followed by new list item */
                         if (!Doxygen::markdownSupport || g_insidePre || g_autoListLevel==0)
                         {
                           REJECT;
                         }
                       }
<St_Para>({BLANK}*\n)+{BLANK}*\n/{OLISTITEM} { /* skip trailing paragraph followed by new list item */
                         if (!Doxygen::markdownSupport || g_insidePre || g_autoListLevel==0)
                         {
                           REJECT;
                         }
                       }
<St_Para>({BLANK}*\n)+{BLANK}*\n{BLANK}* {
                         g_token->indent=computeIndent(yytext,(int)yyleng);
                         int i;
                         // put back the indentation (needed for list items)
                         for (i=0;i<g_token->indent;i++)
                         {
                           unput(' ');
                         }
                         // tell flex that after putting the last indent 
                         // back we are at the beginning of the line
                         YY_CURRENT_BUFFER->yy_at_bol=1;
                         // start of a new paragraph
  		         return TK_NEWPARA;
                       }
<St_CodeOpt>{BLANK}*"{"(".")?{LABELID}"}" {
                         g_token->name = yytext;
                         int i=g_token->name.find('{'); /* } to keep vi happy */
                         g_token->name = g_token->name.mid(i+1,g_token->name.length()-i-2);
                         BEGIN(St_Code);
                       }
<St_CodeOpt>\n         |
<St_CodeOpt>.          {
                         unput(*yytext);
                         BEGIN(St_Code);
                       }
<St_Code>{WS}*{CMD}"endcode" {
                         return RetVal_OK;
                       }
<St_XmlCode>{WS}*"</code>" {
                         return RetVal_OK;
                       }
<St_Code,St_XmlCode>[^\\@\n<]+  |
<St_Code,St_XmlCode>\n          |
<St_Code,St_XmlCode>.           {
  			 g_token->verb+=yytext;
  		       }
<St_HtmlOnlyOption>" [block]" { // the space is added in commentscan.l
                         g_token->name="block";
                         BEGIN(St_HtmlOnly);
                        }
<St_HtmlOnlyOption>.|\n {
                         unput(*yytext);
                         BEGIN(St_HtmlOnly);
                        }
<St_HtmlOnly>{CMD}"endhtmlonly" {
                         return RetVal_OK;
                       }
<St_HtmlOnly>[^\\@\n$]+    |
<St_HtmlOnly>\n            |
<St_HtmlOnly>.             {
  			 g_token->verb+=yytext;
  		       }
<St_ManOnly>{CMD}"endmanonly" {
                         return RetVal_OK;
                       }
<St_ManOnly>[^\\@\n$]+    |
<St_ManOnly>\n            |
<St_ManOnly>.             {
  			 g_token->verb+=yytext;
  		       }
<St_RtfOnly>{CMD}"endrtfonly" {
                         return RetVal_OK;
                       }
<St_RtfOnly>[^\\@\n$]+    |
<St_RtfOnly>\n            |
<St_RtfOnly>.             {
  			 g_token->verb+=yytext;
  		       }
<St_LatexOnly>{CMD}"endlatexonly" {
                         return RetVal_OK;
                       }
<St_LatexOnly>[^\\@\n]+     |
<St_LatexOnly>\n            |
<St_LatexOnly>.             {
  			 g_token->verb+=yytext;
  		       }
<St_XmlOnly>{CMD}"endxmlonly" {
                         return RetVal_OK;
                       }
<St_XmlOnly>[^\\@\n]+  |
<St_XmlOnly>\n         |
<St_XmlOnly>.          {
  			 g_token->verb+=yytext;
  		       }
<St_DbOnly>{CMD}"enddocbookonly" {
                         return RetVal_OK;
                       }
<St_DbOnly>[^\\@\n]+  |
<St_DbOnly>\n         |
<St_DbOnly>.          {
  			 g_token->verb+=yytext;
  		       }
<St_Verbatim>{CMD}"endverbatim" {
  			 g_token->verb=stripEmptyLines(g_token->verb);
                         return RetVal_OK;
                       }
<St_Verbatim>[^\\@\n]+ |
<St_Verbatim>\n        |
<St_Verbatim>.         { /* Verbatim text */
  			 g_token->verb+=yytext;
  		       }
<St_Dot>{CMD}"enddot"  {
                         return RetVal_OK;
                       }
<St_Dot>[^\\@\n]+      |
<St_Dot>\n             |
<St_Dot>.              { /* dot text */
  			 g_token->verb+=yytext;
  		       }
<St_Msc>{CMD}("endmsc")  {
                         return RetVal_OK;
                       }
<St_Msc>[^\\@\n]+      |
<St_Msc>\n             |
<St_Msc>.              { /* msc text */
  			 g_token->verb+=yytext;
  		       }
<St_PlantUMLOpt>{BLANK}*"{"[^}]*"}" { // case 1: file name is specified as {filename}
                         g_token->sectionId = QCString(yytext).stripWhiteSpace();
                         // skip curly brackets around the optional image name
			 g_token->sectionId = g_token->sectionId.mid(1,g_token->sectionId.length()-2).stripWhiteSpace();
                         return RetVal_OK;
                       }
<St_PlantUMLOpt>{BLANK}*{FILEMASK}{BLANK}+/{ID}"=" { // case 2: plain file name specified followed by an attribute
                         g_token->sectionId = QCString(yytext).stripWhiteSpace();
                         return RetVal_OK;
                       }
<St_PlantUMLOpt>{BLANK}*{FILEMASK}{BLANK}+/"\"" { // case 3: plain file name specified followed by a quoted title
                         g_token->sectionId = QCString(yytext).stripWhiteSpace();
                         return RetVal_OK;
                       }
<St_PlantUMLOpt>{BLANK}*{FILEMASK}{BLANK}*/\n { // case 4: plain file name specified without title or attributes
                         g_token->sectionId = QCString(yytext).stripWhiteSpace();
                         return RetVal_OK;
                       }
<St_PlantUMLOpt>.      {
                         g_token->sectionId = "";
                         unput(*yytext);
                         return RetVal_OK;
                       }
<St_PlantUML>{CMD}"enduml"  {
                         return RetVal_OK;
                       }
<St_PlantUML>[^\\@\n]+ |
<St_PlantUML>\n        |
<St_PlantUML>.         { /* plantuml text */
  			 g_token->verb+=yytext;
  		       }
<St_Title>"\""	       { // quoted title
  			 BEGIN(St_TitleQ);
  		       }
<St_Title>[ \t]+       {
                         g_token->chars=yytext;
  			 return TK_WHITESPACE;
                       }
<St_Title>.	       { // non-quoted title
  			 unput(*yytext);
			 BEGIN(St_TitleN);
                       }
<St_Title>\n	       {
                         unput(*yytext);
  			 return 0;
  		       }
<St_TitleN>"&"{ID}";"  { /* symbol */
                         g_token->name = yytext;
  		         return TK_SYMBOL;
                       }
<St_TitleN>{EMOJI}     { /* emoji */
                         g_token->name = yytext;
  		         return TK_EMOJI;
                       }
<St_TitleN>{HTMLTAG}   {
  		       }
<St_TitleN>{SPCMD1}    |   
<St_TitleN>{SPCMD2}    { /* special command */ 
                         g_token->name = yytext+1;
			 g_token->paramDir=TokenInfo::Unspecified;
                         return TK_COMMAND_SEL();
                       }
<St_TitleN>{ID}"="     { /* attribute */
                         if (yytext[0]=='%') // strip % if present
			   g_token->name = &yytext[1];
			 else
                           g_token->name = yytext;
			 return TK_WORD;
                       }
<St_TitleN>[\-+0-9]    |
<St_TitleN>{WORD1}     |
<St_TitleN>{WORD2}     { /* word */
                         if (yytext[0]=='%') // strip % if present
			   g_token->name = &yytext[1];
			 else
                           g_token->name = yytext;
			 return TK_WORD;
                       }
<St_TitleN>[ \t]+      {
                         g_token->chars=yytext;
  			 return TK_WHITESPACE;
                       }
<St_TitleN>\n	       { /* new line => end of title */
                         unput(*yytext);
  			 return 0;
                       }
<St_TitleQ>"&"{ID}";"  { /* symbol */
                         g_token->name = yytext;
  		         return TK_SYMBOL;
                       }
<St_TitleQ>{EMOJI}  { /* emoji */
                         g_token->name = yytext;
  		         return TK_EMOJI;
                       }
<St_TitleQ>{SPCMD1}    |   
<St_TitleQ>{SPCMD2}    { /* special command */ 
                         g_token->name = yytext+1;
			 g_token->paramDir=TokenInfo::Unspecified;
                         return TK_COMMAND_SEL();
                       }
<St_TitleQ>{WORD1NQ}   |
<St_TitleQ>{WORD2NQ}   { /* word */
                         g_token->name = yytext;
			 return TK_WORD;
                       }
<St_TitleQ>[ \t]+      {
                         g_token->chars=yytext;
  			 return TK_WHITESPACE;
                       }
<St_TitleQ>"\""	       { /* closing quote => end of title */
  			 BEGIN(St_TitleA);
  			 return 0;
                       }
<St_TitleQ>\n	       { /* new line => end of title */
                         unput(*yytext);
  			 return 0;
                       }
<St_TitleA>{BLANK}*{ID}{BLANK}*"="{BLANK}* { // title attribute
  			 g_token->name = yytext;
			 g_token->name = g_token->name.left(g_token->name.find('=')).stripWhiteSpace();
  			 BEGIN(St_TitleV);
  		       }
<St_TitleV>[^ \t\r\n]+ { // attribute value
  			 g_token->chars = yytext;
			 BEGIN(St_TitleN);
			 return TK_WORD;
  		       }
<St_TitleV,St_TitleA>. {
  			 unput(*yytext);
  			 return 0;
                       }
<St_TitleV,St_TitleA>\n	 {
  			 return 0;
                       }

<St_Anchor>{LABELID}{WS}? { // anchor
  			 g_token->name = QCString(yytext).stripWhiteSpace();
  			 return TK_WORD;
  		       }
<St_Anchor>.	       {
  			 unput(*yytext);
			 return 0;
  		       }
<St_Cite>{CITEID}      { // label to cite
  			 g_token->name=yytext;
			 return TK_WORD;
  		       }
<St_Cite>{BLANK}       { // white space
  			 unput(' ');
  			 return 0;
                       }
<St_Cite>\n	       { // new line
                         unput(*yytext);
  			 return 0;
  		       }
<St_Cite>.	       { // any other character
                         unput(*yytext);
  			 return 0;
  		       }
<St_Ref>{REFWORD_NOCV}/{BLANK}("const")[a-z_A-Z0-9] { // see bug776988
  			 g_token->name=yytext;
			 return TK_WORD;
                       }
<St_Ref>{REFWORD_NOCV}/{BLANK}("volatile")[a-z_A-Z0-9] { // see bug776988
  			 g_token->name=yytext;
			 return TK_WORD;
                       }
<St_Ref>{REFWORD}      { // label to refer to
  			 g_token->name=yytext;
			 return TK_WORD;
  		       }
<St_Ref>{BLANK}        { // white space
  			 unput(' ');
  			 return 0;
                       }
<St_Ref>{WS}+"\""{WS}* { // white space following by quoted string
  			 BEGIN(St_Ref2);
                       }
<St_Ref>\n	       { // new line
                         unput(*yytext);
  			 return 0;
  		       }
<St_Ref>.	       { // any other character
                         unput(*yytext);
  			 return 0;
  		       }
<St_IntRef>[A-Z_a-z0-9.:/#\-\+\(\)]+ {
                         g_token->name = yytext;
			 return TK_WORD;
  		       }
<St_IntRef>{BLANK}+"\"" {
                         BEGIN(St_Ref2);
                       }
<St_SetScope>({SCOPEMASK}|{ANONNS}){BLANK} {
                         g_token->name = yytext;
                         g_token->name = g_token->name.stripWhiteSpace();
			 return TK_WORD;
  		       }
<St_SetScope>{SCOPEMASK}"<" {
                         g_token->name = yytext;
                         g_token->name = g_token->name.stripWhiteSpace();
                         g_sharpCount=1;
                         BEGIN(St_SetScopeEnd);
                       }
<St_SetScope>{BLANK}   {
                       }
<St_SetScopeEnd>"<"    {
                         g_token->name += yytext;
                         g_sharpCount++;
                       }
<St_SetScopeEnd>">"    {
                         g_token->name += yytext;
                         g_sharpCount--;
                         if (g_sharpCount<=0)
                         {
                           return TK_WORD;
                         }
                       }
<St_SetScopeEnd>.      {
                         g_token->name += yytext;
                       }
<St_Ref2>"&"{ID}";"    { /* symbol */
                         g_token->name = yytext;
  		         return TK_SYMBOL;
                       }
<St_Ref2>{EMOJI}    { /* emoji */
                         g_token->name = yytext;
  		         return TK_EMOJI;
                       }
<St_Ref2>{SPCMD1}      |   
<St_Ref2>{SPCMD2}      { /* special command */ 
                         g_token->name = yytext+1;
			 g_token->paramDir=TokenInfo::Unspecified;
                         return TK_COMMAND_SEL();
                       }
<St_Ref2>{WORD1NQ}     |
<St_Ref2>{WORD2NQ}     {
                         /* word */
                         g_token->name = yytext;
			 return TK_WORD;
                       }
<St_Ref2>[ \t]+        {
                         g_token->chars=yytext;
  			 return TK_WHITESPACE;
                       }
<St_Ref2>"\""|\n       { /* " or \n => end of title */
  			 return 0;
                       }
<St_XRefItem>{LABELID} {
                         g_token->name=yytext;
                       }
<St_XRefItem>" "       {
                         BEGIN(St_XRefItem2);
                       }
<St_XRefItem2>[0-9]+"." {
  			 QCString numStr=yytext;
			 numStr=numStr.left((int)yyleng-1);
			 g_token->id=numStr.toInt();
			 return RetVal_OK;
  		       }
<St_Para,St_Title,St_Ref2>"<!--"     { /* html style comment block */
                         g_commentState = YY_START;
                         BEGIN(St_Comment); 
                       }
<St_Param>"\""[^\n\"]+"\"" {
  			 g_token->name = yytext+1;
			 g_token->name = g_token->name.left((int)yyleng-2);
			 return TK_WORD;
                       }
<St_Param>({PHPTYPE}{BLANK}*"|"{BLANK}*)*{PHPTYPE}{WS}+("&")?"$"{LABELID} {
  			 QCString params = yytext;
			 int j = params.find('&');
			 int i = params.find('$');
			 if (j<i && j!=-1) i=j;
			 QCString types = params.left(i).stripWhiteSpace();
			 g_token->name = types+"#"+params.mid(i);
			 return TK_WORD;
  		       }
<St_Param>[^ \t\n,@\\]+  {
  			 g_token->name = yytext;
                         if (g_token->name.at(yyleng-1)==':')
                         {
                           g_token->name=g_token->name.left(yyleng-1);
                         }
			 return TK_WORD;
                       }
<St_Param>{WS}*","{WS}*  /* param separator */
<St_Param>{WS}	       {
                         g_token->chars=yytext;
                         return TK_WHITESPACE;
                       }
<St_Options>{ID}       {
                         g_token->name+=yytext;
                       }
<St_Options>{WS}*","{WS}*
<St_Options>{WS}       { /* option separator */
                         g_token->name+=",";
                       }
<St_Options>"}"        {
                         return TK_WORD;
                       }
<St_File>{FILEMASK}    {
  			 g_token->name = yytext;
			 return TK_WORD;  
  		       }
<St_File>"\""[^\n\"]+"\"" {
  		         QCString text=yytext;
			 g_token->name = text.mid(1,text.length()-2);
			 return TK_WORD;
  		       }
<St_Pattern>[^\r\n]+   {
                         g_token->name = yytext;
                         g_token->name = g_token->name.stripWhiteSpace();
			 return TK_WORD;
  		       }
<St_Link>{LINKMASK}|{REFWORD}    {
                         g_token->name = yytext;
			 return TK_WORD;
                       }
<St_Comment>"-->"      { /* end of html comment */
                         BEGIN(g_commentState); 
                       }
<St_Comment>[^-]+      /* inside html comment */
<St_Comment>.          /* inside html comment */

     /* State for skipping title (all chars until the end of the line) */

<St_SkipTitle>.
<St_SkipTitle>\n       { return 0; }

     /* State for the pass used to find the anchors and sections */ 

<St_Sections>[^\n@\\<]+
<St_Sections>"@@"|"\\\\"|"@<"|"\\<"
<St_Sections>"<"{CAPTION}({WS}+{ATTRIB})*">" {
                                      QCString tag=yytext;
                                      int s=tag.find("id=");
                                      if (s!=-1) // command has id attribute
                                      {
                                        char c=tag[s+3];
                                        if (c=='\'' || c=='"') // valid start
                                        {
                                          int e=tag.find(c,s+4);
                                          if (e!=-1) // found matching end
                                          {
                                            g_secType = SectionInfo::Table;
                                            g_secLabel=tag.mid(s+4,e-s-4); // extract id
                                            processSection();
                                          }
                                        }
                                      }
                                    }
<St_Sections>{CMD}"anchor"{BLANK}+  { 
                                      g_secType = SectionInfo::Anchor; 
				      BEGIN(St_SecLabel1); 
                                    }
<St_Sections>{CMD}"section"{BLANK}+ { 
                                      g_secType = SectionInfo::Section; 
                                      BEGIN(St_SecLabel2); 
                                    }
<St_Sections>{CMD}"subsection"{BLANK}+ { 
                                      g_secType = SectionInfo::Subsection; 
                                      BEGIN(St_SecLabel2); 
                                    }
<St_Sections>{CMD}"subsubsection"{BLANK}+ { 
                                      g_secType = SectionInfo::Subsubsection; 
                                      BEGIN(St_SecLabel2); 
                                    }
<St_Sections>{CMD}"paragraph"{BLANK}+ { 
                                      g_secType = SectionInfo::Paragraph; 
                                      BEGIN(St_SecLabel2); 
                                    }
<St_Sections>{CMD}"verbatim"/[^a-z_A-Z0-9]  {
                                      g_endMarker="endverbatim";
				      BEGIN(St_SecSkip);
  				    }
<St_Sections>{CMD}"dot"/[^a-z_A-Z0-9] {
                                      g_endMarker="enddot";
				      BEGIN(St_SecSkip);
  				    }
<St_Sections>{CMD}"msc"/[^a-z_A-Z0-9] {
                                      g_endMarker="endmsc";
				      BEGIN(St_SecSkip);
  				    }
<St_Sections>{CMD}"startuml"/[^a-z_A-Z0-9] {
                                      g_endMarker="enduml";
				      BEGIN(St_SecSkip);
  				    }
<St_Sections>{CMD}"htmlonly"/[^a-z_A-Z0-9] {
                                      g_endMarker="endhtmlonly";
				      BEGIN(St_SecSkip);
                                    }
<St_Sections>{CMD}"latexonly"/[^a-z_A-Z0-9] {
                                      g_endMarker="endlatexonly";
				      BEGIN(St_SecSkip);
                                    }
<St_Sections>{CMD}"xmlonly"/[^a-z_A-Z0-9] {
                                      g_endMarker="endxmlonly";
				      BEGIN(St_SecSkip);
                                    }
<St_Sections>{CMD}"docbookonly"/[^a-z_A-Z0-9] {
                                      g_endMarker="enddocbookonly";
				      BEGIN(St_SecSkip);
                                    }
<St_Sections>{CMD}"code"/[^a-z_A-Z0-9] {
                                      g_endMarker="endcode";
				      BEGIN(St_SecSkip);
  				    }
<St_Sections>"<!--"                 {
                                      g_endMarker="-->";
				      BEGIN(St_SecSkip);
                                    }
<St_SecSkip>{CMD}{ID}		    {
                                      if (qstrcmp(yytext+1,g_endMarker)==0)
				      {
					BEGIN(St_Sections);
				      }
                                    }
<St_SecSkip>"-->"		    {
                                      if (qstrcmp(yytext,g_endMarker)==0)
				      {
					BEGIN(St_Sections);
				      }
                                    }
<St_SecSkip>[^a-z_A-Z0-9\-\\\@]+
<St_SecSkip>.
<St_SecSkip>\n
<St_Sections>.
<St_Sections>\n        
<St_SecLabel1>{LABELID} { 
                         g_secLabel = yytext;
                         processSection();
                         BEGIN(St_Sections);
                       }
<St_SecLabel2>{LABELID}{BLANK}+ | 
<St_SecLabel2>{LABELID}         { 
                         g_secLabel = yytext;
			 g_secLabel = g_secLabel.stripWhiteSpace();
                         BEGIN(St_SecTitle);
                       }
<St_SecTitle>[^\n]+    |
<St_SecTitle>[^\n]*\n  {
                         g_secTitle = yytext;
			 g_secTitle = g_secTitle.stripWhiteSpace();
                         processSection();
                         BEGIN(St_Sections);
		       }
<St_SecTitle,St_SecLabel1,St_SecLabel2>. {
                         warn(g_fileName,yylineno,"Unexpected character `%s' while looking for section label or title",yytext); 
                       }

<St_Snippet>[^\n]+     |
<St_Snippet>[^\n]*\n   {
  			 g_token->name = yytext;
			 g_token->name = g_token->name.stripWhiteSpace();
			 return TK_WORD;  
  		       }
   
     /* Generic rules that work for all states */ 
<*>\n                  { 
                         warn(g_fileName,yylineno,"Unexpected new line character"); 
		       }
<*>[\\@<>&$#%~"=]      { /* unescaped special character */
                         //warn(g_fileName,yylineno,"Unexpected character `%s', assuming command \\%s was meant.",yytext,yytext); 
			 g_token->name = yytext;
			 return TK_COMMAND_SEL();
                       }
<*>.                   { 
                         warn(g_fileName,yylineno,"Unexpected character `%s'",yytext);
		       }
%%

//--------------------------------------------------------------------------

void doctokenizerYYFindSections(const char *input,Definition *d,
                                MemberGroup *mg,const char *fileName)
{
  if (input==0) return;
  printlex(yy_flex_debug, TRUE, __FILE__, fileName);
  g_inputString = input;
  //printf("parsing --->`%s'<---\n",input);
  g_inputPos    = 0;
  g_definition  = d;
  g_memberGroup = mg;
  g_fileName    = fileName;
  BEGIN(St_Sections);
  doctokenizerYYlineno = 1;
  doctokenizerYYlex();
  printlex(yy_flex_debug, FALSE, __FILE__, fileName);
}

void doctokenizerYYinit(const char *input,const char *fileName)
{
  g_autoListLevel = 0;
  g_inputString = input;
  g_inputPos    = 0;
  g_fileName    = fileName;
  g_insidePre   = FALSE;
  BEGIN(St_Para);
}

void doctokenizerYYsetStatePara()
{
  BEGIN(St_Para);
}

void doctokenizerYYsetStateTitle()
{
  BEGIN(St_Title);
}

void doctokenizerYYsetStateTitleAttrValue()
{
  BEGIN(St_TitleV);
}

void doctokenizerYYsetStateCode()
{
  g_token->verb="";
  g_token->name="";
  BEGIN(St_CodeOpt);
}

void doctokenizerYYsetStateXmlCode()
{
  g_token->verb="";
  g_token->name="";
  BEGIN(St_XmlCode);
}

void doctokenizerYYsetStateHtmlOnly()
{
  g_token->verb="";
  g_token->name="";
  BEGIN(St_HtmlOnlyOption);
}

void doctokenizerYYsetStateManOnly()
{
  g_token->verb="";
  BEGIN(St_ManOnly);
}

void doctokenizerYYsetStateRtfOnly()
{
  g_token->verb="";
  BEGIN(St_RtfOnly);
}

void doctokenizerYYsetStateXmlOnly()
{
  g_token->verb="";
  BEGIN(St_XmlOnly);
}

void doctokenizerYYsetStateDbOnly()
{
  g_token->verb="";
  BEGIN(St_DbOnly);
}

void doctokenizerYYsetStateLatexOnly()
{
  g_token->verb="";
  BEGIN(St_LatexOnly);
}

void doctokenizerYYsetStateVerbatim()
{
  g_token->verb="";
  BEGIN(St_Verbatim);
}

void doctokenizerYYsetStateDot()
{
  g_token->verb="";
  BEGIN(St_Dot);
}

void doctokenizerYYsetStateMsc()
{
  g_token->verb="";
  BEGIN(St_Msc);
}

void doctokenizerYYsetStatePlantUMLOpt()
{
  g_token->verb="";
  g_token->sectionId="";
  BEGIN(St_PlantUMLOpt);
}

void doctokenizerYYsetStatePlantUML()
{
  g_token->verb="";
  BEGIN(St_PlantUML);
}

void doctokenizerYYsetStateParam()
{
  BEGIN(St_Param);
}

void doctokenizerYYsetStateXRefItem()
{
  BEGIN(St_XRefItem);
}

void doctokenizerYYsetStateFile()
{
  BEGIN(St_File);
}

void doctokenizerYYsetStatePattern()
{
  BEGIN(St_Pattern);
}

void doctokenizerYYsetStateLink()
{
  BEGIN(St_Link);
}

void doctokenizerYYsetStateCite()
{
  BEGIN(St_Cite);
}

void doctokenizerYYsetStateRef()
{
  BEGIN(St_Ref);
}

void doctokenizerYYsetStateInternalRef()
{
  BEGIN(St_IntRef);
}

void doctokenizerYYsetStateText()
{
  BEGIN(St_Text);
}

void doctokenizerYYsetStateSkipTitle()
{
  BEGIN(St_SkipTitle);
}

void doctokenizerYYsetStateAnchor()
{
  BEGIN(St_Anchor);
}

void doctokenizerYYsetStateSnippet()
{
  BEGIN(St_Snippet);
}

void doctokenizerYYsetStateSetScope()
{
  BEGIN(St_SetScope);
}

void doctokenizerYYsetStateOptions()
{
  g_token->name="";
  BEGIN(St_Options);
}

void doctokenizerYYcleanup()
{
  yy_delete_buffer( YY_CURRENT_BUFFER );
}

void doctokenizerYYsetInsidePre(bool b)
{
  g_insidePre = b;
}

void doctokenizerYYpushBackHtmlTag(const char *tag)
{
  QCString tagName = tag;
  int i,l = tagName.length();
  unput('>');
  for (i=l-1;i>=0;i--)
  {
    unput(tag[i]);
  }
  unput('<');
}

void doctokenizerYYstartAutoList()
{
  g_autoListLevel++;
}

void doctokenizerYYendAutoList()
{
  g_autoListLevel--;
}

//REAL_YY_DECL
//{
//  printlex(yy_flex_debug, TRUE, __FILE__, g_fileName);
//  int retval = LOCAL_YY_DECL;
//  printlex(yy_flex_debug, FALSE, __FILE__, g_fileName);
//  return retval;
//}
#if !defined(YY_FLEX_SUBMINOR_VERSION) 
extern "C" { // some bogus code to keep the compiler happy
    void doctokenizerYYdummy() { yy_flex_realloc(0,0); }
}
#endif
<|MERGE_RESOLUTION|>--- conflicted
+++ resolved
@@ -124,11 +124,8 @@
     case TK_NEWPARA:     return "TK_NEWPARA";
     case TK_RCSTAG:      return "TK_RCSTAG";
     case TK_URL:         return "TK_URL";
-<<<<<<< HEAD
     case TK_COMMAND_BS:  return "TK_COMMAND_BS";
-=======
     case TK_EMOJI:       return "TK_EMOJI";
->>>>>>> e7fde5d6
   }
   return "ERROR";
 }
