/******************************************************************************
 *
 * $Id: $
 *
 *
 * Copyright (C) 1997-2014 by Dimitri van Heesch.
 *
 * Permission to use, copy, modify, and distribute this software and its
 * documentation under the terms of the GNU General Public License is hereby 
 * granted. No representations are made about the suitability of this software 
 * for any purpose. It is provided "as is" without express or implied warranty.
 * See the GNU General Public License for more details.
 *
 * Documents produced by Doxygen are derivative works derived from the
 * input used in their production; they are not affected by this license.
 *
 */


%{

#include <ctype.h>

#include <qfile.h>
#include <qstring.h>
#include <qstack.h>
#include <qdict.h>
#include <qregexp.h>

#include "doctokenizer.h"
#include "cmdmapper.h"
#include "config.h"
#include "message.h"
#include "section.h"
#include "membergroup.h"
#include "definition.h"
#include "doxygen.h"
#include "portable.h"

#define YY_NEVER_INTERACTIVE 1
#define YY_NO_INPUT 1
  
//--------------------------------------------------------------------------

// context for tokenizer phase
static int g_commentState;
TokenInfo *g_token = 0;
static int g_inputPos = 0;
static const char *g_inputString;
static QCString g_fileName;
static bool g_insidePre;

// context for section finding phase
static Definition  *g_definition;
static MemberGroup *g_memberGroup;
static QCString     g_secLabel;
static QCString     g_secTitle;
static SectionInfo::SectionType g_secType;
static QCString     g_endMarker;
static int          g_autoListLevel;

struct DocLexerContext
{
  TokenInfo *token;
  int rule;
  int autoListLevel;
  int inputPos;
  const char *inputString;
  YY_BUFFER_STATE state;
};

static QStack<DocLexerContext> g_lexerStack;

//--------------------------------------------------------------------------

void doctokenizerYYpushContext()
{
  DocLexerContext *ctx = new DocLexerContext;
  ctx->rule = YY_START;
  ctx->autoListLevel = g_autoListLevel;
  ctx->token = g_token;
  ctx->inputPos = g_inputPos;
  ctx->inputString = g_inputString;
  ctx->state = YY_CURRENT_BUFFER;
  g_lexerStack.push(ctx);
  yy_switch_to_buffer(yy_create_buffer(doctokenizerYYin, YY_BUF_SIZE));
}

bool doctokenizerYYpopContext()
{
  if (g_lexerStack.isEmpty()) return FALSE;
  DocLexerContext *ctx = g_lexerStack.pop();
  g_autoListLevel = ctx->autoListLevel;
  g_inputPos = ctx->inputPos;
  g_inputString = ctx->inputString;
  yy_delete_buffer(YY_CURRENT_BUFFER);
  yy_switch_to_buffer(ctx->state);
  BEGIN(ctx->rule);
  delete ctx;
  return TRUE;
}


//--------------------------------------------------------------------------

const char *tokToString(int token)
{
  switch (token)
  {
    case 0:              return "TK_EOF";
    case TK_WORD:        return "TK_WORD";
    case TK_LNKWORD:     return "TK_LNKWORD";
    case TK_WHITESPACE:  return "TK_WHITESPACE";
    case TK_LISTITEM:    return "TK_LISTITEM";
    case TK_ENDLIST:     return "TK_ENDLIST";
    case TK_COMMAND:     return "TK_COMMAND";
    case TK_HTMLTAG:     return "TK_HTMLTAG";
    case TK_SYMBOL:      return "TK_SYMBOL";
    case TK_NEWPARA:     return "TK_NEWPARA";
    case TK_RCSTAG:      return "TK_RCSTAG";
    case TK_URL:         return "TK_URL";
  }
  return "ERROR";
}

static int computeIndent(const char *str,int length)
{
  int i;
  int indent=0;
  static int tabSize=Config_getInt("TAB_SIZE");
  for (i=0;i<length;i++)
  {
    if (str[i]=='\t')
    {
      indent+=tabSize - (indent%tabSize);
    }
    else if (str[i]=='\n')
    {
      indent=0;
    }
    else
    {
      indent++;
    }
  }
  return indent;
}

//--------------------------------------------------------------------------

static void processSection()
{
  //printf("%s: found section/anchor with name `%s'\n",g_fileName.data(),g_secLabel.data());
  QCString file;
  if (g_memberGroup)
  {
    file = g_memberGroup->parent()->getOutputFileBase();
  }
  else if (g_definition)
  {
    file = g_definition->getOutputFileBase();
  }
  else
  {
    warn(g_fileName,yylineno,"Found section/anchor %s without context\n",g_secLabel.data()); 
  }
  SectionInfo *si=0;
  if ((si=Doxygen::sectionDict->find(g_secLabel)))
  {
    si->fileName = file;
    //si = new SectionInfo(file,g_secLabel,g_secTitle,g_secType);
    //Doxygen::sectionDict.insert(g_secLabel,si);
  }
}

static void handleHtmlTag()
{
  QCString tagText=yytext;
  g_token->attribs.clear();
  g_token->endTag = FALSE;
  g_token->emptyTag = FALSE;
  
  // Check for end tag
  int startNamePos=1;
  if (tagText.at(1)=='/') 
  {
    g_token->endTag = TRUE;
    startNamePos++;
  }

  // Parse the name portion
  int i = startNamePos;
  for (i=startNamePos; i < (int)yyleng; i++)
  {
    // Check for valid HTML/XML name chars (including namespaces)
    char c = tagText.at(i);
    if (!(isalnum(c) || c=='-' || c=='_' || c==':')) break;
  }
  g_token->name = tagText.mid(startNamePos,i-startNamePos);

  // Parse the attributes. Each attribute is a name, value pair
  // The result is stored in g_token->attribs.
  int startName,endName,startAttrib,endAttrib;
  while (i<(int)yyleng)
  {
    char c=tagText.at(i);
    // skip spaces
    while (i<(int)yyleng && isspace(c)) { c=tagText.at(++i); }
    // check for end of the tag
    if (c == '>') break;
    // Check for XML style "empty" tag.
    if (c == '/') 
    {
      g_token->emptyTag = TRUE;
      break;
    }
    startName=i;
    // search for end of name
    while (i<(int)yyleng && !isspace(c) && c!='=') { c=tagText.at(++i); }
    endName=i;
    HtmlAttrib opt;
    opt.name  = tagText.mid(startName,endName-startName).lower(); 
    // skip spaces
    while (i<(int)yyleng && isspace(c)) { c=tagText.at(++i); } 
    if (tagText.at(i)=='=') // option has value
    {
      c=tagText.at(++i);
      // skip spaces
      while (i<(int)yyleng && isspace(c)) { c=tagText.at(++i); } 
      if (tagText.at(i)=='\'') // option '...'
      {
        c=tagText.at(++i);
	startAttrib=i;
	
	// search for matching quote 
        while (i<(int)yyleng && c!='\'') { c=tagText.at(++i); } 
	endAttrib=i;
        if (i<(int)yyleng) c=tagText.at(++i);
      }
      else if (tagText.at(i)=='"') // option "..."
      {
        c=tagText.at(++i);
	startAttrib=i;
	// search for matching quote 
        while (i<(int)yyleng && c!='"') { c=tagText.at(++i); } 
	endAttrib=i;
        if (i<(int)yyleng) c=tagText.at(++i);
      }
      else // value without any quotes
      {
	startAttrib=i;
	// search for separator or end symbol
        while (i<(int)yyleng && !isspace(c) && c!='>') { c=tagText.at(++i); } 
	endAttrib=i;
	if (i<(int)yyleng) c=tagText.at(++i);
      }
      opt.value  = tagText.mid(startAttrib,endAttrib-startAttrib); 
    }
    else // start next option
    {
    }
    //printf("=====> Adding option name=<%s> value=<%s>\n",
    //    opt.name.data(),opt.value.data());
    g_token->attribs.append(&opt);
  }
}
  
static QCString stripEmptyLines(const QCString &s)
{
  if (s.isEmpty()) return QCString();
  int end=s.length();
  int start=0,p=0;
  // skip leading empty lines
  for (;;)
  {
    int c;
    while ((c=s[p]) && (c==' ' || c=='\t')) p++;
    if (s[p]=='\n') 
    {
      start=++p; 
    }
    else 
    {
      break;
    }
  }
  // skip trailing empty lines
  p=end-1;
  if (p>=start && s.at(p)=='\n') p--;
  while (p>=start)
  {
    int c;
    while ((c=s[p]) && (c==' ' || c=='\t')) p--;
    if (s[p]=='\n') 
    {
      end=p;
    }
    else
    {
      break;
    }
    p--;
  }
  //printf("stripEmptyLines(%d-%d)\n",start,end);
  return s.mid(start,end-start);
}

//--------------------------------------------------------------------------

#undef  YY_INPUT
#define YY_INPUT(buf,result,max_size) result=yyread(buf,max_size);

static int yyread(char *buf,int max_size)
{
  int c=0;
  const char *src=g_inputString+g_inputPos;
  while ( c < max_size && *src ) *buf++ = *src++, c++;
  g_inputPos+=c;
  return c;
}

//--------------------------------------------------------------------------
#define REAL_YY_DECL int doctokenizerYYlex (void)
#define YY_DECL static int local_doctokinizer(void)
#define LOCAL_YY_DECL local_doctokinizer()

%}

CMD       ("\\"|"@")
WS        [ \t\r\n]
NONWS     [^ \t\r\n]
BLANK     [ \t\r]
ID        "$"?[a-z_A-Z\x80-\xFF][a-z_A-Z0-9\x80-\xFF]*
LABELID   [a-z_A-Z\x80-\xFF][a-z_A-Z0-9\x80-\xFF\-]*
PHPTYPE   [\\:a-z_A-Z0-9\x80-\xFF\-]+
CITEID    [a-z_A-Z\x80-\xFF][a-z_A-Z0-9\x80-\xFF\-:/]*
MAILADR   ("mailto:")?[a-z_A-Z0-9.+-]+"@"[a-z_A-Z0-9-]+("."[a-z_A-Z0-9\-]+)+[a-z_A-Z0-9\-]+
OPTSTARS  ("//"{BLANK}*)?"*"*{BLANK}*
LISTITEM  {BLANK}*[-]("#")?{WS}
MLISTITEM {BLANK}*[+*]{WS}
OLISTITEM {BLANK}*[1-9][0-9]*"."{BLANK}
ENDLIST   {BLANK}*"."{BLANK}*\n
ATTRNAME  [a-z_A-Z\x80-\xFF][a-z_A-Z0-9\x80-\xFF\-]*
ATTRIB    {ATTRNAME}{WS}*("="{WS}*(("\""[^\"]*"\"")|("'"[^\']*"'")|[^ \t\r\n'"><]+))?
URLCHAR   [a-z_A-Z0-9\!\~\,\:\;\'\$\?\@\&\%\#\.\-\+\/\=]
URLMASK   ({URLCHAR}+([({]{URLCHAR}*[)}])?)+
FILESCHAR [a-z_A-Z0-9\\:\\\/\-\+@&#]
FILEECHAR [a-z_A-Z0-9\-\+@&#]
HFILEMASK ("."{FILESCHAR}*{FILEECHAR}+)*
FILEMASK  ({FILESCHAR}*{FILEECHAR}+("."{FILESCHAR}*{FILEECHAR}+)*)|{HFILEMASK}
LINKMASK  [^ \t\n\r\\@<&${}]+("("[^\n)]*")")?({BLANK}*("const"|"volatile"){BLANK}+)? 
VERBATIM  "verbatim"{BLANK}*
SPCMD1    {CMD}([a-z_A-Z][a-z_A-Z0-9]*|{VERBATIM})
SPCMD2    {CMD}[\\@<>&$#%~".|]
SPCMD3    {CMD}form#[0-9]+
SPCMD4    {CMD}"::"
INOUT	  "inout"|"in"|"out"|("in"{BLANK}*","{BLANK}*"out")|("out"{BLANK}*","{BLANK}*"in")
PARAMIO   {CMD}param{BLANK}*"["{BLANK}*{INOUT}{BLANK}*"]"
TEMPCHAR  [a-z_A-Z0-9.,: \t\*\&\(\)\[\]]
FUNCCHAR  [a-z_A-Z0-9,:\<\> \t\^\*\&\[\]]
FUNCPART  {FUNCCHAR}*("("{FUNCCHAR}*")"{FUNCCHAR}*)?
SCOPESEP  "::"|"#"|"."
TEMPLPART "<"{TEMPCHAR}*">"
ANONNS    "anonymous_namespace{"[^}]*"}"
SCOPEPRE  (({ID}{TEMPLPART}?)|{ANONNS}){SCOPESEP}
SCOPEKEYS ":"({ID}":")*
SCOPECPP  {SCOPEPRE}*(~)?{ID}{TEMPLPART}?
SCOPEOBJC {SCOPEPRE}?{ID}{SCOPEKEYS}?
SCOPEMASK {SCOPECPP}|{SCOPEOBJC}
FUNCARG   "("{FUNCPART}")"({BLANK}*("volatile"|"const"){BLANK})?
OPNEW     {BLANK}+"new"({BLANK}*"[]")?
OPDEL     {BLANK}+"delete"({BLANK}*"[]")?
OPNORM    {OPNEW}|{OPDEL}|"+"|"-"|"*"|"/"|"%"|"^"|"&"|"|"|"~"|"!"|"="|"<"|">"|"+="|"-="|"*="|"/="|"%="|"^="|"&="|"|="|"<<"|">>"|"<<="|">>="|"=="|"!="|"<="|">="|"&&"|"||"|"++"|"--"|","|"->*"|"->"|"[]"|"()"
OPCAST    {BLANK}+[^<(\r\n.,][^(\r\n.,]*
OPMASK    ({BLANK}*{OPNORM}{FUNCARG})
OPMASKOPT ({BLANK}*{OPNORM}{FUNCARG}?)|({OPCAST}{FUNCARG})
LNKWORD1  ("::"|"#")?{SCOPEMASK}
CVSPEC    {BLANK}*("const"|"volatile")
LNKWORD2  (({SCOPEPRE}*"operator"{OPMASK})|({SCOPEPRE}"operator"{OPMASKOPT})|(("::"|"#"){SCOPEPRE}*"operator"{OPMASKOPT})){CVSPEC}?
LNKWORD3  ([0-9a-z_A-Z\-]+("/"|"\\"))*[0-9a-z_A-Z\-]+("."[0-9a-z_A-Z]+)+
CHARWORDQ [^ \t\n\r\\@<>()\[\]:;\?{}&%$#,."=']
ESCWORD   ("%"{ID}(("::"|"."){ID})*)|("%'")
WORD1     {ESCWORD}|{CHARWORDQ}+|"{"|"}"|"'\"'"|("\""[^"\n]*\n?[^"\n]*"\"")
WORD2     "."|","|"("|")"|"["|"]"|":"|";"|"\?"|"="|"'"
WORD1NQ   {ESCWORD}|{CHARWORDQ}+|"{"|"}"
WORD2NQ   "."|","|"("|")"|"["|"]"|":"|";"|"\?"|"="|"'"
HTMLTAG   "<"(("/")?){ID}({WS}+{ATTRIB})*{WS}*(("/")?)">" 
HTMLKEYL  "strong"|"center"|"table"|"caption"|"small"|"code"|"dfn"|"var"|"img"|"pre"|"sub"|"sup"|"tr"|"td"|"th"|"ol"|"ul"|"li"|"tt"|"kbd"|"em"|"hr"|"dl"|"dt"|"dd"|"br"|"i"|"a"|"b"|"p"
HTMLKEYU  "STRONG"|"CENTER"|"TABLE"|"CAPTION"|"SMALL"|"CODE"|"DFN"|"VAR"|"IMG"|"PRE"|"SUB"|"SUP"|"TR"|"TD"|"TH"|"OL"|"UL"|"LI"|"TT"|"KBD"|"EM"|"HR"|"DL"|"DT"|"DD"|"BR"|"I"|"A"|"B"|"P"
HTMLKEYW  {HTMLKEYL}|{HTMLKEYU}
REFWORD2  ("#"|"::")?((({ID}{TEMPLPART}?)|{ANONNS})("."|"#"|"::"|"-"|"/"))*({ID}{TEMPLPART}?(":")?){FUNCARG}?
REFWORD3  ({ID}":")*{ID}":"?
REFWORD   {LABELID}|{REFWORD2}|{REFWORD3}|{LNKWORD2}

%option noyywrap
%option yylineno

%x St_Para
%x St_Comment
%x St_Title
%x St_TitleN
%x St_TitleQ
%x St_TitleA
%x St_TitleV
%x St_Code
%x St_CodeOpt
%x St_XmlCode
%x St_HtmlOnly
%x St_HtmlOnlyOption
%x St_ManOnly
%x St_LatexOnly
%x St_RtfOnly
%x St_XmlOnly
%x St_DbOnly
%x St_Verbatim
%x St_Dot
%x St_Msc
%x St_Param
%x St_XRefItem
%x St_XRefItem2
%x St_File
%x St_Pattern
%x St_Link
%x St_Cite
%x St_Ref
%x St_Ref2
%x St_IntRef
%x St_Text
%x St_SkipTitle
%x St_Anchor
%x St_Snippet

%x St_Sections
%s St_SecLabel1
%s St_SecLabel2
%s St_SecTitle
%x St_SecSkip

%%
<St_Para>\r            /* skip carriage return */
<St_Para>^{LISTITEM}   { /* list item */ 
                         QCString text=yytext;
			 int dashPos = text.findRev('-');
			 g_token->isEnumList = text.at(dashPos+1)=='#';
                         g_token->id         = -1;
			 g_token->indent     = computeIndent(yytext,dashPos);
                         return TK_LISTITEM;
                       }
<St_Para>^{MLISTITEM}  { /* list item */ 
                         if (!Doxygen::markdownSupport || g_insidePre)
                         {
                           REJECT;
                         }
                         else
                         {
                           QCString text=yytext;
                           static QRegExp re("[*+]");
                           int listPos = text.findRev(re);
                           g_token->isEnumList = FALSE;
                           g_token->id         = -1;
                           g_token->indent     = computeIndent(yytext,listPos);
                           return TK_LISTITEM;
                         }
                       }
<St_Para>^{OLISTITEM}  { /* numbered list item */ 
                         if (!Doxygen::markdownSupport || g_insidePre)
                         {
                           REJECT;
                         }
                         else
                         {
                           QCString text=yytext;
                           static QRegExp re("[1-9]");
                           int digitPos = text.find(re);
                           int dotPos = text.find('.',digitPos);
                           g_token->isEnumList = TRUE;
                           g_token->id         = atoi(QCString(yytext).mid(digitPos,dotPos-digitPos));
                           g_token->indent     = computeIndent(yytext,digitPos);
                           return TK_LISTITEM;
                         }
                       }
<St_Para>{BLANK}*\n{LISTITEM}     { /* list item on next line */ 
                         QCString text=yytext;
			 text=text.right(text.length()-text.find('\n')-1);
			 int dashPos = text.findRev('-');
			 g_token->isEnumList = text.at(dashPos+1)=='#';
                         g_token->id         = -1;
			 g_token->indent     = computeIndent(text,dashPos);
                         return TK_LISTITEM;
                       }
<St_Para>{BLANK}*\n{MLISTITEM}     { /* list item on next line */ 
                         if (!Doxygen::markdownSupport || g_insidePre)
                         {
                           REJECT;
                         }
                         else
                         {
                           QCString text=yytext;
                           static QRegExp re("[*+]");
                           text=text.right(text.length()-text.find('\n')-1);
                           int markPos = text.findRev(re);
                           g_token->isEnumList = FALSE;
                           g_token->id         = -1;
                           g_token->indent     = computeIndent(text,markPos);
                           return TK_LISTITEM;
                         }
                       }
<St_Para>{BLANK}*\n{OLISTITEM}     { /* list item on next line */ 
                         if (!Doxygen::markdownSupport || g_insidePre)
                         {
                           REJECT;
                         }
                         else
                         {
                           QCString text=yytext;
                           int nl=text.findRev('\n');
                           int len=text.length();
                           text=text.right(len-nl-1);
                           static QRegExp re("[1-9]");
                           int digitPos = text.find(re);
                           int dotPos = text.find('.',digitPos);
                           g_token->isEnumList = TRUE;
                           g_token->id         = atoi(QCString(text).mid(digitPos,dotPos-digitPos));
                           g_token->indent     = computeIndent(text,digitPos);
                           return TK_LISTITEM;
                         }
                       }
<St_Para>^{ENDLIST}       { /* end list */ 
                         int dotPos = QCString(yytext).findRev('.');
			 g_token->indent     = computeIndent(yytext,dotPos);
                         return TK_ENDLIST;
                       }
<St_Para>{BLANK}*\n{ENDLIST}      { /* end list on next line */ 
                         QCString text=yytext;
			 text=text.right(text.length()-text.find('\n')-1);
                         int dotPos = text.findRev('.');
			 g_token->indent     = computeIndent(text,dotPos);
                         return TK_ENDLIST;
                       }
<St_Para>"{"{BLANK}*"@link" {
  			 g_token->name = "javalink";
			 return TK_COMMAND;
  		       }
<St_Para>"{"{BLANK}*"@inheritDoc"{BLANK}*"}" {
  			 g_token->name = "inheritdoc";
			 return TK_COMMAND;
		       }
<St_Para>"@_fakenl"     { // artificial new line
                             yylineno++; 
  		          }
<St_Para>{SPCMD3}      {
  			 g_token->name = "form";
			 bool ok;
			 g_token->id = QCString(yytext).right((int)yyleng-6).toInt(&ok);
			 ASSERT(ok);
			 return TK_COMMAND;
  		       }
<St_Para>{CMD}"n"\n    { /* \n followed by real newline */
                         yylineno++;
                         g_token->name = yytext+1;
			 g_token->name = g_token->name.stripWhiteSpace();
			 g_token->paramDir=TokenInfo::Unspecified;
                         return TK_COMMAND;
                       }
<St_Para>{SPCMD1}      |
<St_Para>{SPCMD2}      |
<St_Para>{SPCMD4}      { /* special command */
                         g_token->name = yytext+1;
			 g_token->name = g_token->name.stripWhiteSpace();
			 g_token->paramDir=TokenInfo::Unspecified;
                         return TK_COMMAND;
  		       }
<St_Para>{PARAMIO}     { /* param [in,out] command */
  			 g_token->name = "param";
			 QCString s(yytext);
			 bool isIn  = s.find("in")!=-1;
			 bool isOut = s.find("out")!=-1;
			 if (isIn)
			 {
			   if (isOut)
			   {
			     g_token->paramDir=TokenInfo::InOut;
			   }
			   else
			   {
			     g_token->paramDir=TokenInfo::In;
			   }
			 }
			 else if (isOut)
			 {
			   g_token->paramDir=TokenInfo::Out;
			 }
			 else
			 {
			   g_token->paramDir=TokenInfo::Unspecified;
			 }
			 return TK_COMMAND;
  		       }
<St_Para>("http:"|"https:"|"ftp:"|"file:"|"news:"){URLMASK}/\. { // URL.
                         g_token->name=yytext;
			 g_token->isEMailAddr=FALSE;
			 return TK_URL;
                       }
<St_Para>("http:"|"https:"|"ftp:"|"file:"|"news:"){URLMASK} { // URL
                         g_token->name=yytext;
			 g_token->isEMailAddr=FALSE;
			 return TK_URL;
                       }
<St_Para>"<"("http:"|"https:"|"ftp:"|"file:"|"news:"){URLMASK}">" { // URL
                         g_token->name=yytext;
                         g_token->name = g_token->name.mid(1,g_token->name.length()-2);
			 g_token->isEMailAddr=FALSE;
			 return TK_URL;
                       }
<St_Para>{MAILADR}     { // Mail address
                         g_token->name=yytext;
                         g_token->name.stripPrefix("mailto:");
			 g_token->isEMailAddr=TRUE;
			 return TK_URL;
                       }
<St_Para>"<"{MAILADR}">" { // Mail address
                         g_token->name=yytext;
                         g_token->name = g_token->name.mid(1,g_token->name.length()-2);
                         g_token->name.stripPrefix("mailto:");
			 g_token->isEMailAddr=TRUE;
			 return TK_URL;
                       }
<St_Para>"$"{ID}":"[^\n$]+"$" { /* RCS tag */
                         QCString tagName(yytext+1);
			 int index=tagName.find(':');
<<<<<<< HEAD
  			 g_token->name = tagName.left(index+1);
			 int text_begin = index+2;
			 int text_end = tagName.length()-1;
			 if (tagName[text_begin-1]==':') /* check for Subversion fixed-length keyword */
			 {
				 ++text_begin;
				 if (tagName[text_end-1]=='#')
					 --text_end;
			 }
			 g_token->text = tagName.mid(text_begin,text_end-text_begin);
=======
  			 g_token->name = tagName.left(index);
			 g_token->text = tagName.mid(index+2,tagName.length()-index-3);
>>>>>>> 68cf977e
			 return TK_RCSTAG;
  		       }
<St_Para,St_HtmlOnly>"$("{ID}")"   { /* environment variable */
                         QCString name = &yytext[2];
			 name = name.left(name.length()-1);
			 QCString value = portable_getenv(name);
			 for (int i=value.length()-1;i>=0;i--) unput(value.at(i));
                       }
<St_Para>{HTMLTAG}     { /* html tag */ 
                         handleHtmlTag();
                         return TK_HTMLTAG;
                       }
<St_Para,St_Text>"&"{ID}";" { /* special symbol */ 
                         g_token->name = yytext;
                         return TK_SYMBOL;
                       }

  /********* patterns for linkable words ******************/

<St_Para>{ID}/"<"{HTMLKEYW}">" { /* this rule is to prevent opening html 
				  * tag to be recognized as a templated classes 
				  */ 
                         g_token->name = yytext;
                         return TK_LNKWORD;
  			}
<St_Para>{LNKWORD1}/"<br>"           | // prevent <br> html tag to be parsed as template arguments
<St_Para>{LNKWORD1}                  |
<St_Para>{LNKWORD1}{FUNCARG}         |
<St_Para>{LNKWORD2}                  |
<St_Para>{LNKWORD3}    {
                         g_token->name = yytext;
                         return TK_LNKWORD;
  		       }
<St_Para>{LNKWORD1}{FUNCARG}{CVSPEC}[^a-z_A-Z0-9] {
                         g_token->name = yytext;
                         g_token->name = g_token->name.left(g_token->name.length()-1);
			 unput(yytext[(int)yyleng-1]);
                         return TK_LNKWORD;
                       }
  /********* patterns for normal words ******************/

<St_Para,St_Text>{WORD1} |
<St_Para,St_Text>{WORD2} { /* function call */ 
                         if (yytext[0]=='%') // strip % if present
			   g_token->name = &yytext[1];
			 else
                           g_token->name = yytext;
                         return TK_WORD;

			 /* the following is dummy code to please the 
			  * compiler, removing this results in a warning 
			  * on my machine 
			  */ 
			 goto find_rule;
                       }
<St_Text>({ID}".")+{ID} {
                          g_token->name = yytext;
                          return TK_WORD;
  			}
<St_Para,St_Text>"operator"/{BLANK}*"<"[a-zA-Z_0-9]+">" { // Special case: word "operator" followed by a HTML command
                                                          // avoid interpretation as "operator <"
                           g_token->name = yytext;
                           return TK_WORD;
                         }

  /*******************************************************/

<St_Para,St_Text>{BLANK}+      |
<St_Para,St_Text>{BLANK}*\n{BLANK}* { /* white space */ 
                         g_token->chars=yytext;
                         return TK_WHITESPACE;
                       }
<St_Text>[\\@<>&$#%~]  {
                         g_token->name = yytext;
                         return TK_COMMAND;
  		       }
<St_Para>({BLANK}*\n)+{BLANK}*\n/{LISTITEM} { /* skip trailing paragraph followed by new list item */
                         if (g_insidePre || g_autoListLevel==0)
                         {
                           REJECT;
                         }
                       }
<St_Para>({BLANK}*\n)+{BLANK}*\n/{MLISTITEM} { /* skip trailing paragraph followed by new list item */
                         if (!Doxygen::markdownSupport || g_insidePre || g_autoListLevel==0)
                         {
                           REJECT;
                         }
                       }
<St_Para>({BLANK}*\n)+{BLANK}*\n/{OLISTITEM} { /* skip trailing paragraph followed by new list item */
                         if (!Doxygen::markdownSupport || g_insidePre || g_autoListLevel==0)
                         {
                           REJECT;
                         }
                       }
<St_Para>({BLANK}*\n)+{BLANK}*\n{BLANK}* {
                         g_token->indent=computeIndent(yytext,(int)yyleng);
                         int i;
                         // put back the indentation (needed for list items)
                         for (i=0;i<g_token->indent;i++)
                         {
                           unput(' ');
                         }
                         // tell flex that after putting the last indent 
                         // back we are at the beginning of the line
                         YY_CURRENT_BUFFER->yy_at_bol=1;
                         // start of a new paragraph
  		         return TK_NEWPARA;
                       }
<St_CodeOpt>{BLANK}*"{"(".")?{LABELID}"}" {
                         g_token->name = yytext;
                         int i=g_token->name.find('{'); /* } to keep vi happy */
                         g_token->name = g_token->name.mid(i+1,g_token->name.length()-i-2);
                         BEGIN(St_Code);
                       }
<St_CodeOpt>\n         |
<St_CodeOpt>.          {
                         unput(*yytext);
                         BEGIN(St_Code);
                       }
<St_Code>{WS}*{CMD}"endcode" {
                         return RetVal_OK;
                       }
<St_XmlCode>{WS}*"</code>" {
                         return RetVal_OK;
                       }
<St_Code,St_XmlCode>[^\\@\n<]+  |
<St_Code,St_XmlCode>\n          |
<St_Code,St_XmlCode>.           {
  			 g_token->verb+=yytext;
  		       }
<St_HtmlOnlyOption>" [block]" { // the space is added in commentscan.l
                         g_token->name="block";
                         BEGIN(St_HtmlOnly);
                        }
<St_HtmlOnlyOption>.|\n {
                         unput(*yytext);
                         BEGIN(St_HtmlOnly);
                        }
<St_HtmlOnly>{CMD}"endhtmlonly" {
                         return RetVal_OK;
                       }
<St_HtmlOnly>[^\\@\n$]+    |
<St_HtmlOnly>\n            |
<St_HtmlOnly>.             {
  			 g_token->verb+=yytext;
  		       }
<St_ManOnly>{CMD}"endmanonly" {
                         return RetVal_OK;
                       }
<St_ManOnly>[^\\@\n$]+    |
<St_ManOnly>\n            |
<St_ManOnly>.             {
  			 g_token->verb+=yytext;
  		       }
<St_RtfOnly>{CMD}"endrtfonly" {
                         return RetVal_OK;
                       }
<St_RtfOnly>[^\\@\n$]+    |
<St_RtfOnly>\n            |
<St_RtfOnly>.             {
  			 g_token->verb+=yytext;
  		       }
<St_LatexOnly>{CMD}"endlatexonly" {
                         return RetVal_OK;
                       }
<St_LatexOnly>[^\\@\n]+     |
<St_LatexOnly>\n            |
<St_LatexOnly>.             {
  			 g_token->verb+=yytext;
  		       }
<St_XmlOnly>{CMD}"endxmlonly" {
                         return RetVal_OK;
                       }
<St_XmlOnly>[^\\@\n]+  |
<St_XmlOnly>\n         |
<St_XmlOnly>.          {
  			 g_token->verb+=yytext;
  		       }
<St_DbOnly>{CMD}"enddocbookonly" {
                         return RetVal_OK;
                       }
<St_DbOnly>[^\\@\n]+  |
<St_DbOnly>\n         |
<St_DbOnly>.          {
  			 g_token->verb+=yytext;
  		       }
<St_Verbatim>{CMD}"endverbatim" {
  			 g_token->verb=stripEmptyLines(g_token->verb);
                         return RetVal_OK;
                       }
<St_Verbatim>[^\\@\n]+ |
<St_Verbatim>\n        |
<St_Verbatim>.         { /* Verbatim text */
  			 g_token->verb+=yytext;
  		       }
<St_Dot>{CMD}"enddot"  {
                         return RetVal_OK;
                       }
<St_Dot>[^\\@\n]+      |
<St_Dot>\n             |
<St_Dot>.              { /* dot text */
  			 g_token->verb+=yytext;
  		       }
<St_Msc>{CMD}("endmsc"|"endvhdlflow")  {
                         return RetVal_OK;
                       }
<St_Msc>[^\\@\n]+      |
<St_Msc>\n             |
<St_Msc>.              { /* msc text */
  			 g_token->verb+=yytext;
  		       }
<St_Title>"\""	       { // quoted title
  			 BEGIN(St_TitleQ);
  		       } 
<St_Title>[ \t]+       {
                         g_token->chars=yytext;
  			 return TK_WHITESPACE;
                       }
<St_Title>.	       { // non-quoted title
  			 unput(*yytext);
			 BEGIN(St_TitleN);
                       }
<St_Title>\n	       {
                         unput(*yytext);
  			 return 0;
  		       }
<St_TitleN>"&"{ID}";"  { /* symbol */
                         g_token->name = yytext;
  		         return TK_SYMBOL;
                       }
<St_TitleN>{HTMLTAG}   {
  		       }
<St_TitleN>{SPCMD1}    |   
<St_TitleN>{SPCMD2}    { /* special command */ 
                         g_token->name = yytext+1;
			 g_token->paramDir=TokenInfo::Unspecified;
                         return TK_COMMAND;
                       }
<St_TitleN>{WORD1}     |
<St_TitleN>{WORD2}     { /* word */
                         if (yytext[0]=='%') // strip % if present
			   g_token->name = &yytext[1];
			 else
                           g_token->name = yytext;
			 return TK_WORD;
                       }
<St_TitleN>[ \t]+      {
                         g_token->chars=yytext;
  			 return TK_WHITESPACE;
                       }
<St_TitleN>\n	       { /* new line => end of title */
                         unput(*yytext);
  			 return 0;
                       }
<St_TitleQ>"&"{ID}";"  { /* symbol */
                         g_token->name = yytext;
  		         return TK_SYMBOL;
                       }
<St_TitleQ>{SPCMD1}    |   
<St_TitleQ>{SPCMD2}    { /* special command */ 
                         g_token->name = yytext+1;
			 g_token->paramDir=TokenInfo::Unspecified;
                         return TK_COMMAND;
                       }
<St_TitleQ>{WORD1NQ}   |
<St_TitleQ>{WORD2NQ}   { /* word */
                         g_token->name = yytext;
			 return TK_WORD;
                       }
<St_TitleQ>[ \t]+      {
                         g_token->chars=yytext;
  			 return TK_WHITESPACE;
                       }
<St_TitleQ>"\""	       { /* closing quote => end of title */
  			 BEGIN(St_TitleA);
  			 return 0;
                       }
<St_TitleQ>\n	       { /* new line => end of title */
                         unput(*yytext);
  			 return 0;
                       }
<St_TitleA>{BLANK}*{ID}{BLANK}*"="{BLANK}* { // title attribute
  			 g_token->name = yytext;
			 g_token->name = g_token->name.left(
			       g_token->name.find('=')).stripWhiteSpace();
  			 BEGIN(St_TitleV);
  		       }
<St_TitleV>[^ \t\r\n]+ { // attribute value
  			 g_token->chars = yytext;
			 BEGIN(St_TitleN);
			 return TK_WORD;
  		       }
<St_TitleV,St_TitleA>. {
  			 unput(*yytext);
  			 return 0;
                       }
<St_TitleV,St_TitleA>\n	 {
  			 return 0;
                       }

<St_Anchor>{LABELID}{WS}? { // anchor
  			 g_token->name = QCString(yytext).stripWhiteSpace();
  			 return TK_WORD;
  		       }
<St_Anchor>.	       {
  			 unput(*yytext);
			 return 0;
  		       }
<St_Cite>{CITEID}      { // label to cite
  			 g_token->name=yytext;
			 return TK_WORD;
  		       }
<St_Cite>{BLANK}       { // white space
  			 unput(' ');
  			 return 0;
                       }
<St_Cite>\n	       { // new line
                         unput(*yytext);
  			 return 0;
  		       }
<St_Cite>.	       { // any other character
                         unput(*yytext);
  			 return 0;
  		       }
<St_Ref>{REFWORD}      { // label to refer to
  			 g_token->name=yytext;
			 return TK_WORD;
  		       }
<St_Ref>{BLANK}        { // white space
  			 unput(' ');
  			 return 0;
                       }
<St_Ref>{WS}+"\""{WS}* { // white space following by quoted string
  			 BEGIN(St_Ref2);
                       }
<St_Ref>\n	       { // new line
                         unput(*yytext);
  			 return 0;
  		       }
<St_Ref>.	       { // any other character
                         unput(*yytext);
  			 return 0;
  		       }
<St_IntRef>[A-Z_a-z0-9.:/#\-\+\(\)]+ {
                         g_token->name = yytext;
			 return TK_WORD;
  		       }
<St_IntRef>{BLANK}+"\"" {
                         BEGIN(St_Ref2);
                       }
<St_Ref2>"&"{ID}";"    { /* symbol */
                         g_token->name = yytext;
  		         return TK_SYMBOL;
                       }
<St_Ref2>{SPCMD1}      |   
<St_Ref2>{SPCMD2}      { /* special command */ 
                         g_token->name = yytext+1;
			 g_token->paramDir=TokenInfo::Unspecified;
                         return TK_COMMAND;
                       }
<St_Ref2>{WORD1NQ}     |
<St_Ref2>{WORD2NQ}     {
                         /* word */
                         g_token->name = yytext;
			 return TK_WORD;
                       }
<St_Ref2>[ \t]+        {
                         g_token->chars=yytext;
  			 return TK_WHITESPACE;
                       }
<St_Ref2>"\""|\n       { /* " or \n => end of title */
  			 return 0;
                       }
<St_XRefItem>{LABELID} {
                         g_token->name=yytext;
                       }
<St_XRefItem>" "       {
                         BEGIN(St_XRefItem2);
                       }
<St_XRefItem2>[0-9]+"." {
  			 QCString numStr=yytext;
			 numStr=numStr.left((int)yyleng-1);
			 g_token->id=numStr.toInt();
			 return RetVal_OK;
  		       }
<St_Para,St_Title,St_Ref2>"<!--"     { /* html style comment block */
                         g_commentState = YY_START;
                         BEGIN(St_Comment); 
                       }
<St_Param>"\""[^\n\"]+"\"" {
  			 g_token->name = yytext+1;
			 g_token->name = g_token->name.left((int)yyleng-2);
			 return TK_WORD;
                       }
<St_Param>({PHPTYPE}{BLANK}*"|"{BLANK}*)*{PHPTYPE}{WS}+("&")?"$"{LABELID} {
  			 QCString params = yytext;
			 int j = params.find('&');
			 int i = params.find('$');
			 if (j<i && j!=-1) i=j;
			 QCString types = params.left(i).stripWhiteSpace();
			 g_token->name = types+"#"+params.mid(i);
			 return TK_WORD;
  		       }
<St_Param>[^ \t\n,@\\]+  {
  			 g_token->name = yytext;
                         if (g_token->name.at(yyleng-1)==':')
                         {
                           g_token->name=g_token->name.left(yyleng-1);
                         }
			 return TK_WORD;
                       }
<St_Param>{WS}*","{WS}*  /* param separator */
<St_Param>{WS}	       {
                         g_token->chars=yytext;
                         return TK_WHITESPACE;
                       }
<St_File>{FILEMASK}    {
  			 g_token->name = yytext;
			 return TK_WORD;  
  		       }
<St_File>"\""[^\n\"]+"\"" {
  		         QCString text=yytext;
			 g_token->name = text.mid(1,text.length()-2);
			 return TK_WORD;
  		       }
<St_Pattern>[^\r\n]+   {
                         g_token->name = yytext;
                         g_token->name = g_token->name.stripWhiteSpace();
			 return TK_WORD;
  		       }
<St_Link>{LINKMASK}|{REFWORD}    {
                         g_token->name = yytext;
			 return TK_WORD;
                       }
<St_Comment>"-->"      { /* end of html comment */
                         BEGIN(g_commentState); 
                       }
<St_Comment>[^-\n]+       /* inside html comment */
<St_Comment>.             /* inside html comment */

     /* State for skipping title (all chars until the end of the line) */

<St_SkipTitle>.
<St_SkipTitle>\n       { return 0; }

     /* State for the pass used to find the anchors and sections */ 

<St_Sections>[^\n@\\]+
<St_Sections>"@@"|"\\\\"
<St_Sections>{CMD}"anchor"{BLANK}+  { 
                                      g_secType = SectionInfo::Anchor; 
				      BEGIN(St_SecLabel1); 
                                    }
<St_Sections>{CMD}"section"{BLANK}+ { 
                                      g_secType = SectionInfo::Section; 
                                      BEGIN(St_SecLabel2); 
                                    }
<St_Sections>{CMD}"subsection"{BLANK}+ { 
                                      g_secType = SectionInfo::Subsection; 
                                      BEGIN(St_SecLabel2); 
                                    }
<St_Sections>{CMD}"subsubsection"{BLANK}+ { 
                                      g_secType = SectionInfo::Subsubsection; 
                                      BEGIN(St_SecLabel2); 
                                    }
<St_Sections>{CMD}"paragraph"{BLANK}+ { 
                                      g_secType = SectionInfo::Paragraph; 
                                      BEGIN(St_SecLabel2); 
                                    }
<St_Sections>{CMD}"verbatim"/[^a-z_A-Z0-9]  {
                                      g_endMarker="endverbatim";
				      BEGIN(St_SecSkip);
  				    }
<St_Sections>{CMD}"dot"/[^a-z_A-Z0-9] {
                                      g_endMarker="enddot";
				      BEGIN(St_SecSkip);
  				    }
<St_Sections>{CMD}"msc"/[^a-z_A-Z0-9] {
                                      g_endMarker="endmsc";
				      BEGIN(St_SecSkip);
  				    }
<St_Sections>{CMD}"htmlonly"/[^a-z_A-Z0-9] {
                                      g_endMarker="endhtmlonly";
				      BEGIN(St_SecSkip);
                                    }
<St_Sections>{CMD}"latexonly"/[^a-z_A-Z0-9] {
                                      g_endMarker="endlatexonly";
				      BEGIN(St_SecSkip);
                                    }
<St_Sections>{CMD}"xmlonly"/[^a-z_A-Z0-9] {
                                      g_endMarker="endxmlonly";
				      BEGIN(St_SecSkip);
                                    }
<St_Sections>{CMD}"docbookonly"/[^a-z_A-Z0-9] {
                                      g_endMarker="enddocbookonly";
				      BEGIN(St_SecSkip);
                                    }
<St_Sections>{CMD}"code"/[^a-z_A-Z0-9] {
                                      g_endMarker="endcode";
				      BEGIN(St_SecSkip);
  				    }
<St_Sections>"<!--"                 {
                                      g_endMarker="-->";
				      BEGIN(St_SecSkip);
                                    }
<St_SecSkip>{CMD}{ID}		    {
                                      if (qstrcmp(yytext+1,g_endMarker)==0)
				      {
					BEGIN(St_Sections);
				      }
                                    }
<St_SecSkip>"-->"		    {
                                      if (qstrcmp(yytext,g_endMarker)==0)
				      {
					BEGIN(St_Sections);
				      }
                                    }
<St_SecSkip>[^a-z_A-Z0-9\-\\\@]+
<St_SecSkip>.
<St_SecSkip>\n
<St_Sections>.
<St_Sections>\n        
<St_SecLabel1>{LABELID} { 
                         g_secLabel = yytext;
                         processSection();
                         BEGIN(St_Sections);
                       }
<St_SecLabel2>{LABELID}{BLANK}+ | 
<St_SecLabel2>{LABELID}         { 
                         g_secLabel = yytext;
			 g_secLabel = g_secLabel.stripWhiteSpace();
                         BEGIN(St_SecTitle);
                       }
<St_SecTitle>[^\n]+    |
<St_SecTitle>[^\n]*\n  {
                         g_secTitle = yytext;
			 g_secTitle = g_secTitle.stripWhiteSpace();
                         processSection();
                         BEGIN(St_Sections);
		       }
<St_SecTitle,St_SecLabel1,St_SecLabel2>. {
                         warn(g_fileName,yylineno,"Unexpected character `%s' while looking for section label or title",yytext); 
                       }

<St_Snippet>[^\n]+     |
<St_Snippet>[^\n]*\n   {
  			 g_token->name = yytext;
			 g_token->name = g_token->name.stripWhiteSpace();
			 return TK_WORD;  
  		       }
   
     /* Generic rules that work for all states */ 
<*>\n                  { 
                         warn(g_fileName,yylineno,"Unexpected new line character"); 
		       }
<*>[\\@<>&$#%~"=]      { /* unescaped special character */
                         //warn(g_fileName,yylineno,"Unexpected character `%s', assuming command \\%s was meant.",yytext,yytext); 
			 g_token->name = yytext;
			 return TK_COMMAND;
                       }
<*>.                   { 
                         warn(g_fileName,yylineno,"Unexpected character `%s'",yytext); 
		       }
%%

//--------------------------------------------------------------------------

void doctokenizerYYFindSections(const char *input,Definition *d,
                                MemberGroup *mg,const char *fileName)
{
  if (input==0) return;
  printlex(yy_flex_debug, TRUE, __FILE__, fileName);
  g_inputString = input;
  //printf("parsing --->`%s'<---\n",input);
  g_inputPos    = 0;
  g_definition  = d;
  g_memberGroup = mg;
  g_fileName    = fileName;
  BEGIN(St_Sections);
  doctokenizerYYlineno = 1;
  doctokenizerYYlex();
  printlex(yy_flex_debug, FALSE, __FILE__, fileName);
}

void doctokenizerYYinit(const char *input,const char *fileName)
{
  g_autoListLevel = 0;
  g_inputString = input;
  g_inputPos    = 0;
  g_fileName    = fileName;
  g_insidePre   = FALSE;
  BEGIN(St_Para);
}

void doctokenizerYYsetStatePara()
{
  BEGIN(St_Para);
}

void doctokenizerYYsetStateTitle()
{
  BEGIN(St_Title);
}

void doctokenizerYYsetStateTitleAttrValue()
{
  BEGIN(St_TitleV);
}

void doctokenizerYYsetStateCode()
{
  g_token->verb="";
  g_token->name="";
  BEGIN(St_CodeOpt);
}

void doctokenizerYYsetStateXmlCode()
{
  g_token->verb="";
  g_token->name="";
  BEGIN(St_XmlCode);
}

void doctokenizerYYsetStateHtmlOnly()
{
  g_token->verb="";
  g_token->name="";
  BEGIN(St_HtmlOnlyOption);
}

void doctokenizerYYsetStateManOnly()
{
  g_token->verb="";
  BEGIN(St_ManOnly);
}

void doctokenizerYYsetStateRtfOnly()
{
  g_token->verb="";
  BEGIN(St_RtfOnly);
}

void doctokenizerYYsetStateXmlOnly()
{
  g_token->verb="";
  BEGIN(St_XmlOnly);
}

void doctokenizerYYsetStateDbOnly()
{
  g_token->verb="";
  BEGIN(St_DbOnly);
}

void doctokenizerYYsetStateLatexOnly()
{
  g_token->verb="";
  BEGIN(St_LatexOnly);
}

void doctokenizerYYsetStateVerbatim()
{
  g_token->verb="";
  BEGIN(St_Verbatim);
}

void doctokenizerYYsetStateDot()
{
  g_token->verb="";
  BEGIN(St_Dot);
}

void doctokenizerYYsetStateMsc()
{
  g_token->verb="";
  BEGIN(St_Msc);
}

void doctokenizerYYsetStateParam()
{
  BEGIN(St_Param);
}

void doctokenizerYYsetStateXRefItem()
{
  BEGIN(St_XRefItem);
}

void doctokenizerYYsetStateFile()
{
  BEGIN(St_File);
}

void doctokenizerYYsetStatePattern()
{
  BEGIN(St_Pattern);
}

void doctokenizerYYsetStateLink()
{
  BEGIN(St_Link);
}

void doctokenizerYYsetStateCite()
{
  BEGIN(St_Cite);
}

void doctokenizerYYsetStateRef()
{
  BEGIN(St_Ref);
}

void doctokenizerYYsetStateInternalRef()
{
  BEGIN(St_IntRef);
}

void doctokenizerYYsetStateText()
{
  BEGIN(St_Text);
}

void doctokenizerYYsetStateSkipTitle()
{
  BEGIN(St_SkipTitle);
}

void doctokenizerYYsetStateAnchor()
{
  BEGIN(St_Anchor);
}

void doctokenizerYYsetStateSnippet()
{
  BEGIN(St_Snippet);
}

void doctokenizerYYcleanup()
{
  yy_delete_buffer( YY_CURRENT_BUFFER );
}

void doctokenizerYYsetInsidePre(bool b)
{
  g_insidePre = b;
}

void doctokenizerYYpushBackHtmlTag(const char *tag)
{
  QCString tagName = tag;
  int i,l = tagName.length();
  unput('>');
  for (i=l-1;i>=0;i--)
  {
    unput(tag[i]);
  }
  unput('<');
}

void doctokenizerYYstartAutoList()
{
  g_autoListLevel++;
}

void doctokenizerYYendAutoList()
{
  g_autoListLevel--;
}

REAL_YY_DECL
{
  printlex(yy_flex_debug, TRUE, __FILE__, g_fileName);
  int retval = LOCAL_YY_DECL;
  printlex(yy_flex_debug, FALSE, __FILE__, g_fileName);
  return retval;
}
#if !defined(YY_FLEX_SUBMINOR_VERSION) 
extern "C" { // some bogus code to keep the compiler happy
    void doctokenizerYYdummy() { yy_flex_realloc(0,0); }
}
#endif
<|MERGE_RESOLUTION|>--- conflicted
+++ resolved
@@ -628,8 +628,7 @@
 <St_Para>"$"{ID}":"[^\n$]+"$" { /* RCS tag */
                          QCString tagName(yytext+1);
 			 int index=tagName.find(':');
-<<<<<<< HEAD
-  			 g_token->name = tagName.left(index+1);
+  			 g_token->name = tagName.left(index);
 			 int text_begin = index+2;
 			 int text_end = tagName.length()-1;
 			 if (tagName[text_begin-1]==':') /* check for Subversion fixed-length keyword */
@@ -639,10 +638,6 @@
 					 --text_end;
 			 }
 			 g_token->text = tagName.mid(text_begin,text_end-text_begin);
-=======
-  			 g_token->name = tagName.left(index);
-			 g_token->text = tagName.mid(index+2,tagName.length()-index-3);
->>>>>>> 68cf977e
 			 return TK_RCSTAG;
   		       }
 <St_Para,St_HtmlOnly>"$("{ID}")"   { /* environment variable */
