--- conflicted
+++ resolved
@@ -5358,7 +5358,6 @@
 g_lang2extMap[] =
 {
 //  language       parser           parser option
-<<<<<<< HEAD
   { "idl",         "c",             SrcLangExt_IDL,      ".idl" },
   { "java",        "c",             SrcLangExt_Java,     ".java"},
   { "javascript",  "c",             SrcLangExt_JS,       ".js"  },
@@ -5377,29 +5376,8 @@
   { "xml",         "xml",           SrcLangExt_XML,      ".xml" },
   { "sql",         "sql",           SrcLangExt_SQL,      ".sql" },
   { "md",          "md",            SrcLangExt_Markdown, ".md"  },
+  { "lex",         "lex",           SrcLangExt_Lex       ".l"   },
   { 0,             0,              (SrcLangExt)0,        0      }
-=======
-  { "idl",         "c",             SrcLangExt_IDL      },
-  { "java",        "c",             SrcLangExt_Java     },
-  { "javascript",  "c",             SrcLangExt_JS       },
-  { "csharp",      "c",             SrcLangExt_CSharp   },
-  { "d",           "c",             SrcLangExt_D        },
-  { "php",         "c",             SrcLangExt_PHP      },
-  { "objective-c", "c",             SrcLangExt_ObjC     },
-  { "c",           "c",             SrcLangExt_Cpp      },
-  { "c++",         "c",             SrcLangExt_Cpp      },
-  { "slice",       "c",             SrcLangExt_Slice    },
-  { "python",      "python",        SrcLangExt_Python   },
-  { "fortran",     "fortran",       SrcLangExt_Fortran  },
-  { "fortranfree", "fortranfree",   SrcLangExt_Fortran  },
-  { "fortranfixed", "fortranfixed", SrcLangExt_Fortran  },
-  { "vhdl",        "vhdl",          SrcLangExt_VHDL     },
-  { "xml",         "xml",           SrcLangExt_XML      },
-  { "sql",         "sql",           SrcLangExt_SQL      },
-  { "md",          "md",            SrcLangExt_Markdown },
-  { "lex",         "lex",           SrcLangExt_Lex      },
-  { 0,             0,              (SrcLangExt)0        }
->>>>>>> 4784ecea
 };
 
 bool updateLanguageMapping(const QCString &extension,const QCString &language)
@@ -5514,15 +5492,14 @@
   QCString extName = QCString(fi.extension(FALSE)).lower();
   if (extName.isEmpty()) extName=".no_extension";
   if (extName.at(0)!='.') extName.prepend(".");
-<<<<<<< HEAD
-    int *pVal=g_extLookup.find(extName.data());
-    if (pVal) // listed extension
-    {
-      //printf("getLanguageFromFileName(%s)=%x\n",fi.extension().data(),*pVal);
-      return (SrcLangExt)*pVal;
-    }
-  //printf("getLanguageFromFileName(%s) not found!\n",fileName.data());
-  return defLang; // not listed => assume default specified language
+  auto it = g_extLookup.find(extName.str());
+  if (it!=g_extLookup.end()) // listed extension
+  {
+    //printf("getLanguageFromFileName(%s)=%x\n",qPrint(fi.extension()),*pVal);
+    return (SrcLangExt)it->second;
+  }
+  //printf("getLanguageFromFileName(%s) not found!\n",qPrint(fileName));
+  return defLang; // not listed => assume C-ish language.
 }
 
 /// Routine to handle the language attribute of the `\code` command
@@ -5553,16 +5530,6 @@
     }
   }
   return lang;
-=======
-  auto it = g_extLookup.find(extName.str());
-  if (it!=g_extLookup.end()) // listed extension
-  {
-    //printf("getLanguageFromFileName(%s)=%x\n",qPrint(fi.extension()),*pVal);
-    return (SrcLangExt)it->second;
-  }
-  //printf("getLanguageFromFileName(%s) not found!\n",qPrint(fileName));
-  return SrcLangExt_Cpp; // not listed => assume C-ish language.
->>>>>>> 4784ecea
 }
 
 QCString getFileNameExtension(QCString fn)
