/******************************************************************************
 *
 * Copyright (C) 1997-2023 by Parker Waechter & Dimitri van Heesch.
 *
 * Permission to use, copy, modify, and distribute this software and its
 * documentation under the terms of the GNU General Public License is hereby
 * granted. No representations are made about the suitability of this software
 * for any purpose. It is provided "as is" without express or implied warranty.
 * See the GNU General Public License for more details.
 *
 * Documents produced by Doxygen are derivative works derived from the
 * input used in their production; they are not affected by this license.
 *
 */

#ifndef RTFGEN_H
#define RTFGEN_H

#include <array>

#include "config.h"
#include "outputgen.h"

class OutputCodeList;

/** Generator for RTF code fragments */
class RTFCodeGenerator : public OutputCodeIntf
{
  public:
    RTFCodeGenerator(TextStream *t);
    void setTextStream(TextStream *t) { m_t = t; }

    OutputType type() const override { return OutputType::RTF; }
    void codify(const QCString &text) override;
    std::unique_ptr<OutputCodeIntf> clone() override { return std::make_unique<RTFCodeGenerator>(*this); }
    void writeCodeLink(CodeSymbolType type,
                       const QCString &ref,const QCString &file,
                       const QCString &anchor,const QCString &name,
                       const QCString &tooltip) override;
    void writeTooltip(const QCString &,
                      const DocLinkInfo &,
                      const QCString &,
                      const QCString &,
                      const SourceLinkInfo &,
                      const SourceLinkInfo &
                     ) override {}
    void writeLineNumber(const QCString &,const QCString &,const QCString &,int l, bool) override;
    void startCodeLine(int) override;
    void endCodeLine() override;
    void startFontClass(const QCString &) override;
    void endFontClass() override;
    void writeCodeAnchor(const QCString &) override {}
    void startCodeFragment(const QCString &style) override;
    void endCodeFragment(const QCString &) override;
    void startFold(int,const QCString &,const QCString &) override {}
    void endFold() override {}

  private:
    friend class RTFGenerator;
    void setSourceFileName(const QCString &name);
    void setIndentLevel(int level) { m_indentLevel=level; }
    QCString rtf_Code_DepthStyle();
    int  m_col = 0;
    TextStream *m_t;
    bool m_doxyCodeLineOpen = false;
    QCString m_sourceFileName;
    int m_indentLevel = 0;
};


/** Generator for RTF output. */
class RTFGenerator : public OutputGenerator, public OutputGenIntf
{
  public:
    RTFGenerator();
    RTFGenerator(const RTFGenerator &);
    RTFGenerator &operator=(const RTFGenerator &);
    RTFGenerator(RTFGenerator &&) = delete;
    RTFGenerator &operator=(RTFGenerator &&) = delete;
   ~RTFGenerator();

    static void init();
    static void writeStyleSheetFile(TextStream &t);
    static void writeExtensionsFile(TextStream &t);

    void setRelativePath(const QCString &path);
    void setSourceFileName(const QCString &sourceFileName);
    static bool preProcessFileInplace(const QCString &path,const QCString &name);

    void clearBuffer();

    //-------------------------------------------------------

    OutputType type() const override { return OutputType::RTF; }
    std::unique_ptr<OutputGenIntf> clone() override { return std::make_unique<RTFGenerator>(*this); }
    void addCodeGen(OutputCodeList &list) override;
    void cleanup() override;
    void writeDoc(const IDocNodeAST *ast,const Definition *,const MemberDef *,int) override;
    void startFile(const QCString &name,const QCString &manName,const QCString &title,int id,int hierarchyLevel) override;
    void endFile() override;

    void writeSearchInfo() override {}
    void writeFooter(const QCString &) override {}

    void startPageDoc(const QCString &) override {}
    void endPageDoc() override {}
    void startIndexSection(IndexSection) override;
    void endIndexSection(IndexSection) override;
    void writePageLink(const QCString &,bool) override;
    void startProjectNumber() override;
    void endProjectNumber() override;
    void writeStyleInfo(int part) override;
    void startTitleHead(const QCString &) override;
    void endTitleHead(const QCString &,const QCString &name) override;

    void startParagraph(const QCString &classDef) override;
    void endParagraph() override;
    void writeString(const QCString &text) override;
    void startIndexListItem() override;
    void endIndexListItem() override;
    void startIndexList() override;
    void endIndexList() override;
    void startIndexKey() override;
    void endIndexKey() override;
    void startIndexValue(bool) override;
    void endIndexValue(const QCString &,bool) override;
    void startItemList() override;
    void endItemList() override;
    void startIndexItem(const QCString &ref,const QCString &file) override;
    void endIndexItem(const QCString &ref,const QCString &file) override;
    void docify(const QCString &text) override;
    void writeObjectLink(const QCString &ref,const QCString &file,
                         const QCString &anchor,const QCString &name) override;
    void startTextLink(const QCString &f,const QCString &anchor) override;
    void endTextLink() override;
    void startTypewriter() override { m_t << "{\\f2 "; }
    void endTypewriter() override { m_t << "}";      }
    void startGroupHeader(int) override;
    void endGroupHeader(int) override;
    void startItemListItem() override;
    void endItemListItem() override;

    void startMemberSections() override {}
    void endMemberSections() override {}
    void startHeaderSection() override {}
    void endHeaderSection() override {}
    void startMemberHeader(const QCString &,int) override { startGroupHeader(0); }
    void endMemberHeader() override { endGroupHeader(FALSE); }
    void startMemberSubtitle() override;
    void endMemberSubtitle() override;
    void startMemberDocList() override {}
    void endMemberDocList() override {}
    void startMemberList() override;
    void endMemberList() override;
    void startInlineHeader() override;
    void endInlineHeader() override;
    void startAnonTypeScope(int) override {}
    void endAnonTypeScope(int) override {}
    void startMemberItem(const QCString &,MemberItemType,const QCString &) override;
    void endMemberItem(MemberItemType) override;
    void startMemberTemplateParams() override {}
    void endMemberTemplateParams(const QCString &,const QCString &) override {}
    void startCompoundTemplateParams() override;
    void endCompoundTemplateParams() override;
    void insertMemberAlign(bool) override {}
    void insertMemberAlignLeft(MemberItemType,bool) override {}

    void writeRuler() override { rtfwriteRuler_thin(); }

    void writeAnchor(const QCString &fileName,const QCString &name) override;
    void startEmphasis() override { m_t << "{\\i ";  }
    void endEmphasis() override { m_t << "}"; }
    void startBold() override { m_t << "{\\b "; }
    void endBold() override { m_t << "}"; }
    void lineBreak(const QCString &style=QCString()) override;
    void startMemberDoc(const QCString &,const QCString &,const QCString &,const QCString &,int,int,bool) override;
    void endMemberDoc(bool) override;
    void startDoxyAnchor(const QCString &,const QCString &,const QCString &,const QCString &,const QCString &) override;
    void endDoxyAnchor(const QCString &,const QCString &) override;
    void addLabel(const QCString &,const QCString &) override;
    void writeChar(char c) override;
    void writeLatexSpacing() override {};//{ m_t << "\\hspace{0.3cm}"; }
    void writeStartAnnoItem(const QCString &type,const QCString &file,
                            const QCString &path,const QCString &name) override;
    void startCenter() override { m_t << "{\\qc\n"; }
    void endCenter() override { m_t << "}"; }
    void startSmall() override { m_t << "{\\sub "; }
    void endSmall() override { m_t << "}"; }

    void startMemberDescription(const QCString &,const QCString &,bool) override;
    void endMemberDescription() override;
    void startMemberDeclaration() override {}
    void endMemberDeclaration(const QCString &,const QCString &) override {}
    void writeInheritedSectionTitle(const QCString &,const QCString &,const QCString &,
<<<<<<< HEAD
                      const QCString &,const QCString &,const QCString &);
    void startExamples();
    void endExamples();
    void startDescForItem();
    void endDescForItem();
    void startSection(const QCString &,const QCString &,SectionType);
    void endSection(const QCString &,SectionType);
    void addIndexItem(const QCString &,const QCString &);
    void startIndent();
    void endIndent();
    void writeSynopsis()     {}
    void startClassDiagram();
    void endClassDiagram(const ClassDiagram &,const QCString &filename,const QCString &name);
    void startPageRef();
    void endPageRef(const QCString &,const QCString &);
    void startQuickIndices() {}
    void endQuickIndices() {}
    void writeSplitBar(const QCString &) {}
    void writeNavigationPath(const QCString &) {}
    void writeLogo() {}
    void writeQuickLinks(bool,HighlightedItem,const QCString &,bool) {}
    void writeSummaryLink(const QCString &,const QCString &,const QCString &,bool) {}
    void startContents() {}
    void endContents() {}
    void writeNonBreakableSpace(int);

    void startDescTable(const QCString &title,const bool hasInits);
    void endDescTable();
    void startDescTableRow();
    void endDescTableRow();
    void startDescTableTitle();
    void endDescTableTitle();
    void startDescTableInit();
    void endDescTableInit();
    void startDescTableData();
    void endDescTableData();

    void startDotGraph();
    void endDotGraph(DotClassGraph &);
    void startInclDepGraph();
    void endInclDepGraph(DotInclDepGraph &);
    void startGroupCollaboration();
    void endGroupCollaboration(DotGroupCollaboration &g);
    void startCallGraph();
    void endCallGraph(DotCallGraph &);
    void startDirDepGraph();
    void endDirDepGraph(DotDirDeps &g);
    void writeGraphicalHierarchy(DotGfxHierarchyTable &) {}

    void startMemberGroupHeader(bool);
    void endMemberGroupHeader();
    void startMemberGroupDocs();
    void endMemberGroupDocs();
    void startMemberGroup();
    void endMemberGroup(bool);

    void startTextBlock(bool dense);
    void endTextBlock(bool);
    void lastIndexPage();

    void startMemberDocPrefixItem() {}
    void endMemberDocPrefixItem() {}
    void startMemberDocName(bool) {}
    void endMemberDocName() {}
    void startParameterType(bool,const QCString &);
    void endParameterType();
    void startParameterName(bool) {}
    void endParameterName(bool,bool,bool) {}
    void startParameterList(bool) {}
    void endParameterList() {}
    void exceptionEntry(const QCString &,bool);

    void startConstraintList(const QCString &);
    void startConstraintParam();
    void endConstraintParam();
    void startConstraintType();
    void endConstraintType();
    void startConstraintDocs();
    void endConstraintDocs();
    void endConstraintList();

    void startMemberDocSimple(bool);
    void endMemberDocSimple(bool);
    void startInlineMemberType();
    void endInlineMemberType();
    void startInlineMemberName();
    void endInlineMemberName();
    void startInlineMemberDoc();
    void endInlineMemberDoc();

    void startLabels();
    void writeLabel(const QCString &l,bool isLast);
    void endLabels();

    void writeLocalToc(const SectionRefs &,const LocalToc &) {}

    static bool preProcessFileInplace(const QCString &path,const QCString &name);

    void addCodeGen(OutputCodeList &list);
=======
                      const QCString &,const QCString &,const QCString &) override;
    void startExamples() override;
    void endExamples() override;
    void startDescForItem() override;
    void endDescForItem() override;
    void startSection(const QCString &,const QCString &,SectionType) override;
    void endSection(const QCString &,SectionType) override;
    void addIndexItem(const QCString &,const QCString &) override;
    void startIndent() override;
    void endIndent() override;
    void writeSynopsis() override {}
    void startClassDiagram() override;
    void endClassDiagram(const ClassDiagram &,const QCString &filename,const QCString &name) override;
    void startPageRef() override;
    void endPageRef(const QCString &,const QCString &) override;
    void startQuickIndices() override {}
    void endQuickIndices() override {}
    void writeSplitBar(const QCString &) override {}
    void writeNavigationPath(const QCString &) override {}
    void writeLogo() override {}
    void writeQuickLinks(HighlightedItem,const QCString &) override {}
    void writeSummaryLink(const QCString &,const QCString &,const QCString &,bool) override {}
    void startContents() override {}
    void endContents() override {}
    void writeNonBreakableSpace(int) override;

    void startDescTable(const QCString &title) override;
    void endDescTable() override;
    void startDescTableRow() override;
    void endDescTableRow() override;
    void startDescTableTitle() override;
    void endDescTableTitle() override;
    void startDescTableData() override;
    void endDescTableData() override;

    void startDotGraph() override;
    void endDotGraph(DotClassGraph &) override;
    void startInclDepGraph() override;
    void endInclDepGraph(DotInclDepGraph &) override;
    void startGroupCollaboration() override;
    void endGroupCollaboration(DotGroupCollaboration &g) override;
    void startCallGraph() override;
    void endCallGraph(DotCallGraph &) override;
    void startDirDepGraph() override;
    void endDirDepGraph(DotDirDeps &g) override;
    void writeGraphicalHierarchy(DotGfxHierarchyTable &) override {}

    void startMemberGroupHeader(bool) override;
    void endMemberGroupHeader() override;
    void startMemberGroupDocs() override;
    void endMemberGroupDocs() override;
    void startMemberGroup() override;
    void endMemberGroup(bool) override;

    void startTextBlock(bool dense) override;
    void endTextBlock(bool) override;
    void lastIndexPage() override;

    void startMemberDocPrefixItem() override {}
    void endMemberDocPrefixItem() override {}
    void startMemberDocName(bool) override {}
    void endMemberDocName() override {}
    void startParameterType(bool,const QCString &) override;
    void endParameterType() override;
    void startParameterName(bool) override {}
    void endParameterName() override {}
    void startParameterExtra() override {}
    void endParameterExtra(bool,bool,bool) override;
    void startParameterDefVal(const char *s) override { docify(s); startTypewriter(); }
    void endParameterDefVal() override { endTypewriter(); }
    void startParameterList(bool) override;
    void endParameterList() override {}
    void exceptionEntry(const QCString &,bool) override;

    void startConstraintList(const QCString &) override;
    void startConstraintParam() override;
    void endConstraintParam() override;
    void startConstraintType() override;
    void endConstraintType() override;
    void startConstraintDocs() override;
    void endConstraintDocs() override;
    void endConstraintList() override;

    void startMemberDocSimple(bool) override;
    void endMemberDocSimple(bool) override;
    void startInlineMemberType() override;
    void endInlineMemberType() override;
    void startInlineMemberName() override;
    void endInlineMemberName() override;
    void startInlineMemberDoc() override;
    void endInlineMemberDoc() override;

    void startLabels() override;
    void writeLabel(const QCString &l,bool isLast) override;
    void endLabels() override;

    void writeLocalToc(const SectionRefs &,const LocalToc &) override {}

    void startPlainFile(const QCString &name) override { OutputGenerator::startPlainFile(name); }
    void endPlainFile() override { OutputGenerator::endPlainFile(); }
>>>>>>> ed34594f

  private:
    QCString rtf_BList_DepthStyle();
    QCString rtf_CList_DepthStyle();
    QCString rtf_EList_DepthStyle();
    QCString rtf_LCList_DepthStyle();
    QCString rtf_DList_DepthStyle();
    void beginRTFDocument();
    void beginRTFChapter();
    void beginRTFSection();
    void rtfwriteRuler_doubleline();
    void rtfwriteRuler_emboss();
    void rtfwriteRuler_thick();
    void rtfwriteRuler_thin();
    void writeRTFReference(const QCString &label);
    void newParagraph();

    int indentLevel() const;
    void incIndentLevel();
    void decIndentLevel();

    bool m_bstartedBody = false;  // has startbody been called yet?
    bool m_omitParagraph = false; // should a the next paragraph command be ignored?
    int  m_numCols = 0; // number of columns in a table
    QCString m_relPath;
    int  m_hierarchyLevel = 0;

    // RTF does not really have a additive indent...manually set list level.
    static const int maxIndentLevels = 13;
    int m_indentLevel = 0;
    struct RTFListItemInfo
    {
      bool isEnum = false;
      int number = 1;
      char type = '1';
    };
    std::array<RTFListItemInfo,maxIndentLevels> m_listItemInfo;
    std::unique_ptr<OutputCodeList> m_codeList;
    RTFCodeGenerator *m_codeGen;
};

QCString rtfFormatBmkStr(const QCString &name);


#endif<|MERGE_RESOLUTION|>--- conflicted
+++ resolved
@@ -192,107 +192,6 @@
     void startMemberDeclaration() override {}
     void endMemberDeclaration(const QCString &,const QCString &) override {}
     void writeInheritedSectionTitle(const QCString &,const QCString &,const QCString &,
-<<<<<<< HEAD
-                      const QCString &,const QCString &,const QCString &);
-    void startExamples();
-    void endExamples();
-    void startDescForItem();
-    void endDescForItem();
-    void startSection(const QCString &,const QCString &,SectionType);
-    void endSection(const QCString &,SectionType);
-    void addIndexItem(const QCString &,const QCString &);
-    void startIndent();
-    void endIndent();
-    void writeSynopsis()     {}
-    void startClassDiagram();
-    void endClassDiagram(const ClassDiagram &,const QCString &filename,const QCString &name);
-    void startPageRef();
-    void endPageRef(const QCString &,const QCString &);
-    void startQuickIndices() {}
-    void endQuickIndices() {}
-    void writeSplitBar(const QCString &) {}
-    void writeNavigationPath(const QCString &) {}
-    void writeLogo() {}
-    void writeQuickLinks(bool,HighlightedItem,const QCString &,bool) {}
-    void writeSummaryLink(const QCString &,const QCString &,const QCString &,bool) {}
-    void startContents() {}
-    void endContents() {}
-    void writeNonBreakableSpace(int);
-
-    void startDescTable(const QCString &title,const bool hasInits);
-    void endDescTable();
-    void startDescTableRow();
-    void endDescTableRow();
-    void startDescTableTitle();
-    void endDescTableTitle();
-    void startDescTableInit();
-    void endDescTableInit();
-    void startDescTableData();
-    void endDescTableData();
-
-    void startDotGraph();
-    void endDotGraph(DotClassGraph &);
-    void startInclDepGraph();
-    void endInclDepGraph(DotInclDepGraph &);
-    void startGroupCollaboration();
-    void endGroupCollaboration(DotGroupCollaboration &g);
-    void startCallGraph();
-    void endCallGraph(DotCallGraph &);
-    void startDirDepGraph();
-    void endDirDepGraph(DotDirDeps &g);
-    void writeGraphicalHierarchy(DotGfxHierarchyTable &) {}
-
-    void startMemberGroupHeader(bool);
-    void endMemberGroupHeader();
-    void startMemberGroupDocs();
-    void endMemberGroupDocs();
-    void startMemberGroup();
-    void endMemberGroup(bool);
-
-    void startTextBlock(bool dense);
-    void endTextBlock(bool);
-    void lastIndexPage();
-
-    void startMemberDocPrefixItem() {}
-    void endMemberDocPrefixItem() {}
-    void startMemberDocName(bool) {}
-    void endMemberDocName() {}
-    void startParameterType(bool,const QCString &);
-    void endParameterType();
-    void startParameterName(bool) {}
-    void endParameterName(bool,bool,bool) {}
-    void startParameterList(bool) {}
-    void endParameterList() {}
-    void exceptionEntry(const QCString &,bool);
-
-    void startConstraintList(const QCString &);
-    void startConstraintParam();
-    void endConstraintParam();
-    void startConstraintType();
-    void endConstraintType();
-    void startConstraintDocs();
-    void endConstraintDocs();
-    void endConstraintList();
-
-    void startMemberDocSimple(bool);
-    void endMemberDocSimple(bool);
-    void startInlineMemberType();
-    void endInlineMemberType();
-    void startInlineMemberName();
-    void endInlineMemberName();
-    void startInlineMemberDoc();
-    void endInlineMemberDoc();
-
-    void startLabels();
-    void writeLabel(const QCString &l,bool isLast);
-    void endLabels();
-
-    void writeLocalToc(const SectionRefs &,const LocalToc &) {}
-
-    static bool preProcessFileInplace(const QCString &path,const QCString &name);
-
-    void addCodeGen(OutputCodeList &list);
-=======
                       const QCString &,const QCString &,const QCString &) override;
     void startExamples() override;
     void endExamples() override;
@@ -319,12 +218,14 @@
     void endContents() override {}
     void writeNonBreakableSpace(int) override;
 
-    void startDescTable(const QCString &title) override;
+    void startDescTable(const QCString &title,const bool hasInits) override;
     void endDescTable() override;
     void startDescTableRow() override;
     void endDescTableRow() override;
     void startDescTableTitle() override;
     void endDescTableTitle() override;
+    void startDescTableInit() override;
+    void endDescTableInit() override;
     void startDescTableData() override;
     void endDescTableData() override;
 
@@ -393,7 +294,6 @@
 
     void startPlainFile(const QCString &name) override { OutputGenerator::startPlainFile(name); }
     void endPlainFile() override { OutputGenerator::endPlainFile(); }
->>>>>>> ed34594f
 
   private:
     QCString rtf_BList_DepthStyle();
