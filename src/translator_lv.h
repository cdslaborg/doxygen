--- conflicted
+++ resolved
@@ -1936,7 +1936,6 @@
       return "Metožu dokumentācija";
     }
 
-<<<<<<< HEAD
     /*! Used as the title of the design overview picture created for the
      *  VHDL output.
      */
@@ -1945,11 +1944,8 @@
       return "Dizaina pārskats";
     }
 
-
 //////////////////////////////////////////////////////////////////////////
 // new since 1.8.19, but completely filled so no need for a TranslatorAdapter_1_8_19
-=======
->>>>>>> 4a1c9f98
 //////////////////////////////////////////////////////////////////////////
 
     virtual QCString trISOLang()
