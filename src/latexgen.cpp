--- conflicted
+++ resolved
@@ -269,34 +269,30 @@
   t << "% Packages required by doxygen\n"
        "\\usepackage{fixltx2e}\n" // for \textsubscript
        "\\usepackage{calc}\n"
-<<<<<<< HEAD
-       "\\usepackage{doxygen}\n";
-       QStrList extraLatexStyle = Config_getList("LATEX_EXTRA_STYLESHEET");
-       for (uint i=0; i<extraLatexStyle.count(); ++i)
-       {
-         QCString fileName(extraLatexStyle.at(i));
-         if (!fileName.isEmpty())
-         {
-           QFileInfo fi(fileName);
-           if (fi.exists())
-           {
-             if (checkExtension(fi.fileName().data(), latexStyleExtension))
-             {
-               // strip the extension, it will be added by the usepackage in the tex conversion process
-               t << "\\usepackage{" << stripExtensionGeneral(fi.fileName().data(), latexStyleExtension) << "}\n";
-             }
-             else
-             {
-               t << "\\usepackage{" << fi.fileName().utf8() << "}\n";
-             }
-           }
-         }
-       }
+       "\\usepackage{doxygen}\n"
+       "\\usepackage[export]{adjustbox} % also loads graphicx\n";
+  QStrList extraLatexStyle = Config_getList("LATEX_EXTRA_STYLESHEET");
+  for (uint i=0; i<extraLatexStyle.count(); ++i)
+  {
+    QCString fileName(extraLatexStyle.at(i));
+    if (!fileName.isEmpty())
+    {
+      QFileInfo fi(fileName);
+      if (fi.exists())
+      {
+        if (checkExtension(fi.fileName().data(), latexStyleExtension))
+        {
+          // strip the extension, it will be added by the usepackage in the tex conversion process
+          t << "\\usepackage{" << stripExtensionGeneral(fi.fileName().data(), latexStyleExtension) << "}\n";
+        }
+        else
+        {
+          t << "\\usepackage{" << fi.fileName().utf8() << "}\n";
+        }
+      }
+    }
+  }
   t << "\\usepackage{graphicx}\n"
-=======
-       "\\usepackage{doxygen}\n"
-       "\\usepackage[export]{adjustbox} % also loads graphicx\n"
->>>>>>> 329a4ddc
        "\\usepackage[utf8]{inputenc}\n"
        "\\usepackage{makeidx}\n"
        "\\usepackage{multicol}\n"
