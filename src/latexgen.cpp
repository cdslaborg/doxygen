--- conflicted
+++ resolved
@@ -190,14 +190,6 @@
     {
       lineAnchor.sprintf("_l%05d",l);
       lineAnchor.prepend(stripExtensionGeneral(m_sourceFileName, ".tex"));
-<<<<<<< HEAD
-      //if (!m_prettyCode) return;
-      if (usePDFLatex && pdfHyperlinks)
-      {
-        m_t << "\\Hypertarget{" << stripPath(lineAnchor) << "}";
-      }
-      writeCodeLink(nullptr,ref,fileName,anchor,lineNumber,QCString());
-=======
     }
     bool showTarget = usePDFLatex && pdfHyperlinks && !lineAnchor.isEmpty();
     if (showTarget)
@@ -206,8 +198,7 @@
     }
     if (!fileName.isEmpty())
     {
-      writeCodeLink(ref,fileName,anchor,lineNumber,QCString());
->>>>>>> a4958eb7
+      writeCodeLink(nullptr,ref,fileName,anchor,lineNumber,QCString());
     }
     else
     {
