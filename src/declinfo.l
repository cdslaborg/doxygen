/******************************************************************************
 *
 * 
 *
 * Copyright (C) 1997-2015 by Dimitri van Heesch.
 *
 * Permission to use, copy, modify, and distribute this software and its
 * documentation under the terms of the GNU General Public License is hereby 
 * granted. No representations are made about the suitability of this software 
 * for any purpose. It is provided "as is" without express or implied warranty.
 * See the GNU General Public License for more details.
 *
 * Documents produced by Doxygen are derivative works derived from the
 * input used in their production; they are not affected by this license.
 *
 */
%option never-interactive
%option prefix="declinfoYY"
%option nounput
%option noyywrap
%option reentrant
%option extra-type="struct declinfoYY_state *"
%top{
#include <stdint.h>
// forward declare yyscan_t to improve type safety
#define YY_TYPEDEF_YY_SCANNER_T
struct yyguts_t;
typedef yyguts_t *yyscan_t;
}

%{

/*
 *	includes
 */
#include <stdio.h>
//#include <iostream.h>
#include <assert.h>
#include <ctype.h>

#include "declinfo.h"
#include "util.h"
#include "message.h"
#include "types.h"

#define YY_NO_INPUT 1
#define YY_NO_UNISTD_H 1
#define YY_NEVER_INTERACTIVE 1

#define USE_STATE2STRING 0

/* -----------------------------------------------------------------
 *
 *	statics
 */
struct declinfoYY_state
{
     const char  *inputString;
     int          inputPosition;
     QCString     scope;
     QCString     className;
     QCString     classTempList;
     QCString     funcTempList;
     QCString     type;
     QCString     name;
     QCString     args;
     int          sharpCount;
     int          roundCount;
     bool         classTempListFound;
     bool         funcTempListFound;
     QCString     exceptionString;
     bool         insideObjC;
     bool         insidePHP;
};

#if USE_STATE2STRING
static const char *stateToString(int state);
#endif

static void addType(yyscan_t yyscanner);
static void addTypeName(yyscan_t yyscanner);
static yy_size_t yyread(char *buf,yy_size_t max_size, yyscan_t yyscanner);

/* -----------------------------------------------------------------
 */
#undef	YY_INPUT
#define	YY_INPUT(buf,result,max_size) result=yyread(buf,max_size,yyscanner);
%}

B       [ \t]
Bopt    {B}*
ID	([$a-z_A-Z\x80-\xFF][$a-z_A-Z0-9\x80-\xFF]*)|(@[0-9]+)

%x      Start
%x	Template
%x	ReadArgs
%x	Operator
<<<<<<< HEAD
=======
%x	DeclType
%x	FuncPtr
%x	EndTemplate
%x	StripTempArgs
%x	SkipSharp
>>>>>>> 9cbd33aa
%x      ReadExceptions

%%

<Start>"operator"/({B}*"["{B}*"]")* 	{ // operator rule must be before {ID} rule
  				  yyextra->name += yytext;
  				  BEGIN(Operator);
  				}
<Start>{ID}{B}*"("{B}*{ID}{B}*")" { // Objective-C class categories
  				  if (!yyextra->insideObjC) 
				  {
				    REJECT;
				  }
				  else 
				  {
				    yyextra->name += yytext;
				  }
  				}
<Start>([~!]{B}*)?{ID}{B}*"["{B}*"]" { // PHP
  				  if (!yyextra->insidePHP)
				  {
				    REJECT;
				  }
  				  addTypeName(yyscanner);
				  yyextra->name += removeRedundantWhiteSpace(QCString(yytext));
  				}
<Start>([~!]{B}*)?{ID}/({B}*"["{B}*"]")* { // the []'s are for Java, 
                                        // the / was add to deal with multi-
                                        // dimensional C++ arrays like A[][15]
                                        // the leading ~ is for a destructor
                                        // the leading ! is for a C++/CLI finalizer (see bug 456475 and 635198)
  				  addTypeName(yyscanner);
				  yyextra->name += removeRedundantWhiteSpace(QCString(yytext));
  				}
<Start>{B}*"::"{B}*		{ // found a yyextra->scope specifier
 				  if (!yyextra->scope.isEmpty())
				  {
				    yyextra->scope+="::"+yyextra->name; // add yyextra->name to yyextra->scope
				  }
				  else
				  {
  				    yyextra->scope = yyextra->name; // yyextra->scope becomes yyextra->name
				  }
				  yyextra->name.resize(0);
  				}
<Start>{B}*":"			{ // Objective-C argument separator
  				  yyextra->name+=yytext;
  				}
<Start>[*&]+			{
  				  addType(yyscanner);
  				  yyextra->type+=yytext;
  				}
<Start>{B}+			{
  				  addType(yyscanner);
  				}
<Start>{B}*"("({ID}"::")*{B}*[&*]({B}*("const"|"volatile"){B}+)?	{
                                  if (yyextra->insidePHP) REJECT;
  				  addType(yyscanner);
				  QCString text(yytext);
				  yyextra->type+=text.stripWhiteSpace();
  				}
<Start>{B}*")"			{
  				  yyextra->type+=")";
  				}
<Start>{B}*"decltype"/{B}*"("	{
					  yyextra->roundCount=0;
					  yyextra->type="decltype";
					  BEGIN(DeclType);
					}
<DeclType>{B}*"("	{
						++yyextra->roundCount;
						yyextra->type+="(";
					}
<DeclType>{B}*")"	{
						yyextra->type+=")";
						if (--yyextra->roundCount == 0) {
							BEGIN(Start);
						}
					}
<DeclType>.	{
						yyextra->type+=yytext;
					}
<Start>{B}*"("			{ // TODO: function pointers
						yyextra->args+="(";
						BEGIN(ReadArgs);
					}
<Start>{B}*"["			{
  				  yyextra->args+="[";
				  BEGIN(ReadArgs);
  				}
<Start>{B}*"<"			{
  				  yyextra->name+="<";
				  yyextra->sharpCount=0;
                                  yyextra->roundCount=0;
  				  BEGIN(Template);
  				}
<Template>"<<"			{ yyextra->name+="<<"; }
<Template>">>"			{ yyextra->name+=">>"; }
<Template>"("                   { yyextra->name+="(";
                                  yyextra->roundCount++;
                                }
<Template>")"                   { yyextra->name+=")";
                                  if (yyextra->roundCount>0)
                                  {
                                    yyextra->roundCount--;
                                  }
                                }
<Template>"<"			{
  				  yyextra->name+="<";
                                  if (yyextra->roundCount==0)
                                  {
  				    yyextra->sharpCount++;
                                  }
  				}
<Template>">"			{
  				  yyextra->name+=">";
                                  if (yyextra->roundCount==0)
                                  {
                                    if (yyextra->sharpCount)
                                      --yyextra->sharpCount;
                                    else
                                    {
                                      BEGIN(Start);
                                    }
                                  }
  				}
<Template>.			{
  				  yyextra->name+=*yytext;
  				}
<Operator>{B}*"("{B}*")"{B}*"<>"{Bopt}/"("	{
  				  yyextra->name+="() <>";
				  BEGIN(ReadArgs);
  				}
<Operator>{B}*"("{B}*")"{Bopt}/"("	{
  				  yyextra->name+="()";
				  BEGIN(ReadArgs);
  				}
<Operator>[^(]*{B}*("<>"{B}*)?/"(" {
  				  yyextra->name+=yytext;
				  BEGIN(ReadArgs);
  				}
<ReadArgs>"throw"{B}*"("	{
  				  yyextra->exceptionString="throw(";
				  BEGIN(ReadExceptions);
  				}
<ReadArgs>.			{
  				  yyextra->args+=*yytext;
  				}
<ReadExceptions>.		{
  				  yyextra->exceptionString+=*yytext;
  				}
<*>.
<*>\n

%%

static void addType(yyscan_t yyscanner)
{
  struct yyguts_t *yyg = (struct yyguts_t*)yyscanner;
  //printf("addType() yyextra->type='%s' yyextra->scope='%s' yyextra->name='%s'\n",
  //       qPrint(yyextra->type),qPrint(yyextra->scope),qPrint(yyextra->name));
  if (yyextra->name.isEmpty() && yyextra->scope.isEmpty()) return;
  if (!yyextra->type.isEmpty()) yyextra->type+=" ";
  if (!yyextra->scope.isEmpty()) yyextra->type+=yyextra->scope+"::";
  yyextra->type+=yyextra->name;
  yyextra->scope.resize(0);
  yyextra->name.resize(0);
}

static void addTypeName(yyscan_t yyscanner)
{
  struct yyguts_t *yyg = (struct yyguts_t*)yyscanner;
  //printf("addTypeName() yyextra->type='%s' yyextra->scope='%s' yyextra->name='%s'\n",
  //       qPrint(yyextra->type),qPrint(yyextra->scope),qPrint(yyextra->name));
  if (yyextra->name.isEmpty() || 
      yyextra->name.at(yyextra->name.length()-1)==':')  // end of Objective-C keyword => append to yyextra->name not yyextra->type
  {
    return;
  }
  if (!yyextra->type.isEmpty()) yyextra->type+=' ';
  yyextra->type+=yyextra->name;
  yyextra->name.resize(0);
}

static yy_size_t yyread(char *buf,yy_size_t max_size, yyscan_t yyscanner)
{
  struct yyguts_t *yyg = (struct yyguts_t*)yyscanner;
  yy_size_t c=0;
  while( c < max_size && yyextra->inputString[yyextra->inputPosition] )
  {
    *buf = yyextra->inputString[yyextra->inputPosition++] ;
    c++; buf++;
  }
  return c;
}

/*@ public interface------------------------------------------------------------
 */
static yyscan_t g_yyscanner;
static struct declinfoYY_state g_declinfo_extra;

void parseFuncDecl(const QCString &decl,const SrcLangExt lang,QCString &cl,QCString &t,
                   QCString &n,QCString &a,QCString &ftl,QCString &exc)
{
  if (decl.isEmpty())
  {
    return;
  }
  declinfoYYlex_init_extra(&g_declinfo_extra, &g_yyscanner);
  struct yyguts_t *yyg = (struct yyguts_t*)g_yyscanner;

#ifdef FLEX_DEBUG
  declinfoYYset_debug(1,g_yyscanner);
#endif

  printlex(yy_flex_debug, TRUE, __FILE__, NULL);
  yyextra->inputString   = decl.data();
  //printf("Input='%s'\n",yyextra->inputString);
  yyextra->inputPosition      = 0;
  yyextra->classTempListFound = FALSE;
  yyextra->funcTempListFound  = FALSE;
  yyextra->insideObjC = lang==SrcLangExt_ObjC;
  yyextra->insidePHP  = lang==SrcLangExt_PHP;
  yyextra->scope.resize(0);
  yyextra->className.resize(0);
  yyextra->classTempList.resize(0);
  yyextra->funcTempList.resize(0);
  yyextra->name.resize(0);
  yyextra->type.resize(0);
  yyextra->args.resize(0);
  yyextra->exceptionString.resize(0);
  // first we try to find the yyextra->type, yyextra->scope, yyextra->name and arguments
  declinfoYYrestart( yyin, g_yyscanner );
  BEGIN( Start );
  declinfoYYlex(g_yyscanner);

  //printf("yyextra->type='%s' class='%s' yyextra->name='%s' yyextra->args='%s'\n",
  //        qPrint(yyextra->type),qPrint(yyextra->scope),qPrint(yyextra->name),qPrint(yyextra->args));

  int nb = yyextra->name.findRev('[');
  if (nb!=-1 && yyextra->args.isEmpty()) // correct for [] in yyextra->name ambiguity (due to Java return yyextra->type allowing [])
  {
    yyextra->args.prepend(yyextra->name.right(yyextra->name.length()-nb));
    yyextra->name=yyextra->name.left(nb);
  }

#if 0
  {
    int l=yyextra->scope.length();
    int i=0;
    int skipCount=0;
    cl.resize(0);
    ctl.resize(0);
    for (i=0;i<l;i++)
    {
      char c=yyextra->scope.at(i);
      if (c=='<') 
	skipCount++;
      else if (c=='>') 
	skipCount--;
      else if (skipCount==0) 
	cl+=c;
    }
  }
  cl=stripTemplateSpecifiersFromScope(removeRedundantWhiteSpace(yyextra->scope),FALSE); 
  ctl.resize(0);
#endif

  cl=yyextra->scope;
  n=removeRedundantWhiteSpace(yyextra->name);
  int il,ir;
  if ((il=n.find('<'))!=-1 && (ir=n.findRev('>'))!=-1)
    // TODO: handle cases like where n="operator<< <T>" 
  {
    ftl=removeRedundantWhiteSpace(n.right(n.length()-il));
    n=n.left(il);
  }
  
  //ctl=yyextra->classTempList.copy();
  //ftl=yyextra->funcTempList.copy();
  t=removeRedundantWhiteSpace(yyextra->type);
  a=removeRedundantWhiteSpace(yyextra->args);
  exc=removeRedundantWhiteSpace(yyextra->exceptionString);
  
  if (!t.isEmpty() && !t.startsWith("decltype") && t.at(t.length()-1)==')') // for function pointers
  {
    a.prepend(")");
    t=t.left(t.length()-1);
  }
  //printf("yyextra->type='%s' class='%s' yyextra->name='%s' yyextra->args='%s'\n",
  //        qPrint(t),qPrint(cl),qPrint(n),qPrint(a));

  printlex(yy_flex_debug, FALSE, __FILE__, NULL);
  declinfoYYlex_destroy(g_yyscanner);
  return;
}

#if 0
void dumpDecl(const char *s)
{
  QCString yyextra->className;
  QCString classTNames;
  QCString yyextra->type;
  QCString yyextra->name;
  QCString yyextra->args;
  QCString funcTNames;
  msg("-----------------------------------------\n");
  parseFuncDecl(s,yyextra->className,classTNames,yyextra->type,yyextra->name,yyextra->args,funcTNames);
  msg("yyextra->type='%s' class='%s' classTempl='%s' yyextra->name='%s' "
         "funcTemplateNames='%s' yyextra->args='%s'\n",
	    qPrint(yyextra->type),qPrint(yyextra->className),qPrint(classTNames),
	    qPrint(yyextra->name),qPrint(funcTNames),qPrint(yyextra->args)
	);
}

// some test code
int main()
{
  dumpDecl("A < T > :: Value * A < T > :: getValue < S > ( const A < T > & a )");
  dumpDecl("const A<T>::Value* A<T>::getValue<S>(const A<T>&a)");
  dumpDecl("func()");
  dumpDecl("friend void bla<>()");
  dumpDecl("yyextra->name< T > :: operator () (int bla)");
  dumpDecl("yyextra->name< T > :: operator << (int bla)");
  dumpDecl("yyextra->name< T > :: operator << <> (int bla)");
  dumpDecl("yyextra->className::func()");
  dumpDecl("void ( * yyextra->Name < T > :: bla ) ( int, char * )"); 
}
#endif

#if USE_STATE2STRING
#include "declinfo.l.h"
#endif<|MERGE_RESOLUTION|>--- conflicted
+++ resolved
@@ -91,19 +91,12 @@
 Bopt    {B}*
 ID	([$a-z_A-Z\x80-\xFF][$a-z_A-Z0-9\x80-\xFF]*)|(@[0-9]+)
 
-%x      Start
+%x  Start
 %x	Template
 %x	ReadArgs
 %x	Operator
-<<<<<<< HEAD
-=======
 %x	DeclType
-%x	FuncPtr
-%x	EndTemplate
-%x	StripTempArgs
-%x	SkipSharp
->>>>>>> 9cbd33aa
-%x      ReadExceptions
+%x  ReadExceptions
 
 %%
 
